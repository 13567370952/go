--- conflicted
+++ resolved
@@ -34,18 +34,13 @@
 4. 你预期会看到什么
 5. 你实际看到了什么？
 
-<<<<<<< HEAD
 <!--
 General questions should go to the [golang-nuts mailing list](https://groups.google.com/group/golang-nuts) instead of the issue tracker.
 The gophers there will answer or ask you to file an issue if you've tripped over a bug.
 -->
-=======
-General questions should go to the [golang-nuts mailing list](https://groups.google.com/group/golang-nuts) instead of the issue tracker.
-The gophers there will answer or ask you to file an issue if you've tripped over a bug.
->>>>>>> b2843bec
 
 一般问题请在 [golang-nuts 邮件列表](https://groups.google.com/group/golang-nuts)
-里提问，那里的 Gopher 们会回答你。当你遇到是 Bug 时，他们自会建议你在问题跟踪器里提交一个问题。
+里提问，那里的 Gopher 们会回答你。若你遇到的是 Bug，他们自会建议你在问题跟踪器里提交一个问题。
 
 <!--
 ## Contributing code
