// Copyright 2009 The Go Authors. All rights reserved.
// Use of this source code is governed by a BSD-style
// license that can be found in the LICENSE file.

package unicode_test

import (
	"testing"
	. "unicode"
)

type T struct {
	rune   rune
	script string
}

<<<<<<< HEAD
// Hand-chosen tests from Unicode 5.1.0, 6.0.0, 6.2.0, 6.3.0 and 7.0.0 mostly to
// discover when new scripts and categories arise.

// 从 Unicode 5.1.0、6.0.0、6.2.0 6.3.0 和 7.0.0 中手动挑选的测试，
// 主要是为了发现新的书写系统和分类何时出现。
=======
// Hand-chosen tests from Unicode 5.1.0, 6.0.0, 6.2.0, 6.3.0, 7.0.0 and 8.0.0
// mostly to discover when new scripts and categories arise.
>>>>>>> 05a3b1fc
var inTest = []T{
	{0x11711, "Ahom"},
	{0x14646, "Anatolian_Hieroglyphs"},
	{0x06e2, "Arabic"},
	{0x0567, "Armenian"},
	{0x10b20, "Avestan"},
	{0x1b37, "Balinese"},
	{0xa6af, "Bamum"},
	{0x16ada, "Bassa_Vah"},
	{0x1be1, "Batak"},
	{0x09c2, "Bengali"},
	{0x3115, "Bopomofo"},
	{0x282d, "Braille"},
	{0x1a1a, "Buginese"},
	{0x1747, "Buhid"},
	{0x11011, "Brahmi"},
	{0x156d, "Canadian_Aboriginal"},
	{0x102a9, "Carian"},
	{0x10563, "Caucasian_Albanian"},
	{0x11111, "Chakma"},
	{0xaa4d, "Cham"},
	{0x13c2, "Cherokee"},
	{0x0020, "Common"},
	{0x1d4a5, "Common"},
	{0x2cfc, "Coptic"},
	{0x12420, "Cuneiform"},
	{0x1080c, "Cypriot"},
	{0xa663, "Cyrillic"},
	{0x10430, "Deseret"},
	{0x094a, "Devanagari"},
	{0x1BC00, "Duployan"},
	{0x13001, "Egyptian_Hieroglyphs"},
	{0x10500, "Elbasan"},
	{0x1271, "Ethiopic"},
	{0x10fc, "Georgian"},
	{0x2c40, "Glagolitic"},
	{0x10347, "Gothic"},
	{0x11303, "Grantha"},
	{0x03ae, "Greek"},
	{0x0abf, "Gujarati"},
	{0x0a24, "Gurmukhi"},
	{0x3028, "Han"},
	{0x11b8, "Hangul"},
	{0x1727, "Hanunoo"},
	{0x108FF, "Hatran"},
	{0x05a0, "Hebrew"},
	{0x3058, "Hiragana"},
	{0x10841, "Imperial_Aramaic"},
	{0x20e6, "Inherited"},
	{0x10b70, "Inscriptional_Pahlavi"},
	{0x10b5a, "Inscriptional_Parthian"},
	{0xa9d0, "Javanese"},
	{0x1109f, "Kaithi"},
	{0x0cbd, "Kannada"},
	{0x30a6, "Katakana"},
	{0xa928, "Kayah_Li"},
	{0x10a11, "Kharoshthi"},
	{0x17c6, "Khmer"},
	{0x11211, "Khojki"},
	{0x112df, "Khudawadi"},
	{0x0eaa, "Lao"},
	{0x1d79, "Latin"},
	{0x1c10, "Lepcha"},
	{0x1930, "Limbu"},
	{0x10755, "Linear_A"},
	{0x1003c, "Linear_B"},
	{0xa4e1, "Lisu"},
	{0x10290, "Lycian"},
	{0x10930, "Lydian"},
	{0x11173, "Mahajani"},
	{0x0d42, "Malayalam"},
	{0x0843, "Mandaic"},
	{0x10ac8, "Manichaean"},
	{0xabd0, "Meetei_Mayek"},
	{0x1e800, "Mende_Kikakui"},
	{0x1099f, "Meroitic_Hieroglyphs"},
	{0x109a0, "Meroitic_Cursive"},
	{0x16f00, "Miao"},
	{0x11611, "Modi"},
	{0x1822, "Mongolian"},
	{0x16a60, "Mro"},
	{0x11293, "Multani"},
	{0x104c, "Myanmar"},
	{0x10880, "Nabataean"},
	{0x19c3, "New_Tai_Lue"},
	{0x07f8, "Nko"},
	{0x169b, "Ogham"},
	{0x1c6a, "Ol_Chiki"},
	{0x10C80, "Old_Hungarian"},
	{0x10310, "Old_Italic"},
	{0x10a80, "Old_North_Arabian"},
	{0x10350, "Old_Permic"},
	{0x103c9, "Old_Persian"},
	{0x10a6f, "Old_South_Arabian"},
	{0x10c20, "Old_Turkic"},
	{0x0b3e, "Oriya"},
	{0x10491, "Osmanya"},
	{0x16b2b, "Pahawh_Hmong"},
	{0x10876, "Palmyrene"},
	{0x11ACE, "Pau_Cin_Hau"},
	{0xa860, "Phags_Pa"},
	{0x10918, "Phoenician"},
	{0x10baf, "Psalter_Pahlavi"},
	{0xa949, "Rejang"},
	{0x16c0, "Runic"},
	{0x081d, "Samaritan"},
	{0xa892, "Saurashtra"},
	{0x111a0, "Sharada"},
	{0x10463, "Shavian"},
	{0x115c1, "Siddham"},
	{0x1D920, "SignWriting"},
	{0x0dbd, "Sinhala"},
	{0x110d0, "Sora_Sompeng"},
	{0x1ba3, "Sundanese"},
	{0xa803, "Syloti_Nagri"},
	{0x070f, "Syriac"},
	{0x170f, "Tagalog"},
	{0x176f, "Tagbanwa"},
	{0x1972, "Tai_Le"},
	{0x1a62, "Tai_Tham"},
	{0xaadc, "Tai_Viet"},
	{0x116c9, "Takri"},
	{0x0bbf, "Tamil"},
	{0x0c55, "Telugu"},
	{0x07a7, "Thaana"},
	{0x0e46, "Thai"},
	{0x0f36, "Tibetan"},
	{0x2d55, "Tifinagh"},
	{0x114d9, "Tirhuta"},
	{0x10388, "Ugaritic"},
	{0xa60e, "Vai"},
	{0x118ff, "Warang_Citi"},
	{0xa216, "Yi"},
}

var outTest = []T{ // not really worth being thorough // 不值得彻底测试。
	{0x20, "Telugu"},
}

var inCategoryTest = []T{
	{0x0081, "Cc"},
	{0x200B, "Cf"},
	{0xf0000, "Co"},
	{0xdb80, "Cs"},
	{0x0236, "Ll"},
	{0x1d9d, "Lm"},
	{0x07cf, "Lo"},
	{0x1f8a, "Lt"},
	{0x03ff, "Lu"},
	{0x0bc1, "Mc"},
	{0x20df, "Me"},
	{0x07f0, "Mn"},
	{0x1bb2, "Nd"},
	{0x10147, "Nl"},
	{0x2478, "No"},
	{0xfe33, "Pc"},
	{0x2011, "Pd"},
	{0x301e, "Pe"},
	{0x2e03, "Pf"},
	{0x2e02, "Pi"},
	{0x0022, "Po"},
	{0x2770, "Ps"},
	{0x00a4, "Sc"},
	{0xa711, "Sk"},
	{0x25f9, "Sm"},
	{0x2108, "So"},
	{0x2028, "Zl"},
	{0x2029, "Zp"},
	{0x202f, "Zs"},
	// Unifieds.
	{0x04aa, "L"},
	{0x0009, "C"},
	{0x1712, "M"},
	{0x0031, "N"},
	{0x00bb, "P"},
	{0x00a2, "S"},
	{0x00a0, "Z"},
}

var inPropTest = []T{
	{0x0046, "ASCII_Hex_Digit"},
	{0x200F, "Bidi_Control"},
	{0x2212, "Dash"},
	{0xE0001, "Deprecated"},
	{0x00B7, "Diacritic"},
	{0x30FE, "Extender"},
	{0xFF46, "Hex_Digit"},
	{0x2E17, "Hyphen"},
	{0x2FFB, "IDS_Binary_Operator"},
	{0x2FF3, "IDS_Trinary_Operator"},
	{0xFA6A, "Ideographic"},
	{0x200D, "Join_Control"},
	{0x0EC4, "Logical_Order_Exception"},
	{0x2FFFF, "Noncharacter_Code_Point"},
	{0x065E, "Other_Alphabetic"},
	{0x2065, "Other_Default_Ignorable_Code_Point"},
	{0x0BD7, "Other_Grapheme_Extend"},
	{0x0387, "Other_ID_Continue"},
	{0x212E, "Other_ID_Start"},
	{0x2094, "Other_Lowercase"},
	{0x2040, "Other_Math"},
	{0x216F, "Other_Uppercase"},
	{0x0027, "Pattern_Syntax"},
	{0x0020, "Pattern_White_Space"},
	{0x300D, "Quotation_Mark"},
	{0x2EF3, "Radical"},
	{0x061F, "STerm"},
	{0x2071, "Soft_Dotted"},
	{0x003A, "Terminal_Punctuation"},
	{0x9FC3, "Unified_Ideograph"},
	{0xFE0F, "Variation_Selector"},
	{0x0020, "White_Space"},
}

func TestScripts(t *testing.T) {
	notTested := make(map[string]bool)
	for k := range Scripts {
		notTested[k] = true
	}
	for _, test := range inTest {
		if _, ok := Scripts[test.script]; !ok {
			t.Fatal(test.script, "not a known script")
		}
		if !Is(Scripts[test.script], test.rune) {
			t.Errorf("IsScript(%U, %s) = false, want true", test.rune, test.script)
		}
		delete(notTested, test.script)
	}
	for _, test := range outTest {
		if Is(Scripts[test.script], test.rune) {
			t.Errorf("IsScript(%U, %s) = true, want false", test.rune, test.script)
		}
	}
	for k := range notTested {
		t.Error("script not tested:", k)
	}
}

func TestCategories(t *testing.T) {
	notTested := make(map[string]bool)
	for k := range Categories {
		notTested[k] = true
	}
	for _, test := range inCategoryTest {
		if _, ok := Categories[test.script]; !ok {
			t.Fatal(test.script, "not a known category")
		}
		if !Is(Categories[test.script], test.rune) {
			t.Errorf("IsCategory(%U, %s) = false, want true", test.rune, test.script)
		}
		delete(notTested, test.script)
	}
	for k := range notTested {
		t.Error("category not tested:", k)
	}
}

func TestProperties(t *testing.T) {
	notTested := make(map[string]bool)
	for k := range Properties {
		notTested[k] = true
	}
	for _, test := range inPropTest {
		if _, ok := Properties[test.script]; !ok {
			t.Fatal(test.script, "not a known prop")
		}
		if !Is(Properties[test.script], test.rune) {
			t.Errorf("IsCategory(%U, %s) = false, want true", test.rune, test.script)
		}
		delete(notTested, test.script)
	}
	for k := range notTested {
		t.Error("property not tested:", k)
	}
}<|MERGE_RESOLUTION|>--- conflicted
+++ resolved
@@ -14,16 +14,11 @@
 	script string
 }
 
-<<<<<<< HEAD
-// Hand-chosen tests from Unicode 5.1.0, 6.0.0, 6.2.0, 6.3.0 and 7.0.0 mostly to
-// discover when new scripts and categories arise.
-
-// 从 Unicode 5.1.0、6.0.0、6.2.0 6.3.0 和 7.0.0 中手动挑选的测试，
-// 主要是为了发现新的书写系统和分类何时出现。
-=======
 // Hand-chosen tests from Unicode 5.1.0, 6.0.0, 6.2.0, 6.3.0, 7.0.0 and 8.0.0
 // mostly to discover when new scripts and categories arise.
->>>>>>> 05a3b1fc
+
+// 从 Unicode 5.1.0、6.0.0、6.2.0 6.3.0、7.0.0 和 8.0.0 中手动挑选的测试，
+// 主要是为了发现新的书写系统和分类何时出现。
 var inTest = []T{
 	{0x11711, "Ahom"},
 	{0x14646, "Anatolian_Hieroglyphs"},
