--- conflicted
+++ resolved
@@ -282,12 +282,6 @@
 		logger.Fatalf("%.5s...: %s", line, err)
 	}
 	lastChar = rune(point)
-<<<<<<< HEAD
-	if point == 0 {
-		return // not interesting and we use 0 as unset // 没什么意思，我们用 0 表示未设置
-	}
-=======
->>>>>>> 05a3b1fc
 	if point > MaxChar {
 		return
 	}
@@ -1305,12 +1299,8 @@
 		}
 	}
 
-<<<<<<< HEAD
-	// Delete the groups for which assuming [lower, upper] is right.
-	// 为假定 [lower, upper] 是正确的删除组。
-=======
 	// Delete the groups for which assuming [lower, upper] or [upper, lower] is right.
->>>>>>> 05a3b1fc
+	// 删除假定 [lower, upper] 或 [upper, lower] 正确的组。
 	for i, orb := range caseOrbit {
 		if len(orb) == 2 && chars[orb[0]].upperCase == orb[1] && chars[orb[1]].lowerCase == orb[0] {
 			caseOrbit[i] = nil
