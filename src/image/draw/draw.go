--- conflicted
+++ resolved
@@ -5,16 +5,12 @@
 // Package draw provides image composition functions.
 //
 // See "The Go image/draw package" for an introduction to this package:
-<<<<<<< HEAD
-// http://golang.org/doc/articles/image_draw.html
+// https://golang.org/doc/articles/image_draw.html
 
 // draw 包提供组装图片的方法.
 //
 // 参考 "The Go image/draw package" 获取这个包的简介：
-// http://golang.org/doc/articles/image_draw.html
-=======
 // https://golang.org/doc/articles/image_draw.html
->>>>>>> 05a3b1fc
 package draw
 
 import (
