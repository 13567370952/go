// Copyright 2011 The Go Authors.  All rights reserved.
// Use of this source code is governed by a BSD-style
// license that can be found in the LICENSE file.

package main

import (
	"bufio"
	"bytes"
	"container/heap"
	"errors"
	"flag"
	"fmt"
	"go/build"
	"io"
	"io/ioutil"
	"log"
	"os"
	"os/exec"
	"path"
	"path/filepath"
	"regexp"
	"runtime"
	"strconv"
	"strings"
	"sync"
	"time"
)

var cmdBuild = &Command{
	UsageLine: "build [-o output] [-i] [build flags] [packages]",
	Short:     "compile packages and dependencies",
	Long: `
Build compiles the packages named by the import paths,
along with their dependencies, but it does not install the results.

If the arguments are a list of .go files, build treats them as a list
of source files specifying a single package.

When the command line specifies a single main package,
build writes the resulting executable to output.
Otherwise build compiles the packages but discards the results,
serving only as a check that the packages can be built.

The -o flag specifies the output file name. If not specified, the
output file name depends on the arguments and derives from the name
of the package, such as p.a for package p, unless p is 'main'. If
the package is main and file names are provided, the file name
derives from the first file name mentioned, such as f1 for 'go build
f1.go f2.go'; with no files provided ('go build'), the output file
name is the base name of the containing directory.

The -i flag installs the packages that are dependencies of the target.

The build flags are shared by the build, clean, get, install, list, run,
and test commands:

	-a
		force rebuilding of packages that are already up-to-date.
	-n
		print the commands but do not run them.
	-p n
		the number of builds that can be run in parallel.
		The default is the number of CPUs available.
	-race
		enable data race detection.
		Supported only on linux/amd64, darwin/amd64 and windows/amd64.
	-v
		print the names of packages as they are compiled.
	-work
		print the name of the temporary work directory and
		do not delete it when exiting.
	-x
		print the commands.

	-ccflags 'arg list'
		arguments to pass on each 5c, 6c, or 8c compiler invocation.
	-compiler name
		name of compiler to use, as in runtime.Compiler (gccgo or gc).
	-gccgoflags 'arg list'
		arguments to pass on each gccgo compiler/linker invocation.
	-gcflags 'arg list'
		arguments to pass on each 5g, 6g, or 8g compiler invocation.
	-installsuffix suffix
		a suffix to use in the name of the package installation directory,
		in order to keep output separate from default builds.
		If using the -race flag, the install suffix is automatically set to race
		or, if set explicitly, has _race appended to it.
	-ldflags 'flag list'
		arguments to pass on each 5l, 6l, or 8l linker invocation.
	-tags 'tag list'
		a list of build tags to consider satisfied during the build.
		For more information about build tags, see the description of
		build constraints in the documentation for the go/build package.

The list flags accept a space-separated list of strings. To embed spaces
in an element in the list, surround it with either single or double quotes.

For more about specifying packages, see 'go help packages'.
For more about where packages and binaries are installed,
run 'go help gopath'.  For more about calling between Go and C/C++,
run 'go help c'.

See also: go install, go get, go clean.
	`,
}

func init() {
	// break init cycle
	cmdBuild.Run = runBuild
	cmdInstall.Run = runInstall

	cmdBuild.Flag.BoolVar(&buildI, "i", false, "")

	addBuildFlags(cmdBuild)
	addBuildFlags(cmdInstall)
}

// Flags set by multiple commands.
<<<<<<< HEAD
var buildA bool

// -a flag
var buildN bool

// -n flag
var buildP = runtime.NumCPU()

// -p flag
var buildV bool

// -v flag
var buildX bool

// -x flag
=======
var buildA bool               // -a flag
var buildN bool               // -n flag
var buildP = runtime.NumCPU() // -p flag
var buildV bool               // -v flag
var buildX bool               // -x flag
var buildI bool               // -i flag
>>>>>>> b600de75
var buildO = cmdBuild.Flag.String("o", "", "output file")
var buildWork bool

// -work flag
var buildGcflags []string

// -gcflags flag
var buildCcflags []string

// -ccflags flag
var buildLdflags []string

// -ldflags flag
var buildGccgoflags []string

// -gccgoflags flag
var buildRace bool

// -race flag

var buildContext = build.Default
var buildToolchain toolchain = noToolchain{}

// buildCompiler implements flag.Var.
// It implements Set by updating both
// buildToolchain and buildContext.Compiler.
type buildCompiler struct{}

func (c buildCompiler) Set(value string) error {
	switch value {
	case "gc":
		buildToolchain = gcToolchain{}
	case "gccgo":
		buildToolchain = gccgoToolchain{}
	default:
		return fmt.Errorf("unknown compiler %q", value)
	}
	buildContext.Compiler = value
	return nil
}

func (c buildCompiler) String() string {
	return buildContext.Compiler
}

func init() {
	switch build.Default.Compiler {
	case "gc":
		buildToolchain = gcToolchain{}
	case "gccgo":
		buildToolchain = gccgoToolchain{}
	}
}

// addBuildFlags adds the flags common to the build, clean, get,
// install, list, run, and test commands.
func addBuildFlags(cmd *Command) {
	// NOTE: If you add flags here, also add them to testflag.go.
	cmd.Flag.BoolVar(&buildA, "a", false, "")
	cmd.Flag.BoolVar(&buildN, "n", false, "")
	cmd.Flag.IntVar(&buildP, "p", buildP, "")
	cmd.Flag.StringVar(&buildContext.InstallSuffix, "installsuffix", "", "")
	cmd.Flag.BoolVar(&buildV, "v", false, "")
	cmd.Flag.BoolVar(&buildX, "x", false, "")
	cmd.Flag.BoolVar(&buildWork, "work", false, "")
	cmd.Flag.Var((*stringsFlag)(&buildGcflags), "gcflags", "")
	cmd.Flag.Var((*stringsFlag)(&buildCcflags), "ccflags", "")
	cmd.Flag.Var((*stringsFlag)(&buildLdflags), "ldflags", "")
	cmd.Flag.Var((*stringsFlag)(&buildGccgoflags), "gccgoflags", "")
	cmd.Flag.Var((*stringsFlag)(&buildContext.BuildTags), "tags", "")
	cmd.Flag.Var(buildCompiler{}, "compiler", "")
	cmd.Flag.BoolVar(&buildRace, "race", false, "")
}

func addBuildFlagsNX(cmd *Command) {
	cmd.Flag.BoolVar(&buildN, "n", false, "")
	cmd.Flag.BoolVar(&buildX, "x", false, "")
}

func isSpaceByte(c byte) bool {
	return c == ' ' || c == '\t' || c == '\n' || c == '\r'
}

// fileExtSplit expects a filename and returns the name
// and ext (without the dot). If the file has no
// extension, ext will be empty.
func fileExtSplit(file string) (name, ext string) {
	dotExt := filepath.Ext(file)
	name = file[:len(file)-len(dotExt)]
	if dotExt != "" {
		ext = dotExt[1:]
	}
	return
}

type stringsFlag []string

func (v *stringsFlag) Set(s string) error {
	var err error
	*v, err = splitQuotedFields(s)
	if *v == nil {
		*v = []string{}
	}
	return err
}

func splitQuotedFields(s string) ([]string, error) {
	// Split fields allowing '' or "" around elements.
	// Quotes further inside the string do not count.
	var f []string
	for len(s) > 0 {
		for len(s) > 0 && isSpaceByte(s[0]) {
			s = s[1:]
		}
		if len(s) == 0 {
			break
		}
		// Accepted quoted string. No unescaping inside.
		if s[0] == '"' || s[0] == '\'' {
			quote := s[0]
			s = s[1:]
			i := 0
			for i < len(s) && s[i] != quote {
				i++
			}
			if i >= len(s) {
				return nil, fmt.Errorf("unterminated %c string", quote)
			}
			f = append(f, s[:i])
			s = s[i+1:]
			continue
		}
		i := 0
		for i < len(s) && !isSpaceByte(s[i]) {
			i++
		}
		f = append(f, s[:i])
		s = s[i:]
	}
	return f, nil
}

func (v *stringsFlag) String() string {
	return "<stringsFlag>"
}

func runBuild(cmd *Command, args []string) {
	raceInit()
	var b builder
	b.init()

	pkgs := packagesForBuild(args)

	if len(pkgs) == 1 && pkgs[0].Name == "main" && *buildO == "" {
		_, *buildO = path.Split(pkgs[0].ImportPath)
		*buildO += exeSuffix
	}

	// sanity check some often mis-used options
	switch buildContext.Compiler {
	case "gccgo":
		if len(buildGcflags) != 0 {
			fmt.Println("go build: when using gccgo toolchain, please pass compiler flags using -gccgoflags, not -gcflags")
		}
		if len(buildLdflags) != 0 {
			fmt.Println("go build: when using gccgo toolchain, please pass linker flags using -gccgoflags, not -ldflags")
		}
	case "gc":
		if len(buildGccgoflags) != 0 {
			fmt.Println("go build: when using gc toolchain, please pass compile flags using -gcflags, and linker flags using -ldflags")
		}
	}

	if *buildO != "" {
		if len(pkgs) > 1 {
			fatalf("go build: cannot use -o with multiple packages")
		}
		p := pkgs[0]
		p.target = "" // must build - not up to date
		a := b.action(modeInstall, modeBuild, p)
		a.target = *buildO
		b.do(a)
		return
	}

	a := &action{}
	depMode := modeBuild
	if buildI {
		depMode = modeInstall
	}
	for _, p := range packages(args) {
		a.deps = append(a.deps, b.action(modeBuild, depMode, p))
	}
	b.do(a)
}

var cmdInstall = &Command{
	UsageLine: "install [build flags] [packages]",
	Short:     "compile and install packages and dependencies",
	Long: `
Install compiles and installs the packages named by the import paths,
along with their dependencies.

For more about the build flags, see 'go help build'.
For more about specifying packages, see 'go help packages'.

See also: go build, go get, go clean.
	`,
}

func runInstall(cmd *Command, args []string) {
	raceInit()
	pkgs := packagesForBuild(args)

	for _, p := range pkgs {
		if p.Target == "" && (!p.Standard || p.ImportPath != "unsafe") {
			if p.cmdline {
				errorf("go install: no install location for .go files listed on command line (GOBIN not set)")
			} else if p.ConflictDir != "" {
				errorf("go install: no install location for %s: hidden by %s", p.Dir, p.ConflictDir)
			} else {
				errorf("go install: no install location for directory %s outside GOPATH", p.Dir)
			}
		}
	}
	exitIfErrors()

	var b builder
	b.init()
	a := &action{}
	for _, p := range pkgs {
		a.deps = append(a.deps, b.action(modeInstall, modeInstall, p))
	}
	b.do(a)
}

// Global build parameters (used during package load)
var (
	goarch    string
	goos      string
	archChar  string
	exeSuffix string
)

func init() {
	goarch = buildContext.GOARCH
	goos = buildContext.GOOS
	if goos == "windows" {
		exeSuffix = ".exe"
	}
	var err error
	archChar, err = build.ArchChar(goarch)
	if err != nil {
		if _, isgc := buildToolchain.(gcToolchain); isgc {
			fatalf("%s", err)
		}
		// archChar is only required for gcToolchain, if we're using
		// another toolchain leave it blank.
		archChar = ""
	}
}

// A builder holds global state about a build.
// It does not hold per-package state, because we
// build packages in parallel, and the builder is shared.
type builder struct {
	work        string               // the temporary work directory (ends in filepath.Separator)
	actionCache map[cacheKey]*action // a cache of already-constructed actions
	mkdirCache  map[string]bool      // a cache of created directories
	print       func(args ...interface{}) (int, error)

	output    sync.Mutex
	scriptDir string // current directory in printed script

	exec      sync.Mutex
	readySema chan bool
	ready     actionQueue
}

// An action represents a single action in the action graph.
type action struct {
	p          *Package      // the package this action works on
	deps       []*action     // actions that must happen before this one
	triggers   []*action     // inverse of deps
	cgo        *action       // action for cgo binary if needed
	args       []string      // additional args for runProgram
	testOutput *bytes.Buffer // test output buffer

	f          func(*builder, *action) error // the action itself (nil = no-op)
	ignoreFail bool                          // whether to run f even if dependencies fail

	// Generated files, directories.
	link   bool   // target is executable, not just package
	pkgdir string // the -I or -L argument to use when importing this package
	objdir string // directory for intermediate objects
	objpkg string // the intermediate package .a file created during the action
	target string // goal of the action: the created package or executable

	// Execution state.
	pending  int  // number of deps yet to complete
	priority int  // relative execution priority
	failed   bool // whether the action failed
}

// cacheKey is the key for the action cache.
type cacheKey struct {
	mode buildMode
	p    *Package
}

// buildMode specifies the build mode:
// are we just building things or also installing the results?
type buildMode int

const (
	modeBuild buildMode = iota
	modeInstall
)

var (
	goroot       = filepath.Clean(runtime.GOROOT())
	gobin        = os.Getenv("GOBIN")
	gorootBin    = filepath.Join(goroot, "bin")
	gorootSrcPkg = filepath.Join(goroot, "src/pkg")
	gorootPkg    = filepath.Join(goroot, "pkg")
	gorootSrc    = filepath.Join(goroot, "src")
)

func (b *builder) init() {
	var err error
	b.print = func(a ...interface{}) (int, error) {
		return fmt.Fprint(os.Stderr, a...)
	}
	b.actionCache = make(map[cacheKey]*action)
	b.mkdirCache = make(map[string]bool)

	if buildN {
		b.work = "$WORK"
	} else {
		b.work, err = ioutil.TempDir("", "go-build")
		if err != nil {
			fatalf("%s", err)
		}
		if buildX || buildWork {
			fmt.Fprintf(os.Stderr, "WORK=%s\n", b.work)
		}
		if !buildWork {
			workdir := b.work
			atexit(func() { os.RemoveAll(workdir) })
		}
	}
}

// goFilesPackage creates a package for building a collection of Go files
// (typically named on the command line).  The target is named p.a for
// package p or named after the first Go file for package main.
func goFilesPackage(gofiles []string) *Package {
	// TODO: Remove this restriction.
	for _, f := range gofiles {
		if !strings.HasSuffix(f, ".go") {
			fatalf("named files must be .go files")
		}
	}

	var stk importStack
	ctxt := buildContext
	ctxt.UseAllFiles = true

	// Synthesize fake "directory" that only shows the named files,
	// to make it look like this is a standard package or
	// command directory.  So that local imports resolve
	// consistently, the files must all be in the same directory.
	var dirent []os.FileInfo
	var dir string
	for _, file := range gofiles {
		fi, err := os.Stat(file)
		if err != nil {
			fatalf("%s", err)
		}
		if fi.IsDir() {
			fatalf("%s is a directory, should be a Go file", file)
		}
		dir1, _ := filepath.Split(file)
		if dir == "" {
			dir = dir1
		} else if dir != dir1 {
			fatalf("named files must all be in one directory; have %s and %s", dir, dir1)
		}
		dirent = append(dirent, fi)
	}
	ctxt.ReadDir = func(string) ([]os.FileInfo, error) { return dirent, nil }

	if !filepath.IsAbs(dir) {
		dir = filepath.Join(cwd, dir)
	}

	bp, err := ctxt.ImportDir(dir, 0)
	pkg := new(Package)
	pkg.local = true
	pkg.cmdline = true
	pkg.load(&stk, bp, err)
	pkg.localPrefix = dirToImportPath(dir)
	pkg.ImportPath = "command-line-arguments"
	pkg.target = ""

	if pkg.Name == "main" {
		_, elem := filepath.Split(gofiles[0])
		exe := elem[:len(elem)-len(".go")] + exeSuffix
		if *buildO == "" {
			*buildO = exe
		}
		if gobin != "" {
			pkg.target = filepath.Join(gobin, exe)
		}
	} else {
		if *buildO == "" {
			*buildO = pkg.Name + ".a"
		}
	}
	pkg.Target = pkg.target
	pkg.Stale = true

	computeStale(pkg)
	return pkg
}

// action returns the action for applying the given operation (mode) to the package.
// depMode is the action to use when building dependencies.
func (b *builder) action(mode buildMode, depMode buildMode, p *Package) *action {
	key := cacheKey{mode, p}
	a := b.actionCache[key]
	if a != nil {
		return a
	}

	a = &action{p: p, pkgdir: p.build.PkgRoot}
	if p.pkgdir != "" { // overrides p.t
		a.pkgdir = p.pkgdir
	}

	b.actionCache[key] = a

	for _, p1 := range p.imports {
		a.deps = append(a.deps, b.action(depMode, depMode, p1))
	}

	// If we are not doing a cross-build, then record the binary we'll
	// generate for cgo as a dependency of the build of any package
	// using cgo, to make sure we do not overwrite the binary while
	// a package is using it.  If this is a cross-build, then the cgo we
	// are writing is not the cgo we need to use.
	if goos == runtime.GOOS && goarch == runtime.GOARCH && !buildRace {
		if len(p.CgoFiles) > 0 || p.Standard && p.ImportPath == "runtime/cgo" {
			var stk importStack
			p1 := loadPackage("cmd/cgo", &stk)
			if p1.Error != nil {
				fatalf("load cmd/cgo: %v", p1.Error)
			}
			a.cgo = b.action(depMode, depMode, p1)
			a.deps = append(a.deps, a.cgo)
		}
	}

	if p.Standard {
		switch p.ImportPath {
		case "builtin", "unsafe":
			// Fake packages - nothing to build.
			return a
		}
		// gccgo standard library is "fake" too.
		if _, ok := buildToolchain.(gccgoToolchain); ok {
			// the target name is needed for cgo.
			a.target = p.target
			return a
		}
	}

	if !p.Stale && p.target != "" {
		// p.Stale==false implies that p.target is up-to-date.
		// Record target name for use by actions depending on this one.
		a.target = p.target
		return a
	}

	if p.local && p.target == "" {
		// Imported via local path.  No permanent target.
		mode = modeBuild
	}
	work := p.pkgdir
	if work == "" {
		work = b.work
	}
	a.objdir = filepath.Join(work, a.p.ImportPath, "_obj") + string(filepath.Separator)
	a.objpkg = buildToolchain.pkgpath(work, a.p)
	a.link = p.Name == "main"

	switch mode {
	case modeInstall:
		a.f = (*builder).install
		a.deps = []*action{b.action(modeBuild, depMode, p)}
		a.target = a.p.target
	case modeBuild:
		a.f = (*builder).build
		a.target = a.objpkg
		if a.link {
			// An executable file. (This is the name of a temporary file.)
			// Because we run the temporary file in 'go run' and 'go test',
			// the name will show up in ps listings. If the caller has specified
			// a name, use that instead of a.out. The binary is generated
			// in an otherwise empty subdirectory named exe to avoid
			// naming conflicts.  The only possible conflict is if we were
			// to create a top-level package named exe.
			name := "a.out"
			if p.exeName != "" {
				name = p.exeName
			}
			a.target = a.objdir + filepath.Join("exe", name) + exeSuffix
		}
	}

	return a
}

// actionList returns the list of actions in the dag rooted at root
// as visited in a depth-first post-order traversal.
func actionList(root *action) []*action {
	seen := map[*action]bool{}
	all := []*action{}
	var walk func(*action)
	walk = func(a *action) {
		if seen[a] {
			return
		}
		seen[a] = true
		for _, a1 := range a.deps {
			walk(a1)
		}
		all = append(all, a)
	}
	walk(root)
	return all
}

// do runs the action graph rooted at root.
func (b *builder) do(root *action) {
	// Build list of all actions, assigning depth-first post-order priority.
	// The original implementation here was a true queue
	// (using a channel) but it had the effect of getting
	// distracted by low-level leaf actions to the detriment
	// of completing higher-level actions.  The order of
	// work does not matter much to overall execution time,
	// but when running "go test std" it is nice to see each test
	// results as soon as possible.  The priorities assigned
	// ensure that, all else being equal, the execution prefers
	// to do what it would have done first in a simple depth-first
	// dependency order traversal.
	all := actionList(root)
	for i, a := range all {
		a.priority = i
	}

	b.readySema = make(chan bool, len(all))

	// Initialize per-action execution state.
	for _, a := range all {
		for _, a1 := range a.deps {
			a1.triggers = append(a1.triggers, a)
		}
		a.pending = len(a.deps)
		if a.pending == 0 {
			b.ready.push(a)
			b.readySema <- true
		}
	}

	// Handle runs a single action and takes care of triggering
	// any actions that are runnable as a result.
	handle := func(a *action) {
		var err error
		if a.f != nil && (!a.failed || a.ignoreFail) {
			err = a.f(b, a)
		}

		// The actions run in parallel but all the updates to the
		// shared work state are serialized through b.exec.
		b.exec.Lock()
		defer b.exec.Unlock()

		if err != nil {
			if err == errPrintedOutput {
				setExitStatus(2)
			} else {
				errorf("%s", err)
			}
			a.failed = true
		}

		for _, a0 := range a.triggers {
			if a.failed {
				a0.failed = true
			}
			if a0.pending--; a0.pending == 0 {
				b.ready.push(a0)
				b.readySema <- true
			}
		}

		if a == root {
			close(b.readySema)
		}
	}

	var wg sync.WaitGroup

	// Kick off goroutines according to parallelism.
	// If we are using the -n flag (just printing commands)
	// drop the parallelism to 1, both to make the output
	// deterministic and because there is no real work anyway.
	par := buildP
	if buildN {
		par = 1
	}
	for i := 0; i < par; i++ {
		wg.Add(1)
		go func() {
			defer wg.Done()
			for {
				select {
				case _, ok := <-b.readySema:
					if !ok {
						return
					}
					// Receiving a value from b.readySema entitles
					// us to take from the ready queue.
					b.exec.Lock()
					a := b.ready.pop()
					b.exec.Unlock()
					handle(a)
				case <-interrupted:
					setExitStatus(1)
					return
				}
			}
		}()
	}

	wg.Wait()
}

// hasString reports whether s appears in the list of strings.
func hasString(strings []string, s string) bool {
	for _, t := range strings {
		if s == t {
			return true
		}
	}
	return false
}

// build is the action for building a single package or command.
func (b *builder) build(a *action) (err error) {
	// Return an error if the package has CXX files but it's not using
	// cgo nor SWIG, since the CXX files can only be processed by cgo
	// and SWIG (it's possible to have packages with C files without
	// using cgo, they will get compiled with the plan9 C compiler and
	// linked with the rest of the package).
	if len(a.p.CXXFiles) > 0 && !a.p.usesCgo() && !a.p.usesSwig() {
		return fmt.Errorf("can't build package %s because it contains C++ files (%s) but it's not using cgo nor SWIG",
			a.p.ImportPath, strings.Join(a.p.CXXFiles, ","))
	}
	// Same as above for Objective-C files
	if len(a.p.MFiles) > 0 && !a.p.usesCgo() && !a.p.usesSwig() {
		return fmt.Errorf("can't build package %s because it contains Objective-C files (%s) but it's not using cgo nor SWIG",
			a.p.ImportPath, strings.Join(a.p.MFiles, ","))
	}
	defer func() {
		if err != nil && err != errPrintedOutput {
			err = fmt.Errorf("go build %s: %v", a.p.ImportPath, err)
		}
	}()
	if buildN {
		// In -n mode, print a banner between packages.
		// The banner is five lines so that when changes to
		// different sections of the bootstrap script have to
		// be merged, the banners give patch something
		// to use to find its context.
		fmt.Printf("\n#\n# %s\n#\n\n", a.p.ImportPath)
	}

	if buildV {
		fmt.Fprintf(os.Stderr, "%s\n", a.p.ImportPath)
	}

	if a.p.Standard && a.p.ImportPath == "runtime" && buildContext.Compiler == "gc" &&
		!hasString(a.p.HFiles, "zasm_"+buildContext.GOOS+"_"+buildContext.GOARCH+".h") {
		return fmt.Errorf("%s/%s must be bootstrapped using make%v", buildContext.GOOS, buildContext.GOARCH, defaultSuffix())
	}

	// Make build directory.
	obj := a.objdir
	if err := b.mkdir(obj); err != nil {
		return err
	}

	// make target directory
	dir, _ := filepath.Split(a.target)
	if dir != "" {
		if err := b.mkdir(dir); err != nil {
			return err
		}
	}

	var gofiles, cfiles, sfiles, objects, cgoObjects []string

	gofiles = append(gofiles, a.p.GoFiles...)
	cfiles = append(cfiles, a.p.CFiles...)
	sfiles = append(sfiles, a.p.SFiles...)

	// Run cgo.
	if a.p.usesCgo() {
		// In a package using cgo, cgo compiles the C, C++ and assembly files with gcc.
		// There is one exception: runtime/cgo's job is to bridge the
		// cgo and non-cgo worlds, so it necessarily has files in both.
		// In that case gcc only gets the gcc_* files.
		var gccfiles []string
		if a.p.Standard && a.p.ImportPath == "runtime/cgo" {
			filter := func(files, nongcc, gcc []string) ([]string, []string) {
				for _, f := range files {
					if strings.HasPrefix(f, "gcc_") {
						gcc = append(gcc, f)
					} else {
						nongcc = append(nongcc, f)
					}
				}
				return nongcc, gcc
			}
			cfiles, gccfiles = filter(cfiles, cfiles[:0], gccfiles)
			sfiles, gccfiles = filter(sfiles, sfiles[:0], gccfiles)
		} else {
			gccfiles = append(cfiles, sfiles...)
			cfiles = nil
			sfiles = nil
		}

		cgoExe := tool("cgo")
		if a.cgo != nil && a.cgo.target != "" {
			cgoExe = a.cgo.target
		}
		outGo, outObj, err := b.cgo(a.p, cgoExe, obj, gccfiles, a.p.CXXFiles, a.p.MFiles)
		if err != nil {
			return err
		}
		cgoObjects = append(cgoObjects, outObj...)
		gofiles = append(gofiles, outGo...)
	}

	// Run SWIG.
	if a.p.usesSwig() {
		// In a package using SWIG, any .c or .s files are
		// compiled with gcc.
		gccfiles := append(cfiles, sfiles...)
		cfiles = nil
		sfiles = nil
		outGo, outObj, err := b.swig(a.p, obj, gccfiles, a.p.CXXFiles, a.p.MFiles)
		if err != nil {
			return err
		}
		cgoObjects = append(cgoObjects, outObj...)
		gofiles = append(gofiles, outGo...)
	}

	// If we're doing coverage, preprocess the .go files and put them in the work directory
	if a.p.coverMode != "" {
		for i, file := range gofiles {
			var sourceFile string
			var coverFile string
			var key string
			if strings.HasSuffix(file, ".cgo1.go") {
				// cgo files have absolute paths
				base := filepath.Base(file)
				sourceFile = file
				coverFile = filepath.Join(obj, base)
				key = strings.TrimSuffix(base, ".cgo1.go") + ".go"
			} else {
				sourceFile = filepath.Join(a.p.Dir, file)
				coverFile = filepath.Join(obj, file)
				key = file
			}
			cover := a.p.coverVars[key]
			if cover == nil || isTestFile(file) {
				// Not covering this file.
				continue
			}
			if err := b.cover(a, coverFile, sourceFile, 0666, cover.Var); err != nil {
				return err
			}
			gofiles[i] = coverFile
		}
	}

	// Prepare Go import path list.
	inc := b.includeArgs("-I", a.deps)

	// Compile Go.
	if len(gofiles) > 0 {
		ofile, out, err := buildToolchain.gc(b, a.p, a.objpkg, obj, inc, gofiles)
		if len(out) > 0 {
			b.showOutput(a.p.Dir, a.p.ImportPath, b.processOutput(out))
			if err != nil {
				return errPrintedOutput
			}
		}
		if err != nil {
			return err
		}
		if ofile != a.objpkg {
			objects = append(objects, ofile)
		}
	}

	// Copy .h files named for goos or goarch or goos_goarch
	// to names using GOOS and GOARCH.
	// For example, defs_linux_amd64.h becomes defs_GOOS_GOARCH.h.
	_goos_goarch := "_" + goos + "_" + goarch
	_goos := "_" + goos
	_goarch := "_" + goarch
	for _, file := range a.p.HFiles {
		name, ext := fileExtSplit(file)
		switch {
		case strings.HasSuffix(name, _goos_goarch):
			targ := file[:len(name)-len(_goos_goarch)] + "_GOOS_GOARCH." + ext
			if err := b.copyFile(a, obj+targ, filepath.Join(a.p.Dir, file), 0644); err != nil {
				return err
			}
		case strings.HasSuffix(name, _goarch):
			targ := file[:len(name)-len(_goarch)] + "_GOARCH." + ext
			if err := b.copyFile(a, obj+targ, filepath.Join(a.p.Dir, file), 0644); err != nil {
				return err
			}
		case strings.HasSuffix(name, _goos):
			targ := file[:len(name)-len(_goos)] + "_GOOS." + ext
			if err := b.copyFile(a, obj+targ, filepath.Join(a.p.Dir, file), 0644); err != nil {
				return err
			}
		}
	}

	objExt := archChar
	if _, ok := buildToolchain.(gccgoToolchain); ok {
		objExt = "o"
	}

	for _, file := range cfiles {
		out := file[:len(file)-len(".c")] + "." + objExt
		if err := buildToolchain.cc(b, a.p, obj, obj+out, file); err != nil {
			return err
		}
		objects = append(objects, out)
	}

	// Assemble .s files.
	for _, file := range sfiles {
		out := file[:len(file)-len(".s")] + "." + objExt
		if err := buildToolchain.asm(b, a.p, obj, obj+out, file); err != nil {
			return err
		}
		objects = append(objects, out)
	}

	// NOTE(rsc): On Windows, it is critically important that the
	// gcc-compiled objects (cgoObjects) be listed after the ordinary
	// objects in the archive.  I do not know why this is.
	// http://golang.org/issue/2601
	objects = append(objects, cgoObjects...)

	// Add system object files.
	for _, syso := range a.p.SysoFiles {
		objects = append(objects, filepath.Join(a.p.Dir, syso))
	}

	// Pack into archive in obj directory.
	// If the Go compiler wrote an archive, we only need to add the
	// object files for non-Go sources to the archive.
	// If the Go compiler wrote an archive and the package is entirely
	// Go sources, there is no pack to execute at all.
	if len(objects) > 0 {
		if err := buildToolchain.pack(b, a.p, obj, a.objpkg, objects); err != nil {
			return err
		}
	}

	// Link if needed.
	if a.link {
		// The compiler only cares about direct imports, but the
		// linker needs the whole dependency tree.
		all := actionList(a)
		all = all[:len(all)-1] // drop a
		if err := buildToolchain.ld(b, a.p, a.target, all, a.objpkg, objects); err != nil {
			return err
		}
	}

	return nil
}

// install is the action for installing a single package or executable.
func (b *builder) install(a *action) (err error) {
	defer func() {
		if err != nil && err != errPrintedOutput {
			err = fmt.Errorf("go install %s: %v", a.p.ImportPath, err)
		}
	}()
	a1 := a.deps[0]
	perm := os.FileMode(0644)
	if a1.link {
		perm = 0755
	}

	// make target directory
	dir, _ := filepath.Split(a.target)
	if dir != "" {
		if err := b.mkdir(dir); err != nil {
			return err
		}
	}

	// remove object dir to keep the amount of
	// garbage down in a large build.  On an operating system
	// with aggressive buffering, cleaning incrementally like
	// this keeps the intermediate objects from hitting the disk.
	if !buildWork {
		defer os.RemoveAll(a1.objdir)
		defer os.Remove(a1.target)
	}

	if a.p.usesSwig() {
		for _, f := range stringList(a.p.SwigFiles, a.p.SwigCXXFiles) {
			dir = a.p.swigDir(&buildContext)
			if err := b.mkdir(dir); err != nil {
				return err
			}
			soname := a.p.swigSoname(f)
			source := filepath.Join(a.objdir, soname)
			target := filepath.Join(dir, soname)
			if err = b.copyFile(a, target, source, perm); err != nil {
				return err
			}
		}
	}

	return b.moveOrCopyFile(a, a.target, a1.target, perm)
}

// includeArgs returns the -I or -L directory list for access
// to the results of the list of actions.
func (b *builder) includeArgs(flag string, all []*action) []string {
	inc := []string{}
	incMap := map[string]bool{
		b.work:    true, // handled later
		gorootPkg: true,
		"":        true, // ignore empty strings
	}

	// Look in the temporary space for results of test-specific actions.
	// This is the $WORK/my/package/_test directory for the
	// package being built, so there are few of these.
	for _, a1 := range all {
		if dir := a1.pkgdir; dir != a1.p.build.PkgRoot && !incMap[dir] {
			incMap[dir] = true
			inc = append(inc, flag, dir)
		}
	}

	// Also look in $WORK for any non-test packages that have
	// been built but not installed.
	inc = append(inc, flag, b.work)

	// Finally, look in the installed package directories for each action.
	for _, a1 := range all {
		if dir := a1.pkgdir; dir == a1.p.build.PkgRoot && !incMap[dir] {
			incMap[dir] = true
			if _, ok := buildToolchain.(gccgoToolchain); ok {
				dir = filepath.Join(dir, "gccgo_"+goos+"_"+goarch)
			} else {
				dir = filepath.Join(dir, goos+"_"+goarch)
				if buildContext.InstallSuffix != "" {
					dir += "_" + buildContext.InstallSuffix
				}
			}
			inc = append(inc, flag, dir)
		}
	}

	return inc
}

// moveOrCopyFile is like 'mv src dst' or 'cp src dst'.
func (b *builder) moveOrCopyFile(a *action, dst, src string, perm os.FileMode) error {
	if buildN {
		b.showcmd("", "mv %s %s", src, dst)
		return nil
	}

	// If we can update the mode and rename to the dst, do it.
	// Otherwise fall back to standard copy.
	if err := os.Chmod(src, perm); err == nil {
		if err := os.Rename(src, dst); err == nil {
			if buildX {
				b.showcmd("", "mv %s %s", src, dst)
			}
			return nil
		}
	}

	return b.copyFile(a, dst, src, perm)
}

// copyFile is like 'cp src dst'.
func (b *builder) copyFile(a *action, dst, src string, perm os.FileMode) error {
	if buildN || buildX {
		b.showcmd("", "cp %s %s", src, dst)
		if buildN {
			return nil
		}
	}

	sf, err := os.Open(src)
	if err != nil {
		return err
	}
	defer sf.Close()

	// Be careful about removing/overwriting dst.
	// Do not remove/overwrite if dst exists and is a directory
	// or a non-object file.
	if fi, err := os.Stat(dst); err == nil {
		if fi.IsDir() {
			return fmt.Errorf("build output %q already exists and is a directory", dst)
		}
		if !isObject(dst) {
			return fmt.Errorf("build output %q already exists and is not an object file", dst)
		}
	}

	// On Windows, remove lingering ~ file from last attempt.
	if toolIsWindows {
		if _, err := os.Stat(dst + "~"); err == nil {
			os.Remove(dst + "~")
		}
	}

	os.Remove(dst)
	df, err := os.OpenFile(dst, os.O_WRONLY|os.O_CREATE|os.O_TRUNC, perm)
	if err != nil && toolIsWindows {
		// Windows does not allow deletion of a binary file
		// while it is executing.  Try to move it out of the way.
		// If the move fails, which is likely, we'll try again the
		// next time we do an install of this binary.
		if err := os.Rename(dst, dst+"~"); err == nil {
			os.Remove(dst + "~")
		}
		df, err = os.OpenFile(dst, os.O_WRONLY|os.O_CREATE|os.O_TRUNC, perm)
	}
	if err != nil {
		return err
	}

	_, err = io.Copy(df, sf)
	df.Close()
	if err != nil {
		os.Remove(dst)
		return fmt.Errorf("copying %s to %s: %v", src, dst, err)
	}
	return nil
}

// cover runs, in effect,
//	go tool cover -mode=b.coverMode -var="varName" -o dst.go src.go
func (b *builder) cover(a *action, dst, src string, perm os.FileMode, varName string) error {
	return b.run(a.objdir, "cover "+a.p.ImportPath, nil,
		tool("cover"),
		"-mode", a.p.coverMode,
		"-var", varName,
		"-o", dst,
		src)
}

var objectMagic = [][]byte{
	{'!', '<', 'a', 'r', 'c', 'h', '>', '\n'},        // Package archive
	{'\x7F', 'E', 'L', 'F'},                          // ELF
	{0xFE, 0xED, 0xFA, 0xCE},                         // Mach-O big-endian 32-bit
	{0xFE, 0xED, 0xFA, 0xCF},                         // Mach-O big-endian 64-bit
	{0xCE, 0xFA, 0xED, 0xFE},                         // Mach-O little-endian 32-bit
	{0xCF, 0xFA, 0xED, 0xFE},                         // Mach-O little-endian 64-bit
	{0x4d, 0x5a, 0x90, 0x00, 0x03, 0x00, 0x04, 0x00}, // PE (Windows) as generated by 6l/8l
	{0x00, 0x00, 0x01, 0xEB},                         // Plan 9 i386
	{0x00, 0x00, 0x8a, 0x97},                         // Plan 9 amd64
}

func isObject(s string) bool {
	f, err := os.Open(s)
	if err != nil {
		return false
	}
	defer f.Close()
	buf := make([]byte, 64)
	io.ReadFull(f, buf)
	for _, magic := range objectMagic {
		if bytes.HasPrefix(buf, magic) {
			return true
		}
	}
	return false
}

// fmtcmd formats a command in the manner of fmt.Sprintf but also:
//
//	If dir is non-empty and the script is not in dir right now,
//	fmtcmd inserts "cd dir\n" before the command.
//
//	fmtcmd replaces the value of b.work with $WORK.
//	fmtcmd replaces the value of goroot with $GOROOT.
//	fmtcmd replaces the value of b.gobin with $GOBIN.
//
//	fmtcmd replaces the name of the current directory with dot (.)
//	but only when it is at the beginning of a space-separated token.
//
func (b *builder) fmtcmd(dir string, format string, args ...interface{}) string {
	cmd := fmt.Sprintf(format, args...)
	if dir != "" && dir != "/" {
		cmd = strings.Replace(" "+cmd, " "+dir, " .", -1)[1:]
		if b.scriptDir != dir {
			b.scriptDir = dir
			cmd = "cd " + dir + "\n" + cmd
		}
	}
	if b.work != "" {
		cmd = strings.Replace(cmd, b.work, "$WORK", -1)
	}
	return cmd
}

// showcmd prints the given command to standard output
// for the implementation of -n or -x.
func (b *builder) showcmd(dir string, format string, args ...interface{}) {
	b.output.Lock()
	defer b.output.Unlock()
	b.print(b.fmtcmd(dir, format, args...) + "\n")
}

// showOutput prints "# desc" followed by the given output.
// The output is expected to contain references to 'dir', usually
// the source directory for the package that has failed to build.
// showOutput rewrites mentions of dir with a relative path to dir
// when the relative path is shorter.  This is usually more pleasant.
// For example, if fmt doesn't compile and we are in src/pkg/html,
// the output is
//
//	$ go build
//	# fmt
//	../fmt/print.go:1090: undefined: asdf
//	$
//
// instead of
//
//	$ go build
//	# fmt
//	/usr/gopher/go/src/pkg/fmt/print.go:1090: undefined: asdf
//	$
//
// showOutput also replaces references to the work directory with $WORK.
//
func (b *builder) showOutput(dir, desc, out string) {
	prefix := "# " + desc
	suffix := "\n" + out
	if reldir := shortPath(dir); reldir != dir {
		suffix = strings.Replace(suffix, " "+dir, " "+reldir, -1)
		suffix = strings.Replace(suffix, "\n"+dir, "\n"+reldir, -1)
	}
	suffix = strings.Replace(suffix, " "+b.work, " $WORK", -1)

	b.output.Lock()
	defer b.output.Unlock()
	b.print(prefix, suffix)
}

// shortPath returns an absolute or relative name for path, whatever is shorter.
func shortPath(path string) string {
	if rel, err := filepath.Rel(cwd, path); err == nil && len(rel) < len(path) {
		return rel
	}
	return path
}

// relPaths returns a copy of paths with absolute paths
// made relative to the current directory if they would be shorter.
func relPaths(paths []string) []string {
	var out []string
	pwd, _ := os.Getwd()
	for _, p := range paths {
		rel, err := filepath.Rel(pwd, p)
		if err == nil && len(rel) < len(p) {
			p = rel
		}
		out = append(out, p)
	}
	return out
}

// errPrintedOutput is a special error indicating that a command failed
// but that it generated output as well, and that output has already
// been printed, so there's no point showing 'exit status 1' or whatever
// the wait status was.  The main executor, builder.do, knows not to
// print this error.
var errPrintedOutput = errors.New("already printed output - no need to show error")

var cgoLine = regexp.MustCompile(`\[[^\[\]]+\.cgo1\.go:[0-9]+\]`)
var cgoTypeSigRe = regexp.MustCompile(`\b_Ctype_\B`)

// run runs the command given by cmdline in the directory dir.
// If the command fails, run prints information about the failure
// and returns a non-nil error.
func (b *builder) run(dir string, desc string, env []string, cmdargs ...interface{}) error {
	out, err := b.runOut(dir, desc, env, cmdargs...)
	if len(out) > 0 {
		if desc == "" {
			desc = b.fmtcmd(dir, "%s", strings.Join(stringList(cmdargs...), " "))
		}
		b.showOutput(dir, desc, b.processOutput(out))
		if err != nil {
			err = errPrintedOutput
		}
	}
	return err
}

// processOutput prepares the output of runOut to be output to the console.
func (b *builder) processOutput(out []byte) string {
	if out[len(out)-1] != '\n' {
		out = append(out, '\n')
	}
	messages := string(out)
	// Fix up output referring to cgo-generated code to be more readable.
	// Replace x.go:19[/tmp/.../x.cgo1.go:18] with x.go:19.
	// Replace *[100]_Ctype_foo with *[100]C.foo.
	// If we're using -x, assume we're debugging and want the full dump, so disable the rewrite.
	if !buildX && cgoLine.MatchString(messages) {
		messages = cgoLine.ReplaceAllString(messages, "")
		messages = cgoTypeSigRe.ReplaceAllString(messages, "C.")
	}
	return messages
}

// runOut runs the command given by cmdline in the directory dir.
// It returns the command output and any errors that occurred.
func (b *builder) runOut(dir string, desc string, env []string, cmdargs ...interface{}) ([]byte, error) {
	cmdline := stringList(cmdargs...)
	if buildN || buildX {
		var envcmdline string
		for i := range env {
			envcmdline += env[i]
			envcmdline += " "
		}
		envcmdline += joinUnambiguously(cmdline)
		b.showcmd(dir, "%s", envcmdline)
		if buildN {
			return nil, nil
		}
	}

	nbusy := 0
	for {
		var buf bytes.Buffer
		cmd := exec.Command(cmdline[0], cmdline[1:]...)
		cmd.Stdout = &buf
		cmd.Stderr = &buf
		cmd.Dir = dir
		cmd.Env = mergeEnvLists(env, envForDir(cmd.Dir))
		err := cmd.Run()

		// cmd.Run will fail on Unix if some other process has the binary
		// we want to run open for writing.  This can happen here because
		// we build and install the cgo command and then run it.
		// If another command was kicked off while we were writing the
		// cgo binary, the child process for that command may be holding
		// a reference to the fd, keeping us from running exec.
		//
		// But, you might reasonably wonder, how can this happen?
		// The cgo fd, like all our fds, is close-on-exec, so that we need
		// not worry about other processes inheriting the fd accidentally.
		// The answer is that running a command is fork and exec.
		// A child forked while the cgo fd is open inherits that fd.
		// Until the child has called exec, it holds the fd open and the
		// kernel will not let us run cgo.  Even if the child were to close
		// the fd explicitly, it would still be open from the time of the fork
		// until the time of the explicit close, and the race would remain.
		//
		// On Unix systems, this results in ETXTBSY, which formats
		// as "text file busy".  Rather than hard-code specific error cases,
		// we just look for that string.  If this happens, sleep a little
		// and try again.  We let this happen three times, with increasing
		// sleep lengths: 100+200+400 ms = 0.7 seconds.
		//
		// An alternate solution might be to split the cmd.Run into
		// separate cmd.Start and cmd.Wait, and then use an RWLock
		// to make sure that copyFile only executes when no cmd.Start
		// call is in progress.  However, cmd.Start (really syscall.forkExec)
		// only guarantees that when it returns, the exec is committed to
		// happen and succeed.  It uses a close-on-exec file descriptor
		// itself to determine this, so we know that when cmd.Start returns,
		// at least one close-on-exec file descriptor has been closed.
		// However, we cannot be sure that all of them have been closed,
		// so the program might still encounter ETXTBSY even with such
		// an RWLock.  The race window would be smaller, perhaps, but not
		// guaranteed to be gone.
		//
		// Sleeping when we observe the race seems to be the most reliable
		// option we have.
		//
		// http://golang.org/issue/3001
		//
		if err != nil && nbusy < 3 && strings.Contains(err.Error(), "text file busy") {
			time.Sleep(100 * time.Millisecond << uint(nbusy))
			nbusy++
			continue
		}

		return buf.Bytes(), err
	}
}

// joinUnambiguously prints the slice, quoting where necessary to make the
// output unambiguous.
// TODO: See issue 5279. The printing of commands needs a complete redo.
func joinUnambiguously(a []string) string {
	var buf bytes.Buffer
	for i, s := range a {
		if i > 0 {
			buf.WriteByte(' ')
		}
		q := strconv.Quote(s)
		if s == "" || strings.Contains(s, " ") || len(q) > len(s)+2 {
			buf.WriteString(q)
		} else {
			buf.WriteString(s)
		}
	}
	return buf.String()
}

// mkdir makes the named directory.
func (b *builder) mkdir(dir string) error {
	b.exec.Lock()
	defer b.exec.Unlock()
	// We can be a little aggressive about being
	// sure directories exist.  Skip repeated calls.
	if b.mkdirCache[dir] {
		return nil
	}
	b.mkdirCache[dir] = true

	if buildN || buildX {
		b.showcmd("", "mkdir -p %s", dir)
		if buildN {
			return nil
		}
	}

	if err := os.MkdirAll(dir, 0777); err != nil {
		return err
	}
	return nil
}

// mkAbs returns an absolute path corresponding to
// evaluating f in the directory dir.
// We always pass absolute paths of source files so that
// the error messages will include the full path to a file
// in need of attention.
func mkAbs(dir, f string) string {
	// Leave absolute paths alone.
	// Also, during -n mode we use the pseudo-directory $WORK
	// instead of creating an actual work directory that won't be used.
	// Leave paths beginning with $WORK alone too.
	if filepath.IsAbs(f) || strings.HasPrefix(f, "$WORK") {
		return f
	}
	return filepath.Join(dir, f)
}

type toolchain interface {
	// gc runs the compiler in a specific directory on a set of files
	// and returns the name of the generated output file.
	// The compiler runs in the directory dir.
	gc(b *builder, p *Package, archive, obj string, importArgs []string, gofiles []string) (ofile string, out []byte, err error)
	// cc runs the toolchain's C compiler in a directory on a C file
	// to produce an output file.
	cc(b *builder, p *Package, objdir, ofile, cfile string) error
	// asm runs the assembler in a specific directory on a specific file
	// to generate the named output file.
	asm(b *builder, p *Package, obj, ofile, sfile string) error
	// pkgpath builds an appropriate path for a temporary package file.
	pkgpath(basedir string, p *Package) string
	// pack runs the archive packer in a specific directory to create
	// an archive from a set of object files.
	// typically it is run in the object directory.
	pack(b *builder, p *Package, objDir, afile string, ofiles []string) error
	// ld runs the linker to create a package starting at mainpkg.
	ld(b *builder, p *Package, out string, allactions []*action, mainpkg string, ofiles []string) error

	compiler() string
	linker() string
}

type noToolchain struct{}

func noCompiler() error {
	log.Fatalf("unknown compiler %q", buildContext.Compiler)
	return nil
}

func (noToolchain) compiler() string {
	noCompiler()
	return ""
}

func (noToolchain) linker() string {
	noCompiler()
	return ""
}

func (noToolchain) gc(b *builder, p *Package, archive, obj string, importArgs []string, gofiles []string) (ofile string, out []byte, err error) {
	return "", nil, noCompiler()
}

func (noToolchain) asm(b *builder, p *Package, obj, ofile, sfile string) error {
	return noCompiler()
}

func (noToolchain) pkgpath(basedir string, p *Package) string {
	noCompiler()
	return ""
}

func (noToolchain) pack(b *builder, p *Package, objDir, afile string, ofiles []string) error {
	return noCompiler()
}

func (noToolchain) ld(b *builder, p *Package, out string, allactions []*action, mainpkg string, ofiles []string) error {
	return noCompiler()
}

func (noToolchain) cc(b *builder, p *Package, objdir, ofile, cfile string) error {
	return noCompiler()
}

// The Go toolchain.
type gcToolchain struct{}

func (gcToolchain) compiler() string {
	return tool(archChar + "g")
}

func (gcToolchain) linker() string {
	return tool(archChar + "l")
}

func (gcToolchain) gc(b *builder, p *Package, archive, obj string, importArgs []string, gofiles []string) (ofile string, output []byte, err error) {
	if archive != "" {
		ofile = archive
	} else {
		out := "_go_." + archChar
		ofile = obj + out
	}

	gcargs := []string{"-p", p.ImportPath}
	if p.Standard && p.ImportPath == "runtime" {
		// runtime compiles with a special 6g flag to emit
		// additional reflect type data.
		gcargs = append(gcargs, "-+")
	}

	// If we're giving the compiler the entire package (no C etc files), tell it that,
	// so that it can give good error messages about forward declarations.
	// Exceptions: a few standard packages have forward declarations for
	// pieces supplied behind-the-scenes by package runtime.
	extFiles := len(p.CgoFiles) + len(p.CFiles) + len(p.CXXFiles) + len(p.MFiles) + len(p.SFiles) + len(p.SysoFiles) + len(p.SwigFiles) + len(p.SwigCXXFiles)
	if p.Standard {
		switch p.ImportPath {
		case "os", "runtime/pprof", "sync", "time":
			extFiles++
		}
	}
	if extFiles == 0 {
		gcargs = append(gcargs, "-complete")
	}
	if buildContext.InstallSuffix != "" {
		gcargs = append(gcargs, "-installsuffix", buildContext.InstallSuffix)
	}

	args := stringList(tool(archChar+"g"), "-o", ofile, "-trimpath", b.work, buildGcflags, gcargs, "-D", p.localPrefix, importArgs)
	if ofile == archive {
		args = append(args, "-pack")
	}
	for _, f := range gofiles {
		args = append(args, mkAbs(p.Dir, f))
	}

	output, err = b.runOut(p.Dir, p.ImportPath, nil, args)
	return ofile, output, err
}

func (gcToolchain) asm(b *builder, p *Package, obj, ofile, sfile string) error {
	sfile = mkAbs(p.Dir, sfile)
	return b.run(p.Dir, p.ImportPath, nil, tool(archChar+"a"), "-trimpath", b.work, "-I", obj, "-o", ofile, "-D", "GOOS_"+goos, "-D", "GOARCH_"+goarch, sfile)
}

func (gcToolchain) pkgpath(basedir string, p *Package) string {
	end := filepath.FromSlash(p.ImportPath + ".a")
	return filepath.Join(basedir, end)
}

func (gcToolchain) pack(b *builder, p *Package, objDir, afile string, ofiles []string) error {
	var absOfiles []string
	for _, f := range ofiles {
		absOfiles = append(absOfiles, mkAbs(objDir, f))
	}
	cmd := "c"
	absAfile := mkAbs(objDir, afile)
	appending := false
	if _, err := os.Stat(absAfile); err == nil {
		appending = true
		cmd = "r"
	}

	cmdline := stringList("pack", cmd, absAfile, absOfiles)

	if appending {
		if buildN || buildX {
			b.showcmd(p.Dir, "%s # internal", joinUnambiguously(cmdline))
		}
		if buildN {
			return nil
		}
		if err := packInternal(b, absAfile, absOfiles); err != nil {
			b.showOutput(p.Dir, p.ImportPath, err.Error()+"\n")
			return errPrintedOutput
		}
		return nil
	}

	// Need actual pack.
	cmdline[0] = tool("pack")
	return b.run(p.Dir, p.ImportPath, nil, cmdline)
}

func packInternal(b *builder, afile string, ofiles []string) error {
	dst, err := os.OpenFile(afile, os.O_WRONLY|os.O_APPEND, 0)
	if err != nil {
		return err
	}
	defer dst.Close() // only for error returns or panics
	w := bufio.NewWriter(dst)

	for _, ofile := range ofiles {
		src, err := os.Open(ofile)
		if err != nil {
			return err
		}
		fi, err := src.Stat()
		if err != nil {
			src.Close()
			return err
		}
		// Note: Not using %-16.16s format because we care
		// about bytes, not runes.
		name := fi.Name()
		if len(name) > 16 {
			name = name[:16]
		} else {
			name += strings.Repeat(" ", 16-len(name))
		}
		size := fi.Size()
		fmt.Fprintf(w, "%s%-12d%-6d%-6d%-8o%-10d`\n",
			name, 0, 0, 0, 0644, size)
		n, err := io.Copy(w, src)
		src.Close()
		if err == nil && n < size {
			err = io.ErrUnexpectedEOF
		} else if err == nil && n > size {
			err = fmt.Errorf("file larger than size reported by stat")
		}
		if err != nil {
			return fmt.Errorf("copying %s to %s: %v", ofile, afile, err)
		}
		if size&1 != 0 {
			w.WriteByte(0)
		}
	}

	if err := w.Flush(); err != nil {
		return err
	}
	return dst.Close()
}

func (gcToolchain) ld(b *builder, p *Package, out string, allactions []*action, mainpkg string, ofiles []string) error {
	importArgs := b.includeArgs("-L", allactions)
	swigDirs := make(map[string]bool)
	swigArg := []string{}
	cxx := false
	for _, a := range allactions {
		if a.p != nil && a.p.usesSwig() {
			sd := a.p.swigDir(&buildContext)
			if len(swigArg) == 0 {
				swigArg = []string{"-r", sd}
			} else if !swigDirs[sd] {
				swigArg[1] += ":"
				swigArg[1] += sd
			}
			swigDirs[sd] = true
			if a.objdir != "" && !swigDirs[a.objdir] {
				swigArg[1] += ":"
				swigArg[1] += a.objdir
				swigDirs[a.objdir] = true
			}
		}
		if a.p != nil && len(a.p.CXXFiles) > 0 {
			cxx = true
		}
	}
	ldflags := buildLdflags
	// Limit slice capacity so that concurrent appends do not race on the shared array.
	ldflags = ldflags[:len(ldflags):len(ldflags)]
	if buildContext.InstallSuffix != "" {
		ldflags = append(ldflags, "-installsuffix", buildContext.InstallSuffix)
	}
	if p.omitDWARF {
		ldflags = append(ldflags, "-w")
	}

	// If the user has not specified the -extld option, then specify the
	// appropriate linker. In case of C++ code, use the compiler named
	// by the CXX environment variable or defaultCXX if CXX is not set.
	// Else, use the CC environment variable and defaultCC as fallback.
	extld := false
	for _, f := range ldflags {
		if f == "-extld" || strings.HasPrefix(f, "-extld=") {
			extld = true
			break
		}
	}
	if !extld {
		var compiler []string
		if cxx {
			compiler = envList("CXX", defaultCXX)
		} else {
			compiler = envList("CC", defaultCC)
		}
		ldflags = append(ldflags, "-extld="+compiler[0])
		if len(compiler) > 1 {
			extldflags := false
			add := strings.Join(compiler[1:], " ")
			for i, f := range ldflags {
				if f == "-extldflags" && i+1 < len(ldflags) {
					ldflags[i+1] = add + " " + ldflags[i+1]
					extldflags = true
					break
				} else if strings.HasPrefix(f, "-extldflags=") {
					ldflags[i] = "-extldflags=" + add + " " + ldflags[i][len("-extldflags="):]
					extldflags = true
					break
				}
			}
			if !extldflags {
				ldflags = append(ldflags, "-extldflags="+add)
			}
		}
	}
	return b.run(".", p.ImportPath, nil, tool(archChar+"l"), "-o", out, importArgs, swigArg, ldflags, mainpkg)
}

func (gcToolchain) cc(b *builder, p *Package, objdir, ofile, cfile string) error {
	inc := filepath.Join(goroot, "pkg", fmt.Sprintf("%s_%s", goos, goarch))
	cfile = mkAbs(p.Dir, cfile)
	args := stringList(tool(archChar+"c"), "-F", "-V", "-w", "-trimpath", b.work, "-I", objdir, "-I", inc, "-o", ofile, buildCcflags, "-D", "GOOS_"+goos, "-D", "GOARCH_"+goarch, cfile)
	return b.run(p.Dir, p.ImportPath, nil, args)
}

// The Gccgo toolchain.
type gccgoToolchain struct{}

var gccgoBin, _ = exec.LookPath("gccgo")

func (gccgoToolchain) compiler() string {
	return gccgoBin
}

func (gccgoToolchain) linker() string {
	return gccgoBin
}

func (gccgoToolchain) gc(b *builder, p *Package, archive, obj string, importArgs []string, gofiles []string) (ofile string, output []byte, err error) {
	out := p.Name + ".o"
	ofile = obj + out
	gcargs := []string{"-g"}
	gcargs = append(gcargs, b.gccArchArgs()...)
	if pkgpath := gccgoPkgpath(p); pkgpath != "" {
		gcargs = append(gcargs, "-fgo-pkgpath="+pkgpath)
	}
	if p.localPrefix != "" {
		gcargs = append(gcargs, "-fgo-relative-import-path="+p.localPrefix)
	}
	args := stringList("gccgo", importArgs, "-c", gcargs, "-o", ofile, buildGccgoflags)
	for _, f := range gofiles {
		args = append(args, mkAbs(p.Dir, f))
	}

	output, err = b.runOut(p.Dir, p.ImportPath, nil, args)
	return ofile, output, err
}

func (gccgoToolchain) asm(b *builder, p *Package, obj, ofile, sfile string) error {
	sfile = mkAbs(p.Dir, sfile)
	defs := []string{"-D", "GOOS_" + goos, "-D", "GOARCH_" + goarch}
	if pkgpath := gccgoCleanPkgpath(p); pkgpath != "" {
		defs = append(defs, `-D`, `GOPKGPATH="`+pkgpath+`"`)
	}
	defs = append(defs, b.gccArchArgs()...)
	return b.run(p.Dir, p.ImportPath, nil, "gccgo", "-I", obj, "-o", ofile, defs, sfile)
}

func (gccgoToolchain) pkgpath(basedir string, p *Package) string {
	end := filepath.FromSlash(p.ImportPath + ".a")
	afile := filepath.Join(basedir, end)
	// add "lib" to the final element
	return filepath.Join(filepath.Dir(afile), "lib"+filepath.Base(afile))
}

func (gccgoToolchain) pack(b *builder, p *Package, objDir, afile string, ofiles []string) error {
	var absOfiles []string
	for _, f := range ofiles {
		absOfiles = append(absOfiles, mkAbs(objDir, f))
	}
	return b.run(p.Dir, p.ImportPath, nil, "ar", "cru", mkAbs(objDir, afile), absOfiles)
}

func (tools gccgoToolchain) ld(b *builder, p *Package, out string, allactions []*action, mainpkg string, ofiles []string) error {
	// gccgo needs explicit linking with all package dependencies,
	// and all LDFLAGS from cgo dependencies.
	apackagesSeen := make(map[*Package]bool)
	afiles := []string{}
	sfiles := []string{}
	ldflags := b.gccArchArgs()
	cgoldflags := []string{}
	usesCgo := false
	cxx := false
	objc := false

	// Prefer the output of an install action to the output of a build action,
	// because the install action will delete the output of the build action.
	// Iterate over the list backward (reverse dependency order) so that we
	// always see the install before the build.
	for i := len(allactions) - 1; i >= 0; i-- {
		a := allactions[i]
		if !a.p.Standard {
			if a.p != nil && !apackagesSeen[a.p] {
				apackagesSeen[a.p] = true
				if a.p.fake {
					// move _test files to the top of the link order
					afiles = append([]string{a.target}, afiles...)
				} else {
					afiles = append(afiles, a.target)
				}
			}
		}
	}

	for _, a := range allactions {
		if a.p != nil {
			cgoldflags = append(cgoldflags, a.p.CgoLDFLAGS...)
			if len(a.p.CgoFiles) > 0 {
				usesCgo = true
			}
			if a.p.usesSwig() {
				sd := a.p.swigDir(&buildContext)
				if a.objdir != "" {
					sd = a.objdir
				}
				for _, f := range stringList(a.p.SwigFiles, a.p.SwigCXXFiles) {
					soname := a.p.swigSoname(f)
					sfiles = append(sfiles, filepath.Join(sd, soname))
				}
				usesCgo = true
			}
			if len(a.p.CXXFiles) > 0 {
				cxx = true
			}
			if len(a.p.MFiles) > 0 {
				objc = true
			}
		}
	}
	ldflags = append(ldflags, afiles...)
	ldflags = append(ldflags, sfiles...)
	ldflags = append(ldflags, cgoldflags...)
	ldflags = append(ldflags, p.CgoLDFLAGS...)
	if usesCgo && goos == "linux" {
		ldflags = append(ldflags, "-Wl,-E")
	}
	if cxx {
		ldflags = append(ldflags, "-lstdc++")
	}
	if objc {
		ldflags = append(ldflags, "-lobjc")
	}
	return b.run(".", p.ImportPath, nil, "gccgo", "-o", out, ofiles, "-Wl,-(", ldflags, "-Wl,-)", buildGccgoflags)
}

func (gccgoToolchain) cc(b *builder, p *Package, objdir, ofile, cfile string) error {
	inc := filepath.Join(goroot, "pkg", fmt.Sprintf("%s_%s", goos, goarch))
	cfile = mkAbs(p.Dir, cfile)
	defs := []string{"-D", "GOOS_" + goos, "-D", "GOARCH_" + goarch}
	defs = append(defs, b.gccArchArgs()...)
	if pkgpath := gccgoCleanPkgpath(p); pkgpath != "" {
		defs = append(defs, `-D`, `GOPKGPATH="`+pkgpath+`"`)
	}
	// TODO: Support using clang here (during gccgo build)?
	return b.run(p.Dir, p.ImportPath, nil, "gcc", "-Wall", "-g",
		"-I", objdir, "-I", inc, "-o", ofile, defs, "-c", cfile)
}

func gccgoPkgpath(p *Package) string {
	if p.build.IsCommand() && !p.forceLibrary {
		return ""
	}
	return p.ImportPath
}

func gccgoCleanPkgpath(p *Package) string {
	clean := func(r rune) rune {
		switch {
		case 'A' <= r && r <= 'Z', 'a' <= r && r <= 'z',
			'0' <= r && r <= '9':
			return r
		}
		return '_'
	}
	return strings.Map(clean, gccgoPkgpath(p))
}

// libgcc returns the filename for libgcc, as determined by invoking gcc with
// the -print-libgcc-file-name option.
func (b *builder) libgcc(p *Package) (string, error) {
	var buf bytes.Buffer

	gccCmd := b.gccCmd(p.Dir)

	prev := b.print
	if buildN {
		// In -n mode we temporarily swap out the builder's
		// print function to capture the command-line. This
		// let's us assign it to $LIBGCC and produce a valid
		// buildscript for cgo packages.
		b.print = func(a ...interface{}) (int, error) {
			return fmt.Fprint(&buf, a...)
		}
	}
	f, err := b.runOut(p.Dir, p.ImportPath, nil, gccCmd, "-print-libgcc-file-name")
	if err != nil {
		return "", fmt.Errorf("gcc -print-libgcc-file-name: %v (%s)", err, f)
	}
	if buildN {
		s := fmt.Sprintf("LIBGCC=$(%s)\n", buf.Next(buf.Len()-1))
		b.print = prev
		b.print(s)
		return "$LIBGCC", nil
	}

	// clang might not be able to find libgcc, and in that case,
	// it will simply return "libgcc.a", which is of no use to us.
	if strings.Contains(gccCmd[0], "clang") && !filepath.IsAbs(string(f)) {
		return "", nil
	}

	return strings.Trim(string(f), "\r\n"), nil
}

// gcc runs the gcc C compiler to create an object from a single C file.
func (b *builder) gcc(p *Package, out string, flags []string, cfile string) error {
	return b.ccompile(p, out, flags, cfile, b.gccCmd(p.Dir))
}

// gxx runs the g++ C++ compiler to create an object from a single C++ file.
func (b *builder) gxx(p *Package, out string, flags []string, cxxfile string) error {
	return b.ccompile(p, out, flags, cxxfile, b.gxxCmd(p.Dir))
}

// ccompile runs the given C or C++ compiler and creates an object from a single source file.
func (b *builder) ccompile(p *Package, out string, flags []string, file string, compiler []string) error {
	file = mkAbs(p.Dir, file)
	return b.run(p.Dir, p.ImportPath, nil, compiler, flags, "-o", out, "-c", file)
}

// gccld runs the gcc linker to create an executable from a set of object files.
func (b *builder) gccld(p *Package, out string, flags []string, obj []string) error {
	var cmd []string
	if len(p.CXXFiles) > 0 {
		cmd = b.gxxCmd(p.Dir)
	} else {
		cmd = b.gccCmd(p.Dir)
	}
	return b.run(p.Dir, p.ImportPath, nil, cmd, "-o", out, obj, flags)
}

// gccCmd returns a gcc command line prefix
// defaultCC is defined in zdefaultcc.go, written by cmd/dist.
func (b *builder) gccCmd(objdir string) []string {
	return b.ccompilerCmd("CC", defaultCC, objdir)
}

// gxxCmd returns a g++ command line prefix
// defaultCXX is defined in zdefaultcc.go, written by cmd/dist.
func (b *builder) gxxCmd(objdir string) []string {
	return b.ccompilerCmd("CXX", defaultCXX, objdir)
}

// ccompilerCmd returns a command line prefix for the given environment
// variable and using the default command when the variable is empty.
func (b *builder) ccompilerCmd(envvar, defcmd, objdir string) []string {
	// NOTE: env.go's mkEnv knows that the first three
	// strings returned are "gcc", "-I", objdir (and cuts them off).

	compiler := envList(envvar, defcmd)
	a := []string{compiler[0], "-I", objdir}
	a = append(a, compiler[1:]...)

	// Definitely want -fPIC but on Windows gcc complains
	// "-fPIC ignored for target (all code is position independent)"
	if goos != "windows" {
		a = append(a, "-fPIC")
	}
	a = append(a, b.gccArchArgs()...)
	// gcc-4.5 and beyond require explicit "-pthread" flag
	// for multithreading with pthread library.
	if buildContext.CgoEnabled {
		switch goos {
		case "windows":
			a = append(a, "-mthreads")
		default:
			a = append(a, "-pthread")
		}
	}

	if strings.Contains(a[0], "clang") {
		// disable ASCII art in clang errors, if possible
		a = append(a, "-fno-caret-diagnostics")
		// clang is too smart about command-line arguments
		a = append(a, "-Qunused-arguments")
	}

	// disable word wrapping in error messages
	a = append(a, "-fmessage-length=0")

	// On OS X, some of the compilers behave as if -fno-common
	// is always set, and the Mach-O linker in 6l/8l assumes this.
	// See http://golang.org/issue/3253.
	if goos == "darwin" {
		a = append(a, "-fno-common")
	}

	return a
}

// gccArchArgs returns arguments to pass to gcc based on the architecture.
func (b *builder) gccArchArgs() []string {
	switch archChar {
	case "8":
		return []string{"-m32"}
	case "6":
		return []string{"-m64"}
	case "5":
		return []string{"-marm"} // not thumb
	}
	return nil
}

// envList returns the value of the given environment variable broken
// into fields, using the default value when the variable is empty.
func envList(key, def string) []string {
	v := os.Getenv(key)
	if v == "" {
		v = def
	}
	return strings.Fields(v)
}

// Return the flags to use when invoking the C or C++ compilers, or cgo.
func (b *builder) cflags(p *Package, def bool) (cppflags, cflags, cxxflags, ldflags []string) {
	var defaults string
	if def {
		defaults = "-g -O2"
	}

	cppflags = stringList(envList("CGO_CPPFLAGS", ""), p.CgoCPPFLAGS)
	cflags = stringList(envList("CGO_CFLAGS", defaults), p.CgoCFLAGS)
	cxxflags = stringList(envList("CGO_CXXFLAGS", defaults), p.CgoCXXFLAGS)
	ldflags = stringList(envList("CGO_LDFLAGS", defaults), p.CgoLDFLAGS)
	return
}

var cgoRe = regexp.MustCompile(`[/\\:]`)

var (
	cgoLibGccFile     string
	cgoLibGccErr      error
	cgoLibGccFileOnce sync.Once
)

func (b *builder) cgo(p *Package, cgoExe, obj string, gccfiles, gxxfiles, mfiles []string) (outGo, outObj []string, err error) {
	cgoCPPFLAGS, cgoCFLAGS, cgoCXXFLAGS, cgoLDFLAGS := b.cflags(p, true)
	_, cgoexeCFLAGS, _, _ := b.cflags(p, false)

	// If we are compiling Objective-C code, then we need to link against libobjc
	if len(mfiles) > 0 {
		cgoLDFLAGS = append(cgoLDFLAGS, "-lobjc")
	}

	if pkgs := p.CgoPkgConfig; len(pkgs) > 0 {
		out, err := b.runOut(p.Dir, p.ImportPath, nil, "pkg-config", "--cflags", pkgs)
		if err != nil {
			b.showOutput(p.Dir, "pkg-config --cflags "+strings.Join(pkgs, " "), string(out))
			b.print(err.Error() + "\n")
			return nil, nil, errPrintedOutput
		}
		if len(out) > 0 {
			cgoCPPFLAGS = append(cgoCPPFLAGS, strings.Fields(string(out))...)
		}
		out, err = b.runOut(p.Dir, p.ImportPath, nil, "pkg-config", "--libs", pkgs)
		if err != nil {
			b.showOutput(p.Dir, "pkg-config --libs "+strings.Join(pkgs, " "), string(out))
			b.print(err.Error() + "\n")
			return nil, nil, errPrintedOutput
		}
		if len(out) > 0 {
			cgoLDFLAGS = append(cgoLDFLAGS, strings.Fields(string(out))...)
		}
	}

	// Allows including _cgo_export.h from .[ch] files in the package.
	cgoCPPFLAGS = append(cgoCPPFLAGS, "-I", obj)

	// cgo
	// TODO: CGOPKGPATH, CGO_FLAGS?
	gofiles := []string{obj + "_cgo_gotypes.go"}
	cfiles := []string{"_cgo_main.c", "_cgo_export.c"}
	for _, fn := range p.CgoFiles {
		f := cgoRe.ReplaceAllString(fn[:len(fn)-2], "_")
		gofiles = append(gofiles, obj+f+"cgo1.go")
		cfiles = append(cfiles, f+"cgo2.c")
	}
	defunC := obj + "_cgo_defun.c"

	cgoflags := []string{}
	// TODO: make cgo not depend on $GOARCH?

	objExt := archChar

	if p.Standard && p.ImportPath == "runtime/cgo" {
		cgoflags = append(cgoflags, "-import_runtime_cgo=false")
	}
	if p.Standard && (p.ImportPath == "runtime/race" || p.ImportPath == "runtime/cgo") {
		cgoflags = append(cgoflags, "-import_syscall=false")
	}

	// Update $CGO_LDFLAGS with p.CgoLDFLAGS.
	var cgoenv []string
	if len(cgoLDFLAGS) > 0 {
		flags := make([]string, len(cgoLDFLAGS))
		for i, f := range cgoLDFLAGS {
			flags[i] = strconv.Quote(f)
		}
		cgoenv = []string{"CGO_LDFLAGS=" + strings.Join(flags, " ")}
	}

	if _, ok := buildToolchain.(gccgoToolchain); ok {
		cgoflags = append(cgoflags, "-gccgo")
		if pkgpath := gccgoPkgpath(p); pkgpath != "" {
			cgoflags = append(cgoflags, "-gccgopkgpath="+pkgpath)
		}
		objExt = "o"
	}
	if err := b.run(p.Dir, p.ImportPath, cgoenv, cgoExe, "-objdir", obj, cgoflags, "--", cgoCPPFLAGS, cgoexeCFLAGS, p.CgoFiles); err != nil {
		return nil, nil, err
	}
	outGo = append(outGo, gofiles...)

	// cc _cgo_defun.c
	defunObj := obj + "_cgo_defun." + objExt
	if err := buildToolchain.cc(b, p, obj, defunObj, defunC); err != nil {
		return nil, nil, err
	}
	outObj = append(outObj, defunObj)

	// gcc
	var linkobj []string

	var bareLDFLAGS []string
	// filter out -lsomelib, -l somelib, *.{so,dll,dylib}, and (on Darwin) -framework X
	for i := 0; i < len(cgoLDFLAGS); i++ {
		f := cgoLDFLAGS[i]
		switch {
		// skip "-lc" or "-l somelib"
		case strings.HasPrefix(f, "-l"):
			if f == "-l" {
				i++
			}
		// skip "-framework X" on Darwin
		case goos == "darwin" && f == "-framework":
			i++
		// skip "*.{dylib,so,dll}"
		case strings.HasSuffix(f, ".dylib"),
			strings.HasSuffix(f, ".so"),
			strings.HasSuffix(f, ".dll"):
			continue
		default:
			bareLDFLAGS = append(bareLDFLAGS, f)
		}
	}

	cgoLibGccFileOnce.Do(func() {
		cgoLibGccFile, cgoLibGccErr = b.libgcc(p)
	})
	if cgoLibGccFile == "" && cgoLibGccErr != nil {
		return nil, nil, err
	}

	var staticLibs []string
	if goos == "windows" {
		// libmingw32 and libmingwex might also use libgcc, so libgcc must come last,
		// and they also have some inter-dependencies, so must use linker groups.
		staticLibs = []string{"-Wl,--start-group", "-lmingwex", "-lmingw32", "-Wl,--end-group"}
	}
	if cgoLibGccFile != "" {
		staticLibs = append(staticLibs, cgoLibGccFile)
	}

	cflags := stringList(cgoCPPFLAGS, cgoCFLAGS)
	for _, cfile := range cfiles {
		ofile := obj + cfile[:len(cfile)-1] + "o"
		if err := b.gcc(p, ofile, cflags, obj+cfile); err != nil {
			return nil, nil, err
		}
		linkobj = append(linkobj, ofile)
		if !strings.HasSuffix(ofile, "_cgo_main.o") {
			outObj = append(outObj, ofile)
		}
	}

	for _, file := range gccfiles {
		ofile := obj + cgoRe.ReplaceAllString(file[:len(file)-1], "_") + "o"
		if err := b.gcc(p, ofile, cflags, file); err != nil {
			return nil, nil, err
		}
		linkobj = append(linkobj, ofile)
		outObj = append(outObj, ofile)
	}

	cxxflags := stringList(cgoCPPFLAGS, cgoCXXFLAGS)
	for _, file := range gxxfiles {
		// Append .o to the file, just in case the pkg has file.c and file.cpp
		ofile := obj + cgoRe.ReplaceAllString(file, "_") + ".o"
		if err := b.gxx(p, ofile, cxxflags, file); err != nil {
			return nil, nil, err
		}
		linkobj = append(linkobj, ofile)
		outObj = append(outObj, ofile)
	}

	for _, file := range mfiles {
		// Append .o to the file, just in case the pkg has file.c and file.m
		ofile := obj + cgoRe.ReplaceAllString(file, "_") + ".o"
		if err := b.gcc(p, ofile, cflags, file); err != nil {
			return nil, nil, err
		}
		linkobj = append(linkobj, ofile)
		outObj = append(outObj, ofile)
	}

	linkobj = append(linkobj, p.SysoFiles...)
	dynobj := obj + "_cgo_.o"
	if goarch == "arm" && goos == "linux" { // we need to use -pie for Linux/ARM to get accurate imported sym
		cgoLDFLAGS = append(cgoLDFLAGS, "-pie")
	}
	if err := b.gccld(p, dynobj, cgoLDFLAGS, linkobj); err != nil {
		return nil, nil, err
	}
	if goarch == "arm" && goos == "linux" { // but we don't need -pie for normal cgo programs
		cgoLDFLAGS = cgoLDFLAGS[0 : len(cgoLDFLAGS)-1]
	}

	if _, ok := buildToolchain.(gccgoToolchain); ok {
		// we don't use dynimport when using gccgo.
		return outGo, outObj, nil
	}

	// cgo -dynimport
	importC := obj + "_cgo_import.c"
	cgoflags = []string{}
	if p.Standard && p.ImportPath == "runtime/cgo" {
		cgoflags = append(cgoflags, "-dynlinker") // record path to dynamic linker
	}
	if err := b.run(p.Dir, p.ImportPath, nil, cgoExe, "-objdir", obj, "-dynimport", dynobj, "-dynout", importC, cgoflags); err != nil {
		return nil, nil, err
	}

	// cc _cgo_import.ARCH
	importObj := obj + "_cgo_import." + objExt
	if err := buildToolchain.cc(b, p, obj, importObj, importC); err != nil {
		return nil, nil, err
	}

	ofile := obj + "_all.o"
	var gccObjs, nonGccObjs []string
	for _, f := range outObj {
		if strings.HasSuffix(f, ".o") {
			gccObjs = append(gccObjs, f)
		} else {
			nonGccObjs = append(nonGccObjs, f)
		}
	}
	if err := b.gccld(p, ofile, stringList(bareLDFLAGS, "-Wl,-r", "-nostdlib", staticLibs), gccObjs); err != nil {
		return nil, nil, err
	}

	// NOTE(rsc): The importObj is a 5c/6c/8c object and on Windows
	// must be processed before the gcc-generated objects.
	// Put it first.  http://golang.org/issue/2601
	outObj = stringList(importObj, nonGccObjs, ofile)

	return outGo, outObj, nil
}

// Run SWIG on all SWIG input files.
// TODO: Don't build a shared library, once SWIG emits the necessary
// pragmas for external linking.
func (b *builder) swig(p *Package, obj string, gccfiles, gxxfiles, mfiles []string) (outGo, outObj []string, err error) {
	cgoCPPFLAGS, cgoCFLAGS, cgoCXXFLAGS, _ := b.cflags(p, true)
	cflags := stringList(cgoCPPFLAGS, cgoCFLAGS)
	cxxflags := stringList(cgoCPPFLAGS, cgoCXXFLAGS)

	var extraObj []string
	for _, file := range gccfiles {
		ofile := obj + cgoRe.ReplaceAllString(file[:len(file)-1], "_") + "o"
		if err := b.gcc(p, ofile, cflags, file); err != nil {
			return nil, nil, err
		}
		extraObj = append(extraObj, ofile)
	}

	for _, file := range gxxfiles {
		// Append .o to the file, just in case the pkg has file.c and file.cpp
		ofile := obj + cgoRe.ReplaceAllString(file, "_") + ".o"
		if err := b.gxx(p, ofile, cxxflags, file); err != nil {
			return nil, nil, err
		}
		extraObj = append(extraObj, ofile)
	}

	for _, file := range mfiles {
		// Append .o to the file, just in case the pkg has file.c and file.cpp
		ofile := obj + cgoRe.ReplaceAllString(file, "_") + ".o"
		if err := b.gcc(p, ofile, cflags, file); err != nil {
			return nil, nil, err
		}
		extraObj = append(extraObj, ofile)
	}

	intgosize, err := b.swigIntSize(obj)
	if err != nil {
		return nil, nil, err
	}

	for _, f := range p.SwigFiles {
		goFile, objFile, err := b.swigOne(p, f, obj, false, intgosize, extraObj)
		if err != nil {
			return nil, nil, err
		}
		if goFile != "" {
			outGo = append(outGo, goFile)
		}
		if objFile != "" {
			outObj = append(outObj, objFile)
		}
	}
	for _, f := range p.SwigCXXFiles {
		goFile, objFile, err := b.swigOne(p, f, obj, true, intgosize, extraObj)
		if err != nil {
			return nil, nil, err
		}
		if goFile != "" {
			outGo = append(outGo, goFile)
		}
		if objFile != "" {
			outObj = append(outObj, objFile)
		}
	}
	return outGo, outObj, nil
}

// This code fails to build if sizeof(int) <= 32
const swigIntSizeCode = `
package main
const i int = 1 << 32
`

// Determine the size of int on the target system for the -intgosize option
// of swig >= 2.0.9
func (b *builder) swigIntSize(obj string) (intsize string, err error) {
	if buildN {
		return "$INTBITS", nil
	}
	src := filepath.Join(b.work, "swig_intsize.go")
	if err = ioutil.WriteFile(src, []byte(swigIntSizeCode), 0644); err != nil {
		return
	}
	srcs := []string{src}

	p := goFilesPackage(srcs)

	if _, _, e := buildToolchain.gc(b, p, "", obj, nil, srcs); e != nil {
		return "32", nil
	}
	return "64", nil
}

// Run SWIG on one SWIG input file.
func (b *builder) swigOne(p *Package, file, obj string, cxx bool, intgosize string, extraObj []string) (outGo, outObj string, err error) {
	cgoCPPFLAGS, cgoCFLAGS, cgoCXXFLAGS, cgoLDFLAGS := b.cflags(p, true)
	var cflags []string
	if cxx {
		cflags = stringList(cgoCPPFLAGS, cgoCXXFLAGS, "-fPIC")
	} else {
		cflags = stringList(cgoCPPFLAGS, cgoCFLAGS, "-fPIC")
	}

	n := 5 // length of ".swig"
	if cxx {
		n = 8 // length of ".swigcxx"
	}
	base := file[:len(file)-n]
	goFile := base + ".go"
	cBase := base + "_gc."
	gccBase := base + "_wrap."
	gccExt := "c"
	if cxx {
		gccExt = "cxx"
	}
	soname := p.swigSoname(file)

	_, gccgo := buildToolchain.(gccgoToolchain)

	// swig
	args := []string{
		"-go",
		"-intgosize", intgosize,
		"-module", base,
		"-soname", soname,
		"-o", obj + gccBase + gccExt,
		"-outdir", obj,
	}
	if gccgo {
		args = append(args, "-gccgo")
	}
	if cxx {
		args = append(args, "-c++")
	}

	if out, err := b.runOut(p.Dir, p.ImportPath, nil, "swig", args, file); err != nil {
		if len(out) > 0 {
			if bytes.Contains(out, []byte("Unrecognized option -intgosize")) {
				return "", "", errors.New("must have SWIG version >= 2.0.9\n")
			}
			b.showOutput(p.Dir, p.ImportPath, b.processOutput(out))
			return "", "", errPrintedOutput
		}
		return "", "", err
	}

	var cObj string
	if !gccgo {
		// cc
		cObj = obj + cBase + archChar
		if err := buildToolchain.cc(b, p, obj, cObj, obj+cBase+"c"); err != nil {
			return "", "", err
		}
	}

	// gcc
	gccObj := obj + gccBase + "o"
	if !cxx {
		if err := b.gcc(p, gccObj, cflags, obj+gccBase+gccExt); err != nil {
			return "", "", err
		}
	} else {
		if err := b.gxx(p, gccObj, cflags, obj+gccBase+gccExt); err != nil {
			return "", "", err
		}
	}

	// create shared library
	osldflags := map[string][]string{
		"darwin":  {"-dynamiclib", "-Wl,-undefined,dynamic_lookup"},
		"freebsd": {"-shared", "-lpthread", "-lm"},
		"linux":   {"-shared", "-lpthread", "-lm"},
		"windows": {"-shared", "-lm", "-mthreads"},
	}
	var cxxlib []string
	if cxx {
		cxxlib = []string{"-lstdc++"}
	}
	ldflags := stringList(osldflags[goos], cflags, cgoLDFLAGS, cxxlib)
	target := filepath.Join(obj, soname)
	if err := b.run(p.Dir, p.ImportPath, nil, b.gccCmd(p.Dir), "-o", target, gccObj, extraObj, ldflags); err != nil {
		return "", "", err
	}

	return obj + goFile, cObj, nil
}

// An actionQueue is a priority queue of actions.
type actionQueue []*action

// Implement heap.Interface
func (q *actionQueue) Len() int           { return len(*q) }
func (q *actionQueue) Swap(i, j int)      { (*q)[i], (*q)[j] = (*q)[j], (*q)[i] }
func (q *actionQueue) Less(i, j int) bool { return (*q)[i].priority < (*q)[j].priority }
func (q *actionQueue) Push(x interface{}) { *q = append(*q, x.(*action)) }
func (q *actionQueue) Pop() interface{} {
	n := len(*q) - 1
	x := (*q)[n]
	*q = (*q)[:n]
	return x
}

func (q *actionQueue) push(a *action) {
	heap.Push(q, a)
}

func (q *actionQueue) pop() *action {
	return heap.Pop(q).(*action)
}

func raceInit() {
	if !buildRace {
		return
	}
	if goarch != "amd64" || goos != "linux" && goos != "darwin" && goos != "windows" {
		fmt.Fprintf(os.Stderr, "go %s: -race is only supported on linux/amd64, darwin/amd64 and windows/amd64\n", flag.Args()[0])
		os.Exit(2)
	}
	buildGcflags = append(buildGcflags, "-race")
	buildLdflags = append(buildLdflags, "-race")
	buildCcflags = append(buildCcflags, "-D", "RACE")
	if buildContext.InstallSuffix != "" {
		buildContext.InstallSuffix += "_"
	}
	buildContext.InstallSuffix += "race"
	buildContext.BuildTags = append(buildContext.BuildTags, "race")
}

// defaultSuffix returns file extension used for command files in
// current os environment.
func defaultSuffix() string {
	switch runtime.GOOS {
	case "windows":
		return ".bat"
	case "plan9":
		return ".rc"
	default:
		return ".bash"
	}
}<|MERGE_RESOLUTION|>--- conflicted
+++ resolved
@@ -117,49 +117,19 @@
 }
 
 // Flags set by multiple commands.
-<<<<<<< HEAD
-var buildA bool
-
-// -a flag
-var buildN bool
-
-// -n flag
-var buildP = runtime.NumCPU()
-
-// -p flag
-var buildV bool
-
-// -v flag
-var buildX bool
-
-// -x flag
-=======
 var buildA bool               // -a flag
 var buildN bool               // -n flag
 var buildP = runtime.NumCPU() // -p flag
 var buildV bool               // -v flag
 var buildX bool               // -x flag
 var buildI bool               // -i flag
->>>>>>> b600de75
 var buildO = cmdBuild.Flag.String("o", "", "output file")
-var buildWork bool
-
-// -work flag
-var buildGcflags []string
-
-// -gcflags flag
-var buildCcflags []string
-
-// -ccflags flag
-var buildLdflags []string
-
-// -ldflags flag
-var buildGccgoflags []string
-
-// -gccgoflags flag
-var buildRace bool
-
-// -race flag
+var buildWork bool           // -work flag
+var buildGcflags []string    // -gcflags flag
+var buildCcflags []string    // -ccflags flag
+var buildLdflags []string    // -ldflags flag
+var buildGccgoflags []string // -gccgoflags flag
+var buildRace bool           // -race flag
 
 var buildContext = build.Default
 var buildToolchain toolchain = noToolchain{}
