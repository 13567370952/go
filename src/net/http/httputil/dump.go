// Copyright 2009 The Go Authors. All rights reserved.
// Use of this source code is governed by a BSD-style
// license that can be found in the LICENSE file.

package httputil

import (
	"bufio"
	"bytes"
	"errors"
	"fmt"
	"io"
	"io/ioutil"
	"net"
	"net/http"
	"net/url"
	"strings"
	"time"
)

// One of the copies, say from b to r2, could be avoided by using a more
// elaborate trick where the other copy is made during Request/Response.Write.
// This would complicate things too much, given that these functions are for
// debugging only.

// 一种拷贝的方法，从b拷贝数据到r2，这样可以避免使用一些奇怪的方法，比如在Request/Response.Write
// 的时候进行拷贝。这个方法会让事情变得复杂，所以这个方法仅仅是调试使用。
func drainBody(b io.ReadCloser) (r1, r2 io.ReadCloser, err error) {
	var buf bytes.Buffer
	if _, err = buf.ReadFrom(b); err != nil {
		return nil, nil, err
	}
	if err = b.Close(); err != nil {
		return nil, nil, err
	}
	return ioutil.NopCloser(&buf), ioutil.NopCloser(bytes.NewReader(buf.Bytes())), nil
}

// dumpConn is a net.Conn which writes to Writer and reads from Reader

// dumpConn是一个net.Conn接口实现，它向Writer写数据，从Reader读数据。
type dumpConn struct {
	io.Writer
	io.Reader
}

func (c *dumpConn) Close() error                       { return nil }
func (c *dumpConn) LocalAddr() net.Addr                { return nil }
func (c *dumpConn) RemoteAddr() net.Addr               { return nil }
func (c *dumpConn) SetDeadline(t time.Time) error      { return nil }
func (c *dumpConn) SetReadDeadline(t time.Time) error  { return nil }
func (c *dumpConn) SetWriteDeadline(t time.Time) error { return nil }

type neverEnding byte

func (b neverEnding) Read(p []byte) (n int, err error) {
	for i := range p {
		p[i] = byte(b)
	}
	return len(p), nil
}

<<<<<<< HEAD
// DumpRequestOut is like DumpRequest but includes
// headers that the standard http.Transport adds,
// such as User-Agent.

// DumpRequestOut和DumpRequest一样，但是包含了header，这个header有标准的http.Transport，
// 比如User-Agent。
=======
// DumpRequestOut is like DumpRequest but for outgoing client requests. It
// includes any headers that the standard http.Transport adds, such as
// User-Agent.
>>>>>>> e5956bca
func DumpRequestOut(req *http.Request, body bool) ([]byte, error) {
	save := req.Body
	dummyBody := false
	if !body || req.Body == nil {
		req.Body = nil
		if req.ContentLength != 0 {
			req.Body = ioutil.NopCloser(io.LimitReader(neverEnding('x'), req.ContentLength))
			dummyBody = true
		}
	} else {
		var err error
		save, req.Body, err = drainBody(req.Body)
		if err != nil {
			return nil, err
		}
	}

	// Since we're using the actual Transport code to write the request,
	// switch to http so the Transport doesn't try to do an SSL
	// negotiation with our dumpConn and its bytes.Buffer & pipe.
	// The wire format for https and http are the same, anyway.
	reqSend := req
	if req.URL.Scheme == "https" {
		reqSend = new(http.Request)
		*reqSend = *req
		reqSend.URL = new(url.URL)
		*reqSend.URL = *req.URL
		reqSend.URL.Scheme = "http"
	}

	// Use the actual Transport code to record what we would send
	// on the wire, but not using TCP.  Use a Transport with a
	// custom dialer that returns a fake net.Conn that waits
	// for the full input (and recording it), and then responds
	// with a dummy response.
	var buf bytes.Buffer // records the output
	pr, pw := io.Pipe()
	defer pr.Close()
	defer pw.Close()
	dr := &delegateReader{c: make(chan io.Reader)}

	t := &http.Transport{
		Dial: func(net, addr string) (net.Conn, error) {
			return &dumpConn{io.MultiWriter(&buf, pw), dr}, nil
		},
	}
	defer t.CloseIdleConnections()

	// Wait for the request before replying with a dummy response:
	go func() {
		req, err := http.ReadRequest(bufio.NewReader(pr))
		if err == nil {
			// Ensure all the body is read; otherwise
			// we'll get a partial dump.
			io.Copy(ioutil.Discard, req.Body)
			req.Body.Close()
		}
		dr.c <- strings.NewReader("HTTP/1.1 204 No Content\r\nConnection: close\r\n\r\n")
	}()

	_, err := t.RoundTrip(reqSend)

	req.Body = save
	if err != nil {
		return nil, err
	}
	dump := buf.Bytes()

	// If we used a dummy body above, remove it now.
	// TODO: if the req.ContentLength is large, we allocate memory
	// unnecessarily just to slice it off here.  But this is just
	// a debug function, so this is acceptable for now. We could
	// discard the body earlier if this matters.
	if dummyBody {
		if i := bytes.Index(dump, []byte("\r\n\r\n")); i >= 0 {
			dump = dump[:i+4]
		}
	}
	return dump, nil
}

// delegateReader is a reader that delegates to another reader,
// once it arrives on a channel.

// delegateReader是一个reader，一旦它放在一个channel上，它就是其他reader的代理
type delegateReader struct {
	c chan io.Reader
	r io.Reader // nil until received from c
}

func (r *delegateReader) Read(p []byte) (int, error) {
	if r.r == nil {
		r.r = <-r.c
	}
	return r.r.Read(p)
}

// Return value if nonempty, def otherwise.

// 返回值不会是空的，默认是def。
func valueOrDefault(value, def string) string {
	if value != "" {
		return value
	}
	return def
}

var reqWriteExcludeHeaderDump = map[string]bool{
	"Host":              true, // not in Header map anyway
	"Content-Length":    true,
	"Transfer-Encoding": true,
	"Trailer":           true,
}

// dumpAsReceived writes req to w in the form as it was received, or
// at least as accurately as possible from the information retained in
// the request.

// dumpAsReceived将请求按照原本的格式写到w上，或者会准确地将请求中的保留信息进行传输。
func dumpAsReceived(req *http.Request, w io.Writer) error {
	return nil
}

// DumpRequest returns the as-received wire representation of req, optionally
// including the request body, for debugging. It is for use in servers; use
// DumpRequestOut for client requests.
//
// DumpRequest is semantically a no-op, but in order to
// dump the body, it reads the body data into memory and
// changes req.Body to refer to the in-memory copy.
// The documentation for http.Request.Write details which fields
// of req are used.

// DumpRequest返回req的传输结构，可选的包括请求的消息体，调试使用。
// DumpRequest在语义上是非操作性的，但是为了获取出消息体，它会将消息体读取到内存中，
// 并且改变req.Body内存的一个拷贝映射。使用的是req的http.Request.Write属性的文档细节。
func DumpRequest(req *http.Request, body bool) (dump []byte, err error) {
	save := req.Body
	if !body || req.Body == nil {
		req.Body = nil
	} else {
		save, req.Body, err = drainBody(req.Body)
		if err != nil {
			return
		}
	}

	var b bytes.Buffer

	fmt.Fprintf(&b, "%s %s HTTP/%d.%d\r\n", valueOrDefault(req.Method, "GET"),
		req.URL.RequestURI(), req.ProtoMajor, req.ProtoMinor)

	host := req.Host
	if host == "" && req.URL != nil {
		host = req.URL.Host
	}
	if host != "" {
		fmt.Fprintf(&b, "Host: %s\r\n", host)
	}

	chunked := len(req.TransferEncoding) > 0 && req.TransferEncoding[0] == "chunked"
	if len(req.TransferEncoding) > 0 {
		fmt.Fprintf(&b, "Transfer-Encoding: %s\r\n", strings.Join(req.TransferEncoding, ","))
	}
	if req.Close {
		fmt.Fprintf(&b, "Connection: close\r\n")
	}

	err = req.Header.WriteSubset(&b, reqWriteExcludeHeaderDump)
	if err != nil {
		return
	}

	io.WriteString(&b, "\r\n")

	if req.Body != nil {
		var dest io.Writer = &b
		if chunked {
			dest = NewChunkedWriter(dest)
		}
		_, err = io.Copy(dest, req.Body)
		if chunked {
			dest.(io.Closer).Close()
			io.WriteString(&b, "\r\n")
		}
	}

	req.Body = save
	if err != nil {
		return
	}
	dump = b.Bytes()
	return
}

// errNoBody is a sentinel error value used by failureToReadBody so we can detect
// that the lack of body was intentional.
var errNoBody = errors.New("sentinel error value")

// failureToReadBody is a io.ReadCloser that just returns errNoBody on
// Read.  It's swapped in when we don't actually want to consume the
// body, but need a non-nil one, and want to distinguish the error
// from reading the dummy body.
type failureToReadBody struct{}

func (failureToReadBody) Read([]byte) (int, error) { return 0, errNoBody }
func (failureToReadBody) Close() error             { return nil }

var emptyBody = ioutil.NopCloser(strings.NewReader(""))

// DumpResponse is like DumpRequest but dumps a response.

// DumpResponse和DumpRequest一样，但是它取出的是一个response。
func DumpResponse(resp *http.Response, body bool) (dump []byte, err error) {
	var b bytes.Buffer
	save := resp.Body
	savecl := resp.ContentLength

	if !body {
		resp.Body = failureToReadBody{}
	} else if resp.Body == nil {
		resp.Body = emptyBody
	} else {
		save, resp.Body, err = drainBody(resp.Body)
		if err != nil {
			return
		}
	}
	err = resp.Write(&b)
	if err == errNoBody {
		err = nil
	}
	resp.Body = save
	resp.ContentLength = savecl
	if err != nil {
		return nil, err
	}
	return b.Bytes(), nil
}<|MERGE_RESOLUTION|>--- conflicted
+++ resolved
@@ -60,18 +60,12 @@
 	return len(p), nil
 }
 
-<<<<<<< HEAD
 // DumpRequestOut is like DumpRequest but includes
 // headers that the standard http.Transport adds,
 // such as User-Agent.
 
-// DumpRequestOut和DumpRequest一样，但是包含了header，这个header有标准的http.Transport，
-// 比如User-Agent。
-=======
-// DumpRequestOut is like DumpRequest but for outgoing client requests. It
-// includes any headers that the standard http.Transport adds, such as
-// User-Agent.
->>>>>>> e5956bca
+// DumpRequestOut 和 DumpRequest 一样，但是它用于传出客户端请求。它包含任何标准
+// http.Transport 添加的 header，例如 User-Agent。
 func DumpRequestOut(req *http.Request, body bool) ([]byte, error) {
 	save := req.Body
 	dummyBody := false
