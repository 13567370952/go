--- conflicted
+++ resolved
@@ -418,14 +418,10 @@
 }
 
 // VisitAll visits the command-line flags in lexicographical order, calling
-<<<<<<< HEAD
-// fn for each.  It visits all flags, even those not set.
+// fn for each. It visits all flags, even those not set.
 
 // VisitAll按照字典顺序遍历控制台标签，并且对每个标签调用fn。
 // 这个函数会遍历所有标签，包括那些没有定义的标签。
-=======
-// fn for each. It visits all flags, even those not set.
->>>>>>> 438ce713
 func VisitAll(fn func(*Flag)) {
 	CommandLine.VisitAll(fn)
 }
@@ -442,14 +438,10 @@
 }
 
 // Visit visits the command-line flags in lexicographical order, calling fn
-<<<<<<< HEAD
-// for each.  It visits only those flags that have been set.
+// for each. It visits only those flags that have been set.
 
 // Visit按照字典顺序遍历命令行标签，并且对每个标签调用fn。
 // 这个函数只遍历定义过的标签。
-=======
-// for each. It visits only those flags that have been set.
->>>>>>> 438ce713
 func Visit(fn func(*Flag)) {
 	CommandLine.Visit(fn)
 }
