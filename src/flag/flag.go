// Copyright 2009 The Go Authors. All rights reserved.
// Use of this source code is governed by a BSD-style
// license that can be found in the LICENSE file.

/*
	Package flag implements command-line flag parsing.

	Usage:

	Define flags using flag.String(), Bool(), Int(), etc.

	This declares an integer flag, -flagname, stored in the pointer ip, with type *int.
		import "flag"
		var ip = flag.Int("flagname", 1234, "help message for flagname")
	If you like, you can bind the flag to a variable using the Var() functions.
		var flagvar int
		func init() {
			flag.IntVar(&flagvar, "flagname", 1234, "help message for flagname")
		}
	Or you can create custom flags that satisfy the Value interface (with
	pointer receivers) and couple them to flag parsing by
		flag.Var(&flagVal, "name", "help message for flagname")
	For such flags, the default value is just the initial value of the variable.

	After all flags are defined, call
		flag.Parse()
	to parse the command line into the defined flags.

	Flags may then be used directly. If you're using the flags themselves,
	they are all pointers; if you bind to variables, they're values.
		fmt.Println("ip has value ", *ip)
		fmt.Println("flagvar has value ", flagvar)

	After parsing, the arguments following the flags are available as the
	slice flag.Args() or individually as flag.Arg(i).
	The arguments are indexed from 0 through flag.NArg()-1.

	Command line flag syntax:
		-flag
		-flag=x
		-flag x  // non-boolean flags only
	One or two minus signs may be used; they are equivalent.
	The last form is not permitted for boolean flags because the
	meaning of the command
		cmd -x *
	will change if there is a file called 0, false, etc.  You must
	use the -flag=false form to turn off a boolean flag.

	Flag parsing stops just before the first non-flag argument
	("-" is a non-flag argument) or after the terminator "--".

	Integer flags accept 1234, 0664, 0x1234 and may be negative.
	Boolean flags may be:
		1, 0, t, f, T, F, true, false, TRUE, FALSE, True, False
	Duration flags accept any input valid for time.ParseDuration.

	The default set of command-line flags is controlled by
	top-level functions.  The FlagSet type allows one to define
	independent sets of flags, such as to implement subcommands
	in a command-line interface. The methods of FlagSet are
	analogous to the top-level functions for the command-line
	flag set.
*/

/*
	flag 包实现命令行标签解析.

	使用：

	定义标签需要使用flag.String(),Bool(),Int()等方法。

	下面的代码定义了一个interger标签，标签名是flagname，标签解析的结果存放在ip指针（*int）指向的值中
		import "flag"
		var ip = flag.Int("flagname", 1234, "help message for flagname")
	你还可以选择使用Var()函数将标签绑定到指定变量中
		var flagvar int
		func init() {
			flag.IntVar(&flagvar, "flagname", 1234, "help message for flagname")
		}
	你也可以传入自定义类型的标签，只要标签满足对应的值接口（接收指针指向的接收者）。像下面代码一样定义标签
		flag.Var(&flagVal, "name", "help message for flagname")
	这样的标签，默认值就是自定义类型的初始值。

	所有的标签都定义好了，就可以调用
		flag.Parse()
	来解析命令行参数并传入到定义好的标签了。

	标签可以被用来直接使用。如果你直接使用标签（没有绑定变量），那他们都是指针类型。如果你将他们绑定到变量上，他们就是值类型。
		fmt.Println("ip has value ", *ip)
		fmt.Println("flagvar has value ", flagvar)

	在解析之后，标签对应的参数可以从flag.Args()获取到，它返回的slice，也可以使用flag.Arg(i)来获取单个参数。
	参数列的索引是从0到flag.NArg()-1。

	命令行标签格式：
		-flag
		-flag=x
		-flag x  // 只有非boolean标签能这么用
	减号可以使用一个或者两个，效果是一样的。
	上面最后一种方式不能被boolean类型的标签使用。因为当有个文件的名字是0或者false这样的词的话，下面的命令
		cmd -x *
	的原意会被改变。你必须使用-flag=false的方式来解析boolean标签。

	一个标签的解析会在下次出现第一个非标签参数（“-”就是一个非标签参数）的时候停止，或者是在终止符号“--”的时候停止。

	Interger标签接受如1234，0664，0x1234和负数这样的值。
	Boolean标签接受1，0，t，f，true，false，TRUE，FALSE，True，False。
	Duration标签接受任何可被time.ParseDuration解析的值。

	默认的命令行标签是由最高层的函数来控制的。FlagSet类型允许每个包定义独立的标签集合，例如在命令行接口中实现子命令。
	FlagSet的方法就是模拟使用最高层函数来控制命令行标签集的行为的。
*/
package flag

import (
	"errors"
	"fmt"
	"io"
	"os"
	"sort"
	"strconv"
	"time"
)

// ErrHelp is the error returned if the -help or -h flag is invoked
// but no such flag is defined.

// ErrHelp 在 -help 或 -h 标志未定义却调用了它时返回一个错误。
var ErrHelp = errors.New("flag: help requested")

// -- bool Value

// -- bool 值
type boolValue bool

func newBoolValue(val bool, p *bool) *boolValue {
	*p = val
	return (*boolValue)(p)
}

func (b *boolValue) Set(s string) error {
	v, err := strconv.ParseBool(s)
	*b = boolValue(v)
	return err
}

func (b *boolValue) Get() interface{} { return bool(*b) }

func (b *boolValue) String() string { return fmt.Sprintf("%v", *b) }

func (b *boolValue) IsBoolFlag() bool { return true }

// optional interface to indicate boolean flags that can be
// supplied without "=value" text
type boolFlag interface {
	Value
	IsBoolFlag() bool
}

// -- int Value

// -- int值
type intValue int

func newIntValue(val int, p *int) *intValue {
	*p = val
	return (*intValue)(p)
}

func (i *intValue) Set(s string) error {
	v, err := strconv.ParseInt(s, 0, 64)
	*i = intValue(v)
	return err
}

func (i *intValue) Get() interface{} { return int(*i) }

func (i *intValue) String() string { return fmt.Sprintf("%v", *i) }

// -- int64 Value

// -- int64值
type int64Value int64

func newInt64Value(val int64, p *int64) *int64Value {
	*p = val
	return (*int64Value)(p)
}

func (i *int64Value) Set(s string) error {
	v, err := strconv.ParseInt(s, 0, 64)
	*i = int64Value(v)
	return err
}

func (i *int64Value) Get() interface{} { return int64(*i) }

func (i *int64Value) String() string { return fmt.Sprintf("%v", *i) }

// -- uint Value

// -- uint值
type uintValue uint

func newUintValue(val uint, p *uint) *uintValue {
	*p = val
	return (*uintValue)(p)
}

func (i *uintValue) Set(s string) error {
	v, err := strconv.ParseUint(s, 0, 64)
	*i = uintValue(v)
	return err
}

func (i *uintValue) Get() interface{} { return uint(*i) }

func (i *uintValue) String() string { return fmt.Sprintf("%v", *i) }

// -- uint64 Value

// -- uint64值
type uint64Value uint64

func newUint64Value(val uint64, p *uint64) *uint64Value {
	*p = val
	return (*uint64Value)(p)
}

func (i *uint64Value) Set(s string) error {
	v, err := strconv.ParseUint(s, 0, 64)
	*i = uint64Value(v)
	return err
}

func (i *uint64Value) Get() interface{} { return uint64(*i) }

func (i *uint64Value) String() string { return fmt.Sprintf("%v", *i) }

// -- string Value

// -- string值
type stringValue string

func newStringValue(val string, p *string) *stringValue {
	*p = val
	return (*stringValue)(p)
}

func (s *stringValue) Set(val string) error {
	*s = stringValue(val)
	return nil
}

func (s *stringValue) Get() interface{} { return string(*s) }

func (s *stringValue) String() string { return fmt.Sprintf("%s", *s) }

// -- float64 Value

// -- float64值
type float64Value float64

func newFloat64Value(val float64, p *float64) *float64Value {
	*p = val
	return (*float64Value)(p)
}

func (f *float64Value) Set(s string) error {
	v, err := strconv.ParseFloat(s, 64)
	*f = float64Value(v)
	return err
}

func (f *float64Value) Get() interface{} { return float64(*f) }

func (f *float64Value) String() string { return fmt.Sprintf("%v", *f) }

// -- time.Duration Value

// -- time.Duration值
type durationValue time.Duration

func newDurationValue(val time.Duration, p *time.Duration) *durationValue {
	*p = val
	return (*durationValue)(p)
}

func (d *durationValue) Set(s string) error {
	v, err := time.ParseDuration(s)
	*d = durationValue(v)
	return err
}

func (d *durationValue) Get() interface{} { return time.Duration(*d) }

func (d *durationValue) String() string { return (*time.Duration)(d).String() }

// Value is the interface to the dynamic value stored in a flag.
// (The default value is represented as a string.)
//
// If a Value has an IsBoolFlag() bool method returning true,
// the command-line parser makes -name equivalent to -name=true
// rather than using the next command-line argument.
<<<<<<< HEAD

// Value接口是定义了标签对应的具体的参数值。
// （默认值是string类型）
//
// 若 Value 拥有的 IsBoolFlag() bool 方法返回 ture，则命令行解析器会使 -name
// 等价于 -name=true，而非使用下一个命令行实参。
=======
//
// Set is called once, in command line order, for each flag present.
>>>>>>> 05a3b1fc
type Value interface {
	String() string
	Set(string) error
}

// Getter is an interface that allows the contents of a Value to be retrieved.
// It wraps the Value interface, rather than being part of it, because it
// appeared after Go 1 and its compatibility rules. All Value types provided
// by this package satisfy the Getter interface.
type Getter interface {
	Value
	Get() interface{}
}

<<<<<<< HEAD
// ErrorHandling defines how to handle flag parsing errors.

// ErrorHandling定义了如何处理标签解析的错误
=======
// ErrorHandling defines how FlagSet.Parse behaves if the parse fails.
>>>>>>> 05a3b1fc
type ErrorHandling int

// These constants cause FlagSet.Parse to behave as described if the parse fails.
const (
	ContinueOnError ErrorHandling = iota // Return a descriptive error.
	ExitOnError                          // Call os.Exit(2).
	PanicOnError                         // Call panic with a descriptive error.
)

// A FlagSet represents a set of defined flags.  The zero value of a FlagSet
// has no name and has ContinueOnError error handling.

// FlagSet 是已经定义好的标签的集合。FlagSet 的零值没有名字且拥有 ContinueOnError 错误处理。
type FlagSet struct {
	// Usage is the function called when an error occurs while parsing flags.
	// The field is a function (not a method) that may be changed to point to
	// a custom error handler.

	// 当解析标签出现错误的时候，Usage就会被调用。这个字段是一个函数（不是一个方法），它可以指向
	// 用户自己定义的错误处理函数。
	Usage func()

	name          string
	parsed        bool
	actual        map[string]*Flag
	formal        map[string]*Flag
	args          []string // arguments after flags  // flags后面的参数
	errorHandling ErrorHandling
	output        io.Writer // nil means stderr; use out() accessor  // nil代表控制台输出，使用out()来访问这个字段
}

// A Flag represents the state of a flag.

// Flag表示标签的状态
type Flag struct {
	Name     string // name as it appears on command line  // 标签在命令行显示的名字
	Usage    string // help message  // 帮助信息
	Value    Value  // value as set  // 标签的值
	DefValue string // default value (as text); for usage message  // 默认值（文本格式）；这也是一个用法的信息说明
}

// sortFlags returns the flags as a slice in lexicographical sorted order.

// sortFlags返回按字典顺序排序的slice类型的标签集合。
func sortFlags(flags map[string]*Flag) []*Flag {
	list := make(sort.StringSlice, len(flags))
	i := 0
	for _, f := range flags {
		list[i] = f.Name
		i++
	}
	list.Sort()
	result := make([]*Flag, len(list))
	for i, name := range list {
		result[i] = flags[name]
	}
	return result
}

func (f *FlagSet) out() io.Writer {
	if f.output == nil {
		return os.Stderr
	}
	return f.output
}

// SetOutput sets the destination for usage and error messages.
// If output is nil, os.Stderr is used.

// SetOutput设置了用法和错误信息的输出目的地。
// 如果output是nil，输出目的地就会使用os.Stderr。
func (f *FlagSet) SetOutput(output io.Writer) {
	f.output = output
}

// VisitAll visits the flags in lexicographical order, calling fn for each.
// It visits all flags, even those not set.

// VisitAll按照字典顺序遍历标签，并且对每个标签调用fn。
// 这个函数会遍历所有标签，包括那些没有定义的标签。
func (f *FlagSet) VisitAll(fn func(*Flag)) {
	for _, flag := range sortFlags(f.formal) {
		fn(flag)
	}
}

// VisitAll visits the command-line flags in lexicographical order, calling
// fn for each.  It visits all flags, even those not set.

// VisitAll按照字典顺序遍历控制台标签，并且对每个标签调用fn。
// 这个函数会遍历所有标签，包括那些没有定义的标签。
func VisitAll(fn func(*Flag)) {
	CommandLine.VisitAll(fn)
}

// Visit visits the flags in lexicographical order, calling fn for each.
// It visits only those flags that have been set.

// Visit按照字典顺序遍历标签，并且对每个标签调用fn。
// 这个函数只遍历定义过的标签。
func (f *FlagSet) Visit(fn func(*Flag)) {
	for _, flag := range sortFlags(f.actual) {
		fn(flag)
	}
}

// Visit visits the command-line flags in lexicographical order, calling fn
// for each.  It visits only those flags that have been set.

// Visit按照字典顺序遍历命令行标签，并且对每个标签调用fn。
// 这个函数只遍历定义过的标签。
func Visit(fn func(*Flag)) {
	CommandLine.Visit(fn)
}

// Lookup returns the Flag structure of the named flag, returning nil if none exists.

// Lookup返回已经定义过的标签，如果标签不存在的话，返回nil。
func (f *FlagSet) Lookup(name string) *Flag {
	return f.formal[name]
}

// Lookup returns the Flag structure of the named command-line flag,
// returning nil if none exists.

// Lookup返回命令行已经定义过的标签，如果标签不存在的话，返回nil。
func Lookup(name string) *Flag {
	return CommandLine.formal[name]
}

// Set sets the value of the named flag.

// Set设置定义过的标签的值
func (f *FlagSet) Set(name, value string) error {
	flag, ok := f.formal[name]
	if !ok {
		return fmt.Errorf("no such flag -%v", name)
	}
	err := flag.Value.Set(value)
	if err != nil {
		return err
	}
	if f.actual == nil {
		f.actual = make(map[string]*Flag)
	}
	f.actual[name] = flag
	return nil
}

// Set sets the value of the named command-line flag.

// Set设置命令行中已经定义过的标签的值。
func Set(name, value string) error {
	return CommandLine.Set(name, value)
}

// isZeroValue guesses whether the string represents the zero
// value for a flag. It is not accurate but in practice works OK.

// isZeroValue 猜测某字符串是否表示一个命令行参数的零值。它虽然不准确，不过在实践中够用了。
func isZeroValue(value string) bool {
	switch value {
	case "false":
		return true
	case "":
		return true
	case "0":
		return true
	}
	return false
}

// UnquoteUsage extracts a back-quoted name from the usage
// string for a flag and returns it and the un-quoted usage.
// Given "a `name` to show" it returns ("name", "a name to show").
// If there are no back quotes, the name is an educated guess of the
// type of the flag's value, or the empty string if the flag is boolean.

// UnquoteUsage 从 usage 字符串中提取反引号括起的名字 name 用作命令参数，
// 并返回该 name 以及不带引号的 usage。例如传入 "a `name` to show"，时它会返回
// ("name", "a name to show")。若其中没有反引号，name 即为该命令参数值类型的最佳猜测，
// 若命令参数为布尔值，则返回空字符串。
func UnquoteUsage(flag *Flag) (name string, usage string) {
	// Look for a back-quoted name, but avoid the strings package.
	usage = flag.Usage
	for i := 0; i < len(usage); i++ {
		if usage[i] == '`' {
			for j := i + 1; j < len(usage); j++ {
				if usage[j] == '`' {
					name = usage[i+1 : j]
					usage = usage[:i] + name + usage[j+1:]
					return name, usage
				}
			}
			break // Only one back quote; use type name.
		}
	}
	// No explicit name, so use type if we can find one.
	name = "value"
	switch flag.Value.(type) {
	case boolFlag:
		name = ""
	case *durationValue:
		name = "duration"
	case *float64Value:
		name = "float"
	case *intValue, *int64Value:
		name = "int"
	case *stringValue:
		name = "string"
	case *uintValue, *uint64Value:
		name = "uint"
	}
	return
}

// PrintDefaults prints to standard error the default values of all
// defined command-line flags in the set. See the documentation for
// the global function PrintDefaults for more information.

// PrintDefaults 将设置中所有已定义的命令行标记的默认值打印到标准错误输出。有关全局函数
// PrintDefaults 的更多信息见文档。
func (f *FlagSet) PrintDefaults() {
	f.VisitAll(func(flag *Flag) {
		s := fmt.Sprintf("  -%s", flag.Name) // Two spaces before -; see next two comments.
		name, usage := UnquoteUsage(flag)
		if len(name) > 0 {
			s += " " + name
		}
		// Boolean flags of one ASCII letter are so common we
		// treat them specially, putting their usage on the same line.
		if len(s) <= 4 { // space, space, '-', 'x'.
			s += "\t"
		} else {
			// Four spaces before the tab triggers good alignment
			// for both 4- and 8-space tab stops.
			s += "\n    \t"
		}
		s += usage
		if !isZeroValue(flag.DefValue) {
			if _, ok := flag.Value.(*stringValue); ok {
				// put quotes on the value
				s += fmt.Sprintf(" (default %q)", flag.DefValue)
			} else {
				s += fmt.Sprintf(" (default %v)", flag.DefValue)
			}
		}
		fmt.Fprint(f.out(), s, "\n")
	})
}

// PrintDefaults prints, to standard error unless configured otherwise,
// a usage message showing the default settings of all defined
// command-line flags.
// For an integer valued flag x, the default output has the form
//	-x int
//		usage-message-for-x (default 7)
// The usage message will appear on a separate line for anything but
// a bool flag with a one-byte name. For bool flags, the type is
// omitted and if the flag name is one byte the usage message appears
// on the same line. The parenthetical default is omitted if the
// default is the zero value for the type. The listed type, here int,
// can be changed by placing a back-quoted name in the flag's usage
// string; the first such item in the message is taken to be a parameter
// name to show in the message and the back quotes are stripped from
// the message when displayed. For instance, given
//	flag.String("I", "", "search `directory` for include files")
// the output will be
//	-I directory
//		search directory for include files.

// PrintDefaults 在没有另行设置时会将用法信息打印到标准错误输出，
// 该信息显示了所有已定义的命令行参数。
// 对于接受整数值的参数 x，默认的输出格式为：
//	-x int
//		usage-message-for-x (default 7)
// 除了单字节名的布尔参数外，一般的用法信息会独占一行。对于布尔参数，其类型会被忽略；
// 若参数名为单个字节，则用法信息会在同一行。若默认值为该参数类型的零值，
// 那么括号中的默认值会被省略。已列出的类型，例如这里的 int，
// 可替换为参数用法信息中被反引号括住的字符串；第一个这样的条目会作为形参名出现在该用法信息中，
// 而反引号则会在显示信息时去掉。例如，给定
//	flag.String("I", "", "search `directory` for include files")
// 那么输出会是
//	-I directory
//		search directory for include files.
func PrintDefaults() {
	CommandLine.PrintDefaults()
}

// defaultUsage is the default function to print a usage message.

// defaultUsage是打印出用法的默认方法。
func defaultUsage(f *FlagSet) {
	if f.name == "" {
		fmt.Fprintf(f.out(), "Usage:\n")
	} else {
		fmt.Fprintf(f.out(), "Usage of %s:\n", f.name)
	}
	f.PrintDefaults()
}

// NOTE: Usage is not just defaultUsage(CommandLine)
// because it serves (via godoc flag Usage) as the example
// for how to write your own usage function.

// 注意：Usage并不是只能使用自带的defaultUsage（或者是命令行版本的defaultUsage）
// 你可以看例子（godoc的flag使用）了解如何写你自己的usage函数。

// Usage prints to standard error a usage message documenting all defined command-line flags.
// It is called when an error occurs while parsing flags.
// The function is a variable that may be changed to point to a custom function.
// By default it prints a simple header and calls PrintDefaults; for details about the
// format of the output and how to control it, see the documentation for PrintDefaults.

// Usage 将所有已定义命令行标记的用法信息文档打印到标准错误输出。它会在解析标记遇到错误时调用。
// 该函数是个变量，因此可指向自定义的函数。它默认打印一个简单的开头并调用 PrintDefaults；
// 关于输出格式的控制及详情，参见 PrintDefaults 的文档。
var Usage = func() {
	fmt.Fprintf(os.Stderr, "Usage of %s:\n", os.Args[0])
	PrintDefaults()
}

// NFlag returns the number of flags that have been set.

// NFlag返回解析过的标签的数量。
func (f *FlagSet) NFlag() int { return len(f.actual) }

// NFlag returns the number of command-line flags that have been set.

// NFlag返回解析过的命令行标签的数量。
func NFlag() int { return len(CommandLine.actual) }

// Arg returns the i'th argument.  Arg(0) is the first remaining argument
<<<<<<< HEAD
// after flags have been processed.

// Arg返回第i个参数。当有标签被解析之后，Arg(0)就成为了保留参数。
=======
// after flags have been processed. Arg returns an empty string if the
// requested element does not exist.
>>>>>>> 05a3b1fc
func (f *FlagSet) Arg(i int) string {
	if i < 0 || i >= len(f.args) {
		return ""
	}
	return f.args[i]
}

// Arg returns the i'th command-line argument.  Arg(0) is the first remaining argument
<<<<<<< HEAD
// after flags have been processed.

// Arg返回第i个命令行参数。当有标签被解析之后，Arg(0)就成为了保留参数。
=======
// after flags have been processed. Arg returns an empty string if the
// requested element does not exist.
>>>>>>> 05a3b1fc
func Arg(i int) string {
	return CommandLine.Arg(i)
}

// NArg is the number of arguments remaining after flags have been processed.

// 在标签被解析之后，NArg就返回解析后参数的个数。
func (f *FlagSet) NArg() int { return len(f.args) }

// NArg is the number of arguments remaining after flags have been processed.

// 在命令行标签被解析之后，NArg就返回解析后参数的个数。
func NArg() int { return len(CommandLine.args) }

// Args returns the non-flag arguments.

// Args返回非标签的参数。
func (f *FlagSet) Args() []string { return f.args }

// Args returns the non-flag command-line arguments.

// Args返回非标签的命令行参数。
func Args() []string { return CommandLine.args }

// BoolVar defines a bool flag with specified name, default value, and usage string.
// The argument p points to a bool variable in which to store the value of the flag.

// BoolVar定义了一个有指定名字，默认值，和用法说明的标签。
// 参数p指向一个存储标签值的bool变量。
func (f *FlagSet) BoolVar(p *bool, name string, value bool, usage string) {
	f.Var(newBoolValue(value, p), name, usage)
}

// BoolVar defines a bool flag with specified name, default value, and usage string.
// The argument p points to a bool variable in which to store the value of the flag.

// BoolVar定义了一个有指定名字，默认值，和用法说明的bool标签。
// 参数p指向一个存储标签解析值的bool变量。
func BoolVar(p *bool, name string, value bool, usage string) {
	CommandLine.Var(newBoolValue(value, p), name, usage)
}

// Bool defines a bool flag with specified name, default value, and usage string.
// The return value is the address of a bool variable that stores the value of the flag.

// Bool定义了一个有指定名字，默认值，和用法说明的bool标签。
// 返回值是一个存储标签解析值的bool变量地址。
func (f *FlagSet) Bool(name string, value bool, usage string) *bool {
	p := new(bool)
	f.BoolVar(p, name, value, usage)
	return p
}

// Bool defines a bool flag with specified name, default value, and usage string.
// The return value is the address of a bool variable that stores the value of the flag.

// Bool定义了一个有指定名字，默认值，和用法说明的bool标签。
// 返回值是一个存储标签解析值的bool变量地址。
func Bool(name string, value bool, usage string) *bool {
	return CommandLine.Bool(name, value, usage)
}

// IntVar defines an int flag with specified name, default value, and usage string.
// The argument p points to an int variable in which to store the value of the flag.

// IntVar定义了一个有指定名字，默认值，和用法说明的int标签。
// 参数p指向一个存储标签解析值的int变量。
func (f *FlagSet) IntVar(p *int, name string, value int, usage string) {
	f.Var(newIntValue(value, p), name, usage)
}

// IntVar defines an int flag with specified name, default value, and usage string.
// The argument p points to an int variable in which to store the value of the flag.

// IntVar定义了一个有指定名字，默认值，和用法说明的int标签。
// 参数p指向一个存储标签解析值的int变量。
func IntVar(p *int, name string, value int, usage string) {
	CommandLine.Var(newIntValue(value, p), name, usage)
}

// Int defines an int flag with specified name, default value, and usage string.
// The return value is the address of an int variable that stores the value of the flag.

// Int定义了一个有指定名字，默认值，和用法说明的int标签。
// 返回值是一个存储标签解析值的int变量地址。
func (f *FlagSet) Int(name string, value int, usage string) *int {
	p := new(int)
	f.IntVar(p, name, value, usage)
	return p
}

// Int defines an int flag with specified name, default value, and usage string.
// The return value is the address of an int variable that stores the value of the flag.

// Int定义了一个有指定名字，默认值，和用法说明的int标签。
// 返回值是一个存储标签解析值的int变量地址。
func Int(name string, value int, usage string) *int {
	return CommandLine.Int(name, value, usage)
}

// Int64Var defines an int64 flag with specified name, default value, and usage string.
// The argument p points to an int64 variable in which to store the value of the flag.

// Int64Var定义了一个有指定名字，默认值，和用法说明的int64标签。
// 参数p指向一个存储标签解析值的int64变量。
func (f *FlagSet) Int64Var(p *int64, name string, value int64, usage string) {
	f.Var(newInt64Value(value, p), name, usage)
}

// Int64Var defines an int64 flag with specified name, default value, and usage string.
// The argument p points to an int64 variable in which to store the value of the flag.

// Int64Var定义了一个有指定名字，默认值，和用法说明的int64标签。
// 参数p指向一个存储标签解析值的int64变量。
func Int64Var(p *int64, name string, value int64, usage string) {
	CommandLine.Var(newInt64Value(value, p), name, usage)
}

// Int64 defines an int64 flag with specified name, default value, and usage string.
// The return value is the address of an int64 variable that stores the value of the flag.

// Int64定义了一个有指定名字，默认值，和用法说明的int64标签。
// 返回值是一个存储标签解析值的int64变量地址。
func (f *FlagSet) Int64(name string, value int64, usage string) *int64 {
	p := new(int64)
	f.Int64Var(p, name, value, usage)
	return p
}

// Int64 defines an int64 flag with specified name, default value, and usage string.
// The return value is the address of an int64 variable that stores the value of the flag.

// Int64定义了一个有指定名字，默认值，和用法说明的int64标签。
// 返回值是一个存储标签解析值的int64变量地址。
func Int64(name string, value int64, usage string) *int64 {
	return CommandLine.Int64(name, value, usage)
}

// UintVar defines a uint flag with specified name, default value, and usage string.
// The argument p points to a uint variable in which to store the value of the flag.

// UintVar定义了一个有指定名字，默认值，和用法说明的uint标签。
// 参数p指向一个存储标签解析值的uint变量。
func (f *FlagSet) UintVar(p *uint, name string, value uint, usage string) {
	f.Var(newUintValue(value, p), name, usage)
}

// UintVar defines a uint flag with specified name, default value, and usage string.
// The argument p points to a uint  variable in which to store the value of the flag.

// UintVar定义了一个有指定名字，默认值，和用法说明的uint标签。
// 参数p指向一个存储标签解析值的uint变量。
func UintVar(p *uint, name string, value uint, usage string) {
	CommandLine.Var(newUintValue(value, p), name, usage)
}

// Uint defines a uint flag with specified name, default value, and usage string.
// The return value is the address of a uint  variable that stores the value of the flag.

// Uint定义了一个有指定名字，默认值，和用法说明的uint标签。
// 返回值是一个存储标签解析值的uint变量地址。
func (f *FlagSet) Uint(name string, value uint, usage string) *uint {
	p := new(uint)
	f.UintVar(p, name, value, usage)
	return p
}

// Uint defines a uint flag with specified name, default value, and usage string.
// The return value is the address of a uint  variable that stores the value of the flag.

// Uint定义了一个有指定名字，默认值，和用法说明的uint标签。
// 返回值是一个存储标签解析值的uint变量地址。
func Uint(name string, value uint, usage string) *uint {
	return CommandLine.Uint(name, value, usage)
}

// Uint64Var defines a uint64 flag with specified name, default value, and usage string.
// The argument p points to a uint64 variable in which to store the value of the flag.

// Uint64Var定义了一个有指定名字，默认值，和用法说明的uint64标签。
// 参数p指向一个存储标签解析值的uint64变量。
func (f *FlagSet) Uint64Var(p *uint64, name string, value uint64, usage string) {
	f.Var(newUint64Value(value, p), name, usage)
}

// Uint64Var defines a uint64 flag with specified name, default value, and usage string.
// The argument p points to a uint64 variable in which to store the value of the flag.

// Uint64Var定义了一个有指定名字，默认值，和用法说明的uint64标签。
// 参数p指向一个存储标签解析值的uint64变量。
func Uint64Var(p *uint64, name string, value uint64, usage string) {
	CommandLine.Var(newUint64Value(value, p), name, usage)
}

// Uint64 defines a uint64 flag with specified name, default value, and usage string.
// The return value is the address of a uint64 variable that stores the value of the flag.

// Uint64定义了一个有指定名字，默认值，和用法说明的uint64标签。
// 返回值是一个存储标签解析值的uint64变量地址。
func (f *FlagSet) Uint64(name string, value uint64, usage string) *uint64 {
	p := new(uint64)
	f.Uint64Var(p, name, value, usage)
	return p
}

// Uint64 defines a uint64 flag with specified name, default value, and usage string.
// The return value is the address of a uint64 variable that stores the value of the flag.

// Uint64定义了一个有指定名字，默认值，和用法说明的uint64标签。
// 返回值是一个存储标签解析值的uint64变量地址。
func Uint64(name string, value uint64, usage string) *uint64 {
	return CommandLine.Uint64(name, value, usage)
}

// StringVar defines a string flag with specified name, default value, and usage string.
// The argument p points to a string variable in which to store the value of the flag.

// StringVar定义了一个有指定名字，默认值，和用法说明的string标签。
// 参数p指向一个存储标签解析值的string变量。
func (f *FlagSet) StringVar(p *string, name string, value string, usage string) {
	f.Var(newStringValue(value, p), name, usage)
}

// StringVar defines a string flag with specified name, default value, and usage string.
// The argument p points to a string variable in which to store the value of the flag.

// StringVar定义了一个有指定名字，默认值，和用法说明的string标签。
// 参数p指向一个存储标签解析值的string变量。
func StringVar(p *string, name string, value string, usage string) {
	CommandLine.Var(newStringValue(value, p), name, usage)
}

// String defines a string flag with specified name, default value, and usage string.
// The return value is the address of a string variable that stores the value of the flag.

// String定义了一个有指定名字，默认值，和用法说明的string标签。
// 返回值是一个存储标签解析值的string变量地址。
func (f *FlagSet) String(name string, value string, usage string) *string {
	p := new(string)
	f.StringVar(p, name, value, usage)
	return p
}

// String defines a string flag with specified name, default value, and usage string.
// The return value is the address of a string variable that stores the value of the flag.

// String定义了一个有指定名字，默认值，和用法说明的string标签。
// 返回值是一个存储标签解析值的string变量地址。
func String(name string, value string, usage string) *string {
	return CommandLine.String(name, value, usage)
}

// Float64Var defines a float64 flag with specified name, default value, and usage string.
// The argument p points to a float64 variable in which to store the value of the flag.

// Float64Var定义了一个有指定名字，默认值，和用法说明的float64标签。
// 参数p指向一个存储标签解析值的float64变量。
func (f *FlagSet) Float64Var(p *float64, name string, value float64, usage string) {
	f.Var(newFloat64Value(value, p), name, usage)
}

// Float64Var defines a float64 flag with specified name, default value, and usage string.
// The argument p points to a float64 variable in which to store the value of the flag.

// Float64Var定义了一个有指定名字，默认值，和用法说明的float64标签。
// 参数p指向一个存储标签解析值的float64变量。
func Float64Var(p *float64, name string, value float64, usage string) {
	CommandLine.Var(newFloat64Value(value, p), name, usage)
}

// Float64 defines a float64 flag with specified name, default value, and usage string.
// The return value is the address of a float64 variable that stores the value of the flag.

// Float64定义了一个有指定名字，默认值，和用法说明的float64标签。
// 返回值是一个存储标签解析值的float64变量地址。
func (f *FlagSet) Float64(name string, value float64, usage string) *float64 {
	p := new(float64)
	f.Float64Var(p, name, value, usage)
	return p
}

// Float64 defines a float64 flag with specified name, default value, and usage string.
// The return value is the address of a float64 variable that stores the value of the flag.

// Float64定义了一个有指定名字，默认值，和用法说明的float64标签。
// 返回值是一个存储标签解析值的float64变量地址。
func Float64(name string, value float64, usage string) *float64 {
	return CommandLine.Float64(name, value, usage)
}

// DurationVar defines a time.Duration flag with specified name, default value, and usage string.
// The argument p points to a time.Duration variable in which to store the value of the flag.
// The flag accepts a value acceptable to time.ParseDuration.

// DurationVar定义了一个有指定名字，默认值，和用法说明的time.Duration标签。
// 参数p指向一个存储标签解析值的time.Duration变量。
// 此标记接受一个 time.ParseDuration 可接受的值。
func (f *FlagSet) DurationVar(p *time.Duration, name string, value time.Duration, usage string) {
	f.Var(newDurationValue(value, p), name, usage)
}

// DurationVar defines a time.Duration flag with specified name, default value, and usage string.
// The argument p points to a time.Duration variable in which to store the value of the flag.
// The flag accepts a value acceptable to time.ParseDuration.

// DurationVar定义了一个有指定名字，默认值，和用法说明的time.Duration标签。
// 参数p指向一个存储标签解析值的time.Duration变量。
// 此标记接受一个 time.ParseDuration 可接受的值。
func DurationVar(p *time.Duration, name string, value time.Duration, usage string) {
	CommandLine.Var(newDurationValue(value, p), name, usage)
}

// Duration defines a time.Duration flag with specified name, default value, and usage string.
// The return value is the address of a time.Duration variable that stores the value of the flag.
// The flag accepts a value acceptable to time.ParseDuration.

// Duration定义了一个有指定名字，默认值，和用法说明的time.Duration标签。
// 返回值是一个存储标签解析值的time.Duration变量地址。
// 此标记接受一个 time.ParseDuration 可接受的值。
func (f *FlagSet) Duration(name string, value time.Duration, usage string) *time.Duration {
	p := new(time.Duration)
	f.DurationVar(p, name, value, usage)
	return p
}

// Duration defines a time.Duration flag with specified name, default value, and usage string.
// The return value is the address of a time.Duration variable that stores the value of the flag.
// The flag accepts a value acceptable to time.ParseDuration.

// Duration定义了一个有指定名字，默认值，和用法说明的time.Duration标签。
// 返回值是一个存储标签解析值的time.Duration变量地址。
// 此标记接受一个 time.ParseDuration 可接受的值。
func Duration(name string, value time.Duration, usage string) *time.Duration {
	return CommandLine.Duration(name, value, usage)
}

// Var defines a flag with the specified name and usage string. The type and
// value of the flag are represented by the first argument, of type Value, which
// typically holds a user-defined implementation of Value. For instance, the
// caller could create a flag that turns a comma-separated string into a slice
// of strings by giving the slice the methods of Value; in particular, Set would
// decompose the comma-separated string into the slice.

// Var定义了一个有指定名字和用法说明的标签。标签的类型和值是由第一个参数指定的，这个参数
// 是Value类型，并且是用户自定义的实现了Value接口的类型。举个例子，调用者可以定义一种标签，这种标签会把
// 逗号分隔的字符串变成字符串slice，并提供出这种转换的方法。这样，Set（FlagSet）就会将逗号分隔
// 的字符串转换成为slice。
func (f *FlagSet) Var(value Value, name string, usage string) {
	// Remember the default value as a string; it won't change.
	flag := &Flag{name, usage, value, value.String()}
	_, alreadythere := f.formal[name]
	if alreadythere {
		var msg string
		if f.name == "" {
			msg = fmt.Sprintf("flag redefined: %s", name)
		} else {
			msg = fmt.Sprintf("%s flag redefined: %s", f.name, name)
		}
		fmt.Fprintln(f.out(), msg)
		panic(msg) // Happens only if flags are declared with identical names
	}
	if f.formal == nil {
		f.formal = make(map[string]*Flag)
	}
	f.formal[name] = flag
}

// Var defines a flag with the specified name and usage string. The type and
// value of the flag are represented by the first argument, of type Value, which
// typically holds a user-defined implementation of Value. For instance, the
// caller could create a flag that turns a comma-separated string into a slice
// of strings by giving the slice the methods of Value; in particular, Set would
// decompose the comma-separated string into the slice.

// Var定义了一个有指定名字和用法说明的标签。标签的类型和值是由第一个参数指定的，这个参数
// 是Value类型，并且是用户自定义的实现了Value接口的类型。举个例子，调用者可以定义一种标签，这种标签会把
// 逗号分隔的字符串变成字符串slice，并提供出这种转换的方法。这样，Set（FlagSet）就会将逗号分隔
// 的字符串转换成为slice。
func Var(value Value, name string, usage string) {
	CommandLine.Var(value, name, usage)
}

// failf prints to standard error a formatted error and usage message and
// returns the error.

// failf输出错误信息，包含格式错误和用法，并且返回error
func (f *FlagSet) failf(format string, a ...interface{}) error {
	err := fmt.Errorf(format, a...)
	fmt.Fprintln(f.out(), err)
	f.usage()
	return err
}

// usage calls the Usage method for the flag set if one is specified,
// or the appropriate default usage function otherwise.

// usage 在指定了一个标记时调用 Usage 方法，否则调用适当的默认用法函数。
func (f *FlagSet) usage() {
	if f.Usage == nil {
		if f == CommandLine {
			Usage()
		} else {
			defaultUsage(f)
		}
	} else {
		f.Usage()
	}
}

// parseOne parses one flag. It reports whether a flag was seen.

// parseOne解析一个标签，它报告是否这个标签能解析。
func (f *FlagSet) parseOne() (bool, error) {
	if len(f.args) == 0 {
		return false, nil
	}
	s := f.args[0]
	if len(s) == 0 || s[0] != '-' || len(s) == 1 {
		return false, nil
	}
	numMinuses := 1
	if s[1] == '-' {
		numMinuses++
		if len(s) == 2 { // "--" terminates the flags
			f.args = f.args[1:]
			return false, nil
		}
	}
	name := s[numMinuses:]
	if len(name) == 0 || name[0] == '-' || name[0] == '=' {
		return false, f.failf("bad flag syntax: %s", s)
	}

	// it's a flag. does it have an argument?
	f.args = f.args[1:]
	hasValue := false
	value := ""
	for i := 1; i < len(name); i++ { // equals cannot be first
		if name[i] == '=' {
			value = name[i+1:]
			hasValue = true
			name = name[0:i]
			break
		}
	}
	m := f.formal
	flag, alreadythere := m[name] // BUG
	if !alreadythere {
		if name == "help" || name == "h" { // special case for nice help message.
			f.usage()
			return false, ErrHelp
		}
		return false, f.failf("flag provided but not defined: -%s", name)
	}

	if fv, ok := flag.Value.(boolFlag); ok && fv.IsBoolFlag() { // special case: doesn't need an arg
		if hasValue {
			if err := fv.Set(value); err != nil {
				return false, f.failf("invalid boolean value %q for -%s: %v", value, name, err)
			}
		} else {
			if err := fv.Set("true"); err != nil {
				return false, f.failf("invalid boolean flag %s: %v", name, err)
			}
		}
	} else {
		// It must have a value, which might be the next argument.
		if !hasValue && len(f.args) > 0 {
			// value is the next arg
			hasValue = true
			value, f.args = f.args[0], f.args[1:]
		}
		if !hasValue {
			return false, f.failf("flag needs an argument: -%s", name)
		}
		if err := flag.Value.Set(value); err != nil {
			return false, f.failf("invalid value %q for flag -%s: %v", value, name, err)
		}
	}
	if f.actual == nil {
		f.actual = make(map[string]*Flag)
	}
	f.actual[name] = flag
	return true, nil
}

// Parse parses flag definitions from the argument list, which should not
// include the command name.  Must be called after all flags in the FlagSet
// are defined and before flags are accessed by the program.
// The return value will be ErrHelp if -help or -h were set but not defined.

// Parse从参数列表中解析定义的标签，这个参数列表并不包含执行的命令名字。
// 这个方法调用时间点必须在FlagSet的所有标签都定义之后，程序访问这些标签之前。
// 当 -help 或 -h 标签没有定义却被调用了的时候，这个方法返回 ErrHelp。
func (f *FlagSet) Parse(arguments []string) error {
	f.parsed = true
	f.args = arguments
	for {
		seen, err := f.parseOne()
		if seen {
			continue
		}
		if err == nil {
			break
		}
		switch f.errorHandling {
		case ContinueOnError:
			return err
		case ExitOnError:
			os.Exit(2)
		case PanicOnError:
			panic(err)
		}
	}
	return nil
}

// Parsed reports whether f.Parse has been called.

// Parsed返回是否f.Parse已经被调用过。
func (f *FlagSet) Parsed() bool {
	return f.parsed
}

// Parse parses the command-line flags from os.Args[1:].  Must be called
// after all flags are defined and before flags are accessed by the program.

// Parse从参数os.Args[1:]中解析命令行标签。
// 这个方法调用时间点必须在FlagSet的所有标签都定义之后，程序访问这些标签之前。
func Parse() {
	// Ignore errors; CommandLine is set for ExitOnError.
	CommandLine.Parse(os.Args[1:])
}

// Parsed returns true if the command-line flags have been parsed.

// Parsed 判断命令行标签是否已被解析。
func Parsed() bool {
	return CommandLine.Parsed()
}

// CommandLine is the default set of command-line flags, parsed from os.Args.
// The top-level functions such as BoolVar, Arg, and so on are wrappers for the
// methods of CommandLine.

// CommandLine 是命令行标记的默认集合，从 os.Args 解析而来。像 BoolVar、Arg
// 等这样的顶级函数为 CommandLine 方法的包装。
var CommandLine = NewFlagSet(os.Args[0], ExitOnError)

// NewFlagSet returns a new, empty flag set with the specified name and
// error handling property.

// NewFlagSet 通过设置一个特定的名字和错误处理属性，返回一个新的，空的FlagSet。
func NewFlagSet(name string, errorHandling ErrorHandling) *FlagSet {
	f := &FlagSet{
		name:          name,
		errorHandling: errorHandling,
	}
	return f
}

// Init sets the name and error handling property for a flag set.
// By default, the zero FlagSet uses an empty name and the
// ContinueOnError error handling policy.

// Init设置名字和错误处理标签集合的属性。
// 空标签集合默认使用一个空名字和ContinueOnError的错误处理属性。
func (f *FlagSet) Init(name string, errorHandling ErrorHandling) {
	f.name = name
	f.errorHandling = errorHandling
}<|MERGE_RESOLUTION|>--- conflicted
+++ resolved
@@ -302,17 +302,16 @@
 // If a Value has an IsBoolFlag() bool method returning true,
 // the command-line parser makes -name equivalent to -name=true
 // rather than using the next command-line argument.
-<<<<<<< HEAD
+//
+// Set is called once, in command line order, for each flag present.
 
 // Value接口是定义了标签对应的具体的参数值。
 // （默认值是string类型）
 //
 // 若 Value 拥有的 IsBoolFlag() bool 方法返回 ture，则命令行解析器会使 -name
 // 等价于 -name=true，而非使用下一个命令行实参。
-=======
 //
-// Set is called once, in command line order, for each flag present.
->>>>>>> 05a3b1fc
+// Set 按命令行顺序为每一个标记调用一次。
 type Value interface {
 	String() string
 	Set(string) error
@@ -327,16 +326,14 @@
 	Get() interface{}
 }
 
-<<<<<<< HEAD
-// ErrorHandling defines how to handle flag parsing errors.
-
-// ErrorHandling定义了如何处理标签解析的错误
-=======
 // ErrorHandling defines how FlagSet.Parse behaves if the parse fails.
->>>>>>> 05a3b1fc
+
+// ErrorHandling 定义了 FlagSet.Parse 在解析失败时的行为。
 type ErrorHandling int
 
 // These constants cause FlagSet.Parse to behave as described if the parse fails.
+
+// 这些常量描述了 FlagSet.Parse 在解析失败时的行为。
 const (
 	ContinueOnError ErrorHandling = iota // Return a descriptive error.
 	ExitOnError                          // Call os.Exit(2).
@@ -667,14 +664,11 @@
 func NFlag() int { return len(CommandLine.actual) }
 
 // Arg returns the i'th argument.  Arg(0) is the first remaining argument
-<<<<<<< HEAD
-// after flags have been processed.
-
-// Arg返回第i个参数。当有标签被解析之后，Arg(0)就成为了保留参数。
-=======
 // after flags have been processed. Arg returns an empty string if the
 // requested element does not exist.
->>>>>>> 05a3b1fc
+
+// Arg 返回第 i 个参数。当标记解析完毕后，Arg(0) 就成为第一个保留参数。
+// 若请求的元素不存在，Arg 则返回一个空字符串。
 func (f *FlagSet) Arg(i int) string {
 	if i < 0 || i >= len(f.args) {
 		return ""
@@ -683,14 +677,11 @@
 }
 
 // Arg returns the i'th command-line argument.  Arg(0) is the first remaining argument
-<<<<<<< HEAD
-// after flags have been processed.
-
-// Arg返回第i个命令行参数。当有标签被解析之后，Arg(0)就成为了保留参数。
-=======
 // after flags have been processed. Arg returns an empty string if the
 // requested element does not exist.
->>>>>>> 05a3b1fc
+
+// Arg 返回第 i 个命令行参数。当标记解析完毕后，Arg(0) 就成为第一个保留参数。
+// 若请求的元素不存在，Arg 则返回一个空字符串。
 func Arg(i int) string {
 	return CommandLine.Arg(i)
 }
