--- conflicted
+++ resolved
@@ -480,15 +480,10 @@
 	return CommandLine.Set(name, value)
 }
 
-<<<<<<< HEAD
-// PrintDefaults prints, to standard error unless configured
-// otherwise, the default values of all defined flags in the set.
-
-// 除非有特别配置，否则PrintDefault会将内容输出到标准输出控制台中。
-// PrintDefault会输出集合中所有定义好的标签的默认信息
-=======
 // isZeroValue guesses whether the string represents the zero
 // value for a flag. It is not accurate but in practice works OK.
+
+// isZeroValue 猜测某字符串是否表示一个命令行参数的零值。它虽然不准确，不过在实践中够用了。
 func isZeroValue(value string) bool {
 	switch value {
 	case "false":
@@ -506,6 +501,11 @@
 // Given "a `name` to show" it returns ("name", "a name to show").
 // If there are no back quotes, the name is an educated guess of the
 // type of the flag's value, or the empty string if the flag is boolean.
+
+// UnquoteUsage 从 usage 字符串中提取反引号括起的名字 name 用作命令参数，
+// 并返回该 name 以及不带引号的 usage。例如传入 "a `name` to show"，时它会返回
+// ("name", "a name to show")。若其中没有反引号，name 即为该命令参数值类型的最佳猜测，
+// 若命令参数为布尔值，则返回空字符串。
 func UnquoteUsage(flag *Flag) (name string, usage string) {
 	// Look for a back-quoted name, but avoid the strings package.
 	usage = flag.Usage
@@ -543,7 +543,9 @@
 // PrintDefaults prints to standard error the default values of all
 // defined command-line flags in the set. See the documentation for
 // the global function PrintDefaults for more information.
->>>>>>> 3b38626f
+
+// PrintDefaults 将设置中所有已定义的命令行标记的默认值打印到标准错误输出。有关全局函数
+// PrintDefaults 的更多信息见文档。
 func (f *FlagSet) PrintDefaults() {
 	f.VisitAll(func(flag *Flag) {
 		s := fmt.Sprintf("  -%s", flag.Name) // Two spaces before -; see next two comments.
@@ -573,11 +575,6 @@
 	})
 }
 
-<<<<<<< HEAD
-// PrintDefaults prints to standard error the default values of all defined command-line flags.
-
-// PrintDefaults打印出标准错误，就是所有命令行中定义好的标签的默认信息。
-=======
 // PrintDefaults prints, to standard error unless configured otherwise,
 // a usage message showing the default settings of all defined
 // command-line flags.
@@ -597,7 +594,21 @@
 // the output will be
 //	-I directory
 //		search directory for include files.
->>>>>>> 3b38626f
+
+// PrintDefaults 在没有另行设置时会将用法信息打印到标准错误输出，
+// 该信息显示了所有已定义的命令行参数。
+// 对于接受整数值的参数 x，默认的输出格式为：
+//	-x int
+//		usage-message-for-x (default 7)
+// 除了单字节名的布尔参数外，一般的用法信息会独占一行。对于布尔参数，其类型会被忽略；
+// 若参数名为单个字节，则用法信息会在同一行。若默认值为该参数类型的零值，
+// 那么括号中的默认值会被省略。已列出的类型，例如这里的 int，
+// 可替换为参数用法信息中被反引号括住的字符串；第一个这样的条目会作为形参名出现在该用法信息中，
+// 而反引号则会在显示信息时去掉。例如，给定
+//	flag.String("I", "", "search `directory` for include files")
+// 那么输出会是
+//	-I directory
+//		search directory for include files.
 func PrintDefaults() {
 	CommandLine.PrintDefaults()
 }
@@ -624,14 +635,12 @@
 // Usage prints to standard error a usage message documenting all defined command-line flags.
 // It is called when an error occurs while parsing flags.
 // The function is a variable that may be changed to point to a custom function.
-<<<<<<< HEAD
-
-// Usage打印出标准的错误信息，包含所有定义过的命令行标签说明。
-// 这个函数赋值到一个变量上去，当然也可以将这个变量指向到自定义的函数。
-=======
 // By default it prints a simple header and calls PrintDefaults; for details about the
 // format of the output and how to control it, see the documentation for PrintDefaults.
->>>>>>> 3b38626f
+
+// Usage 将所有已定义命令行标记的用法信息文档打印到标准错误输出。它会在解析标记遇到错误时调用。
+// 该函数是个变量，因此可指向自定义的函数。它默认打印一个简单的开头并调用 PrintDefaults；
+// 关于输出格式的控制及详情，参见 PrintDefaults 的文档。
 var Usage = func() {
 	fmt.Fprintf(os.Stderr, "Usage of %s:\n", os.Args[0])
 	PrintDefaults()
@@ -1196,13 +1205,9 @@
 	CommandLine.Parse(os.Args[1:])
 }
 
-<<<<<<< HEAD
 // Parsed returns true if the command-line flags have been parsed.
 
-// Parsed 返回是否命令行标签已经被解析过。
-=======
-// Parsed reports whether the command-line flags have been parsed.
->>>>>>> 3b38626f
+// Parsed 判断命令行标签是否已被解析。
 func Parsed() bool {
 	return CommandLine.Parsed()
 }
