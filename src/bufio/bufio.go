// Copyright 2009 The Go Authors. All rights reserved.
// Use of this source code is governed by a BSD-style
// license that can be found in the LICENSE file.

// Package bufio implements buffered I/O.  It wraps an io.Reader or io.Writer
// object, creating another object (Reader or Writer) that also implements
// the interface but provides buffering and some help for textual I/O.

// bufio 包实现了带缓存的I/O操作. 它封装了一个io.Reader或者io.Writer对象，另外创建了一个对象
//（Reader或者Writer），这个对象也实现了一个接口，并提供缓冲和文档读写的帮助。
package bufio

import (
	"bytes"
	"errors"
	"io"
	"unicode/utf8"
)

const (
	defaultBufSize = 4096
)

var (
	ErrInvalidUnreadByte = errors.New("bufio: invalid use of UnreadByte")
	ErrInvalidUnreadRune = errors.New("bufio: invalid use of UnreadRune")
	ErrBufferFull        = errors.New("bufio: buffer full")
	ErrNegativeCount     = errors.New("bufio: negative count")
)

// Buffered input.

// 缓冲输入。

// Reader implements buffering for an io.Reader object.

// Reader实现了对一个io.Reader对象的缓冲读。
type Reader struct {
	buf          []byte
	rd           io.Reader // reader provided by the client
	r, w         int       // buf read and write positions
	err          error
	lastByte     int
	lastRuneSize int
}

const minReadBufferSize = 16
const maxConsecutiveEmptyReads = 100

// NewReaderSize returns a new Reader whose buffer has at least the specified
// size. If the argument io.Reader is already a Reader with large enough
// size, it returns the underlying Reader.

// NewReaderSize返回了一个新的读取器，这个读取器的缓存大小至少大于制定的大小。
// 如果io.Reader参数已经是一个有足够大缓存的读取器，它就会返回这个Reader了。
func NewReaderSize(rd io.Reader, size int) *Reader {
	// Is it already a Reader?
	b, ok := rd.(*Reader)
	if ok && len(b.buf) >= size {
		return b
	}
	if size < minReadBufferSize {
		size = minReadBufferSize
	}
	r := new(Reader)
	r.reset(make([]byte, size), rd)
	return r
}

// NewReader returns a new Reader whose buffer has the default size.

// NewReader返回一个新的Reader，这个Reader的大小是默认的大小。
func NewReader(rd io.Reader) *Reader {
	return NewReaderSize(rd, defaultBufSize)
}

// Reset discards any buffered data, resets all state, and switches
// the buffered reader to read from r.

// Reset丢弃缓冲中的数据，清除任何错误，将b重设为其下层从r读取数据。
func (b *Reader) Reset(r io.Reader) {
	b.reset(b.buf, r)
}

func (b *Reader) reset(buf []byte, r io.Reader) {
	*b = Reader{
		buf:          buf,
		rd:           r,
		lastByte:     -1,
		lastRuneSize: -1,
	}
}

var errNegativeRead = errors.New("bufio: reader returned negative count from Read")

// fill reads a new chunk into the buffer.

// fill读取一个新的块到缓存中。
func (b *Reader) fill() {
	// Slide existing data to beginning.
	if b.r > 0 {
		copy(b.buf, b.buf[b.r:b.w])
		b.w -= b.r
		b.r = 0
	}

	if b.w >= len(b.buf) {
		panic("bufio: tried to fill full buffer")
	}

	// Read new data: try a limited number of times.
	for i := maxConsecutiveEmptyReads; i > 0; i-- {
		n, err := b.rd.Read(b.buf[b.w:])
		if n < 0 {
			panic(errNegativeRead)
		}
		b.w += n
		if err != nil {
			b.err = err
			return
		}
		if n > 0 {
			return
		}
	}
	b.err = io.ErrNoProgress
}

func (b *Reader) readErr() error {
	err := b.err
	b.err = nil
	return err
}

// Peek returns the next n bytes without advancing the reader. The bytes stop
// being valid at the next read call. If Peek returns fewer than n bytes, it
// also returns an error explaining why the read is short. The error is
// ErrBufferFull if n is larger than b's buffer size.

// Peek返回没有读取的下n个字节。在下个读取的调用前，字节是不可见的。如果Peek返回的字节数少于n，
// 它一定会解释为什么读取的字节数段了。如果n比b的缓冲大小更大，返回的错误是ErrBufferFull。
func (b *Reader) Peek(n int) ([]byte, error) {
	if n < 0 {
		return nil, ErrNegativeCount
	}

	for b.w-b.r < n && b.w-b.r < len(b.buf) && b.err == nil {
		b.fill() // b.w-b.r < len(b.buf) => buffer is not full
	}

	if n > len(b.buf) {
		return b.buf[b.r:b.w], ErrBufferFull
	}

	// 0 <= n <= len(b.buf)
	var err error
	if avail := b.w - b.r; avail < n {
		// not enough data in buffer
		n = avail
		err = b.readErr()
		if err == nil {
			err = ErrBufferFull
		}
	}
	return b.buf[b.r : b.r+n], err
}

// Discard skips the next n bytes, returning the number of bytes discarded.
//
// If Discard skips fewer than n bytes, it also returns an error.
// If 0 <= n <= b.Buffered(), Discard is guaranteed to succeed without
// reading from the underlying io.Reader.
func (b *Reader) Discard(n int) (discarded int, err error) {
	if n < 0 {
		return 0, ErrNegativeCount
	}
	if n == 0 {
		return
	}
	remain := n
	for {
		skip := b.Buffered()
		if skip == 0 {
			b.fill()
			skip = b.Buffered()
		}
		if skip > remain {
			skip = remain
		}
		b.r += skip
		remain -= skip
		if remain == 0 {
			return n, nil
		}
		if b.err != nil {
			return n - remain, b.readErr()
		}
	}
}

// Read reads data into p.
// It returns the number of bytes read into p.
// The bytes are taken from at most one Read on the underlying Reader,
// hence n may be less than len(p).
// At EOF, the count will be zero and err will be io.EOF.

// Read读取数据到p。
// 返回读取到p的字节数。
// 底层读取最多只会调用一次Read，因此n会小于len(p)。
// 在EOF之后，调用这个函数返回的会是0和io.Eof。
func (b *Reader) Read(p []byte) (n int, err error) {
	n = len(p)
	if n == 0 {
		return 0, b.readErr()
	}
	if b.r == b.w {
		if b.err != nil {
			return 0, b.readErr()
		}
		if len(p) >= len(b.buf) {
			// Large read, empty buffer.
			// Read directly into p to avoid copy.
			n, b.err = b.rd.Read(p)
			if n < 0 {
				panic(errNegativeRead)
			}
			if n > 0 {
				b.lastByte = int(p[n-1])
				b.lastRuneSize = -1
			}
			return n, b.readErr()
		}
		b.fill() // buffer is empty
		if b.r == b.w {
			return 0, b.readErr()
		}
	}

	// copy as much as we can
	n = copy(p, b.buf[b.r:b.w])
	b.r += n
	b.lastByte = int(b.buf[b.r-1])
	b.lastRuneSize = -1
	return n, nil
}

// ReadByte reads and returns a single byte.
// If no byte is available, returns an error.
<<<<<<< HEAD

// ReadByte读取和回复一个单字节。
// 如果没有字节可以读取，返回一个error。
func (b *Reader) ReadByte() (c byte, err error) {
=======
func (b *Reader) ReadByte() (byte, error) {
>>>>>>> 438ce713
	b.lastRuneSize = -1
	for b.r == b.w {
		if b.err != nil {
			return 0, b.readErr()
		}
		b.fill() // buffer is empty
	}
	c := b.buf[b.r]
	b.r++
	b.lastByte = int(c)
	return c, nil
}

<<<<<<< HEAD
// UnreadByte unreads the last byte.  Only the most recently read byte can be unread.

// UnreadByte将最后的字节标志为未读。只有最后的字节才可以被标志为未读。
=======
// UnreadByte unreads the last byte. Only the most recently read byte can be unread.
>>>>>>> 438ce713
func (b *Reader) UnreadByte() error {
	if b.lastByte < 0 || b.r == 0 && b.w > 0 {
		return ErrInvalidUnreadByte
	}
	// b.r > 0 || b.w == 0
	if b.r > 0 {
		b.r--
	} else {
		// b.r == 0 && b.w == 0
		b.w = 1
	}
	b.buf[b.r] = byte(b.lastByte)
	b.lastByte = -1
	b.lastRuneSize = -1
	return nil
}

// ReadRune reads a single UTF-8 encoded Unicode character and returns the
// rune and its size in bytes. If the encoded rune is invalid, it consumes one byte
// and returns unicode.ReplacementChar (U+FFFD) with a size of 1.

// ReadRune读取单个的UTF-8编码的Unicode字节，并且返回rune和它的字节大小。
// 如果编码的rune是可见的，它消耗一个字节并且返回1字节的unicode.ReplacementChar (U+FFFD)。
func (b *Reader) ReadRune() (r rune, size int, err error) {
	for b.r+utf8.UTFMax > b.w && !utf8.FullRune(b.buf[b.r:b.w]) && b.err == nil && b.w-b.r < len(b.buf) {
		b.fill() // b.w-b.r < len(buf) => buffer is not full
	}
	b.lastRuneSize = -1
	if b.r == b.w {
		return 0, 0, b.readErr()
	}
	r, size = rune(b.buf[b.r]), 1
	if r >= 0x80 {
		r, size = utf8.DecodeRune(b.buf[b.r:b.w])
	}
	b.r += size
	b.lastByte = int(b.buf[b.r-1])
	b.lastRuneSize = size
	return r, size, nil
}

// UnreadRune unreads the last rune. If the most recent read operation on
// the buffer was not a ReadRune, UnreadRune returns an error.  (In this
// regard it is stricter than UnreadByte, which will unread the last byte
// from any read operation.)

// UnreadRune将最后一个rune设置为未读。如果最新的在buffer上的操作不是ReadRune，则UnreadRune
// 就返回一个error。（在这个角度上看，这个函数比UnreadByte更严格，UnreadByte会将最后一个读取
// 的byte设置为未读。）
func (b *Reader) UnreadRune() error {
	if b.lastRuneSize < 0 || b.r < b.lastRuneSize {
		return ErrInvalidUnreadRune
	}
	b.r -= b.lastRuneSize
	b.lastByte = -1
	b.lastRuneSize = -1
	return nil
}

// Buffered returns the number of bytes that can be read from the current buffer.

// Buffered返回当前缓存的可读字节数。
func (b *Reader) Buffered() int { return b.w - b.r }

// ReadSlice reads until the first occurrence of delim in the input,
// returning a slice pointing at the bytes in the buffer.
// The bytes stop being valid at the next read.
// If ReadSlice encounters an error before finding a delimiter,
// it returns all the data in the buffer and the error itself (often io.EOF).
// ReadSlice fails with error ErrBufferFull if the buffer fills without a delim.
// Because the data returned from ReadSlice will be overwritten
// by the next I/O operation, most clients should use
// ReadBytes or ReadString instead.
// ReadSlice returns err != nil if and only if line does not end in delim.

// ReadSlice从输入中读取，直到遇到第一个终止符为止，返回一个指向缓存中字节的slice。
// 在下次调用的时候这些字节就是已经被读取了。如果ReadSlice在找到终止符之前遇到了error，
// 它就会返回缓存中所有的数据和错误本身（经常是 io.EOF）。
// 如果在终止符之前缓存已经被充满了，ReadSlice会返回ErrBufferFull错误。
// 由于ReadSlice返回的数据会被下次的I/O操作重写，因此许多的客户端会选择使用ReadBytes或者ReadString代替。
// 当且仅当数据没有以终止符结束的时候，ReadSlice返回err != nil
func (b *Reader) ReadSlice(delim byte) (line []byte, err error) {
	for {
		// Search buffer.
		if i := bytes.IndexByte(b.buf[b.r:b.w], delim); i >= 0 {
			line = b.buf[b.r : b.r+i+1]
			b.r += i + 1
			break
		}

		// Pending error?
		if b.err != nil {
			line = b.buf[b.r:b.w]
			b.r = b.w
			err = b.readErr()
			break
		}

		// Buffer full?
		if b.Buffered() >= len(b.buf) {
			b.r = b.w
			line = b.buf
			err = ErrBufferFull
			break
		}

		b.fill() // buffer is not full
	}

	// Handle last byte, if any.
	if i := len(line) - 1; i >= 0 {
		b.lastByte = int(line[i])
		b.lastRuneSize = -1
	}

	return
}

// ReadLine is a low-level line-reading primitive. Most callers should use
// ReadBytes('\n') or ReadString('\n') instead or use a Scanner.
//
// ReadLine tries to return a single line, not including the end-of-line bytes.
// If the line was too long for the buffer then isPrefix is set and the
// beginning of the line is returned. The rest of the line will be returned
// from future calls. isPrefix will be false when returning the last fragment
// of the line. The returned buffer is only valid until the next call to
// ReadLine. ReadLine either returns a non-nil line or it returns an error,
// never both.
//
// The text returned from ReadLine does not include the line end ("\r\n" or "\n").
// No indication or error is given if the input ends without a final line end.
// Calling UnreadByte after ReadLine will always unread the last byte read
// (possibly a character belonging to the line end) even if that byte is not
// part of the line returned by ReadLine.

// ReadLine是一个底层的原始读取命令。许多调用者或许会使用ReadBytes('\n')或者ReadString('\n')来代替这个方法。
//
// ReadLine尝试返回单个行，不包括行尾的最后一个分隔符。如果一个行大于缓存，调用的时候返回了ifPrefix，
// 就会返回行的头部。行剩余的部分就会在下次调用的时候返回。当调用行的剩余的部分的时候，isPrefix将会设为false，
// 返回的缓存只能在下次调用ReadLine的时候看到。ReadLine会返回了一个非空行，或者返回一个error，
// 但是不会两者都返回。
//
// ReadLine返回的文本不会包含行结尾（"\r\n"或者"\n"）。如果输入没有最终的行结尾的时候，不会返回
// 任何迹象或者错误。在 ReadLine 之后调用 UnreadByte 将总是放回读取的最后一个字节
// （可能是属于该行末的字符），即便该字节并非 ReadLine 返回的行的一部分。
func (b *Reader) ReadLine() (line []byte, isPrefix bool, err error) {
	line, err = b.ReadSlice('\n')
	if err == ErrBufferFull {
		// Handle the case where "\r\n" straddles the buffer.
		if len(line) > 0 && line[len(line)-1] == '\r' {
			// Put the '\r' back on buf and drop it from line.
			// Let the next call to ReadLine check for "\r\n".
			if b.r == 0 {
				// should be unreachable
				panic("bufio: tried to rewind past start of buffer")
			}
			b.r--
			line = line[:len(line)-1]
		}
		return line, true, nil
	}

	if len(line) == 0 {
		if err != nil {
			line = nil
		}
		return
	}
	err = nil

	if line[len(line)-1] == '\n' {
		drop := 1
		if len(line) > 1 && line[len(line)-2] == '\r' {
			drop = 2
		}
		line = line[:len(line)-drop]
	}
	return
}

// ReadBytes reads until the first occurrence of delim in the input,
// returning a slice containing the data up to and including the delimiter.
// If ReadBytes encounters an error before finding a delimiter,
// it returns the data read before the error and the error itself (often io.EOF).
// ReadBytes returns err != nil if and only if the returned data does not end in
// delim.
// For simple uses, a Scanner may be more convenient.
<<<<<<< HEAD

// ReadBytes读取输入到第一次终止符发生的时候，返回的slice包含从当前到终止符的内容（包括终止符）。
// 如果ReadBytes在遇到终止符之前就捕获到一个错误，它就会返回遇到错误之前已经读取的数据，和这个捕获
// 到的错误（经常是 io.EOF）。当返回的数据没有以终止符结束的时候，ReadBytes返回err != nil。
// 对于简单的使用，或许 Scanner 更方便。
func (b *Reader) ReadBytes(delim byte) (line []byte, err error) {
=======
func (b *Reader) ReadBytes(delim byte) ([]byte, error) {
>>>>>>> 438ce713
	// Use ReadSlice to look for array,
	// accumulating full buffers.
	var frag []byte
	var full [][]byte
	var err error
	for {
		var e error
		frag, e = b.ReadSlice(delim)
		if e == nil { // got final fragment
			break
		}
		if e != ErrBufferFull { // unexpected error
			err = e
			break
		}

		// Make a copy of the buffer.
		buf := make([]byte, len(frag))
		copy(buf, frag)
		full = append(full, buf)
	}

	// Allocate new buffer to hold the full pieces and the fragment.
	n := 0
	for i := range full {
		n += len(full[i])
	}
	n += len(frag)

	// Copy full pieces and fragment in.
	buf := make([]byte, n)
	n = 0
	for i := range full {
		n += copy(buf[n:], full[i])
	}
	copy(buf[n:], frag)
	return buf, err
}

// ReadString reads until the first occurrence of delim in the input,
// returning a string containing the data up to and including the delimiter.
// If ReadString encounters an error before finding a delimiter,
// it returns the data read before the error and the error itself (often io.EOF).
// ReadString returns err != nil if and only if the returned data does not end in
// delim.
// For simple uses, a Scanner may be more convenient.
<<<<<<< HEAD

// ReadString读取输入到第一次终止符发生的时候，返回的string包含从当前到终止符的内容（包括终止符）。
// 如果ReadString在遇到终止符之前就捕获到一个错误，它就会返回遇到错误之前已经读取的数据，和这个捕获
// 到的错误（经常是 io.EOF）。当返回的数据没有以终止符结束的时候，ReadString返回err != nil。
// 对于简单的使用，或许 Scanner 更方便。
func (b *Reader) ReadString(delim byte) (line string, err error) {
=======
func (b *Reader) ReadString(delim byte) (string, error) {
>>>>>>> 438ce713
	bytes, err := b.ReadBytes(delim)
	return string(bytes), err
}

// WriteTo implements io.WriterTo.

// WriteTo实现了io.WriterTo。
func (b *Reader) WriteTo(w io.Writer) (n int64, err error) {
	n, err = b.writeBuf(w)
	if err != nil {
		return
	}

	if r, ok := b.rd.(io.WriterTo); ok {
		m, err := r.WriteTo(w)
		n += m
		return n, err
	}

	if w, ok := w.(io.ReaderFrom); ok {
		m, err := w.ReadFrom(b.rd)
		n += m
		return n, err
	}

	if b.w-b.r < len(b.buf) {
		b.fill() // buffer not full
	}

	for b.r < b.w {
		// b.r < b.w => buffer is not empty
		m, err := b.writeBuf(w)
		n += m
		if err != nil {
			return n, err
		}
		b.fill() // buffer is empty
	}

	if b.err == io.EOF {
		b.err = nil
	}

	return n, b.readErr()
}

var errNegativeWrite = errors.New("bufio: writer returned negative count from Write")

// writeBuf writes the Reader's buffer to the writer.

// writeBuf将Reader的缓存写到writer中。
func (b *Reader) writeBuf(w io.Writer) (int64, error) {
	n, err := w.Write(b.buf[b.r:b.w])
	if n < 0 {
		panic(errNegativeWrite)
	}
	b.r += n
	return int64(n), err
}

// buffered output

// 缓存输出

// Writer implements buffering for an io.Writer object.
// If an error occurs writing to a Writer, no more data will be
// accepted and all subsequent writes will return the error.
// After all data has been written, the client should call the
// Flush method to guarantee all data has been forwarded to
// the underlying io.Writer.

// Writer实现了io.Writer对象的缓存。
// 如果在写数据到Writer的时候出现了一个错误，不会再有数据被写进来了，
// 并且所有随后的写操作都会返回error。当所有数据被写入后，客户端应调用 Flush
// 方法以确保所有数据已转为基本的 io.Writer
type Writer struct {
	err error
	buf []byte
	n   int
	wr  io.Writer
}

// NewWriterSize returns a new Writer whose buffer has at least the specified
// size. If the argument io.Writer is already a Writer with large enough
// size, it returns the underlying Writer.

// NewWriterSize返回一个新的Writer，它的缓存一定大于指定的size参数。
// 如果io.Writer参数已经是足够大的有缓存的Writer了，函数就会返回它底层的Writer。
func NewWriterSize(w io.Writer, size int) *Writer {
	// Is it already a Writer?
	b, ok := w.(*Writer)
	if ok && len(b.buf) >= size {
		return b
	}
	if size <= 0 {
		size = defaultBufSize
	}
	return &Writer{
		buf: make([]byte, size),
		wr:  w,
	}
}

// NewWriter returns a new Writer whose buffer has the default size.

// NewWriter返回一个新的，有默认尺寸缓存的Writer。
func NewWriter(w io.Writer) *Writer {
	return NewWriterSize(w, defaultBufSize)
}

// Reset discards any unflushed buffered data, clears any error, and
// resets b to write its output to w.
func (b *Writer) Reset(w io.Writer) {
	b.err = nil
	b.n = 0
	b.wr = w
}

// Flush writes any buffered data to the underlying io.Writer.

// Flush将缓存上的所有数据写入到底层的io.Writer中。
func (b *Writer) Flush() error {
	err := b.flush()
	return err
}

func (b *Writer) flush() error {
	if b.err != nil {
		return b.err
	}
	if b.n == 0 {
		return nil
	}
	n, err := b.wr.Write(b.buf[0:b.n])
	if n < b.n && err == nil {
		err = io.ErrShortWrite
	}
	if err != nil {
		if n > 0 && n < b.n {
			copy(b.buf[0:b.n-n], b.buf[n:b.n])
		}
		b.n -= n
		b.err = err
		return err
	}
	b.n = 0
	return nil
}

// Available returns how many bytes are unused in the buffer.

// Available返回buffer中有多少的字节数未使用。
func (b *Writer) Available() int { return len(b.buf) - b.n }

// Buffered returns the number of bytes that have been written into the current buffer.

// Buffered返回已经写入到当前缓存的字节数。
func (b *Writer) Buffered() int { return b.n }

// Write writes the contents of p into the buffer.
// It returns the number of bytes written.
// If nn < len(p), it also returns an error explaining
// why the write is short.

// Writer将p中的内容写入到缓存中。
// 它返回写入的字节数。
// 如果nn < len(p), 它也会返回错误，用于解释为什么写入的数据会短缺。
func (b *Writer) Write(p []byte) (nn int, err error) {
	for len(p) > b.Available() && b.err == nil {
		var n int
		if b.Buffered() == 0 {
			// Large write, empty buffer.
			// Write directly from p to avoid copy.
			n, b.err = b.wr.Write(p)
		} else {
			n = copy(b.buf[b.n:], p)
			b.n += n
			b.flush()
		}
		nn += n
		p = p[n:]
	}
	if b.err != nil {
		return nn, b.err
	}
	n := copy(b.buf[b.n:], p)
	b.n += n
	nn += n
	return nn, nil
}

// WriteByte writes a single byte.

// WriterByte写单个字节。
func (b *Writer) WriteByte(c byte) error {
	if b.err != nil {
		return b.err
	}
	if b.Available() <= 0 && b.flush() != nil {
		return b.err
	}
	b.buf[b.n] = c
	b.n++
	return nil
}

// WriteRune writes a single Unicode code point, returning
// the number of bytes written and any error.

// WriteRune写单个的Unicode代码，返回写的字节数，和遇到的错误。
func (b *Writer) WriteRune(r rune) (size int, err error) {
	if r < utf8.RuneSelf {
		err = b.WriteByte(byte(r))
		if err != nil {
			return 0, err
		}
		return 1, nil
	}
	if b.err != nil {
		return 0, b.err
	}
	n := b.Available()
	if n < utf8.UTFMax {
		if b.flush(); b.err != nil {
			return 0, b.err
		}
		n = b.Available()
		if n < utf8.UTFMax {
			// Can only happen if buffer is silly small.
			return b.WriteString(string(r))
		}
	}
	size = utf8.EncodeRune(b.buf[b.n:], r)
	b.n += size
	return size, nil
}

// WriteString writes a string.
// It returns the number of bytes written.
// If the count is less than len(s), it also returns an error explaining
// why the write is short.

// WriteString写一个string。
// 它返回写入的字节数。
// 如果字节数比len(s)少，它就会返回error来解释为什么写入的数据短缺了。
func (b *Writer) WriteString(s string) (int, error) {
	nn := 0
	for len(s) > b.Available() && b.err == nil {
		n := copy(b.buf[b.n:], s)
		b.n += n
		nn += n
		s = s[n:]
		b.flush()
	}
	if b.err != nil {
		return nn, b.err
	}
	n := copy(b.buf[b.n:], s)
	b.n += n
	nn += n
	return nn, nil
}

// ReadFrom implements io.ReaderFrom.

// ReadFrom实现了io.ReaderFrom。
func (b *Writer) ReadFrom(r io.Reader) (n int64, err error) {
	if b.Buffered() == 0 {
		if w, ok := b.wr.(io.ReaderFrom); ok {
			return w.ReadFrom(r)
		}
	}
	var m int
	for {
		if b.Available() == 0 {
			if err1 := b.flush(); err1 != nil {
				return n, err1
			}
		}
		nr := 0
		for nr < maxConsecutiveEmptyReads {
			m, err = r.Read(b.buf[b.n:])
			if m != 0 || err != nil {
				break
			}
			nr++
		}
		if nr == maxConsecutiveEmptyReads {
			return n, io.ErrNoProgress
		}
		b.n += m
		n += int64(m)
		if err != nil {
			break
		}
	}
	if err == io.EOF {
		// If we filled the buffer exactly, flush preemptively.
		if b.Available() == 0 {
			err = b.flush()
		} else {
			err = nil
		}
	}
	return n, err
}

// buffered input and output

// 输入输出缓存。

// ReadWriter stores pointers to a Reader and a Writer.
// It implements io.ReadWriter.

// ReadWriter存储输入输出指针。
// 它实现了io.ReadWriter。
type ReadWriter struct {
	*Reader
	*Writer
}

// NewReadWriter allocates a new ReadWriter that dispatches to r and w.

// NewReadWriter分配新的ReadWriter来进行r和w的调度。
func NewReadWriter(r *Reader, w *Writer) *ReadWriter {
	return &ReadWriter{r, w}
}<|MERGE_RESOLUTION|>--- conflicted
+++ resolved
@@ -246,14 +246,10 @@
 
 // ReadByte reads and returns a single byte.
 // If no byte is available, returns an error.
-<<<<<<< HEAD
 
 // ReadByte读取和回复一个单字节。
 // 如果没有字节可以读取，返回一个error。
-func (b *Reader) ReadByte() (c byte, err error) {
-=======
 func (b *Reader) ReadByte() (byte, error) {
->>>>>>> 438ce713
 	b.lastRuneSize = -1
 	for b.r == b.w {
 		if b.err != nil {
@@ -267,13 +263,9 @@
 	return c, nil
 }
 
-<<<<<<< HEAD
-// UnreadByte unreads the last byte.  Only the most recently read byte can be unread.
+// UnreadByte unreads the last byte. Only the most recently read byte can be unread.
 
 // UnreadByte将最后的字节标志为未读。只有最后的字节才可以被标志为未读。
-=======
-// UnreadByte unreads the last byte. Only the most recently read byte can be unread.
->>>>>>> 438ce713
 func (b *Reader) UnreadByte() error {
 	if b.lastByte < 0 || b.r == 0 && b.w > 0 {
 		return ErrInvalidUnreadByte
@@ -461,16 +453,12 @@
 // ReadBytes returns err != nil if and only if the returned data does not end in
 // delim.
 // For simple uses, a Scanner may be more convenient.
-<<<<<<< HEAD
 
 // ReadBytes读取输入到第一次终止符发生的时候，返回的slice包含从当前到终止符的内容（包括终止符）。
 // 如果ReadBytes在遇到终止符之前就捕获到一个错误，它就会返回遇到错误之前已经读取的数据，和这个捕获
 // 到的错误（经常是 io.EOF）。当返回的数据没有以终止符结束的时候，ReadBytes返回err != nil。
 // 对于简单的使用，或许 Scanner 更方便。
-func (b *Reader) ReadBytes(delim byte) (line []byte, err error) {
-=======
 func (b *Reader) ReadBytes(delim byte) ([]byte, error) {
->>>>>>> 438ce713
 	// Use ReadSlice to look for array,
 	// accumulating full buffers.
 	var frag []byte
@@ -517,16 +505,12 @@
 // ReadString returns err != nil if and only if the returned data does not end in
 // delim.
 // For simple uses, a Scanner may be more convenient.
-<<<<<<< HEAD
 
 // ReadString读取输入到第一次终止符发生的时候，返回的string包含从当前到终止符的内容（包括终止符）。
 // 如果ReadString在遇到终止符之前就捕获到一个错误，它就会返回遇到错误之前已经读取的数据，和这个捕获
 // 到的错误（经常是 io.EOF）。当返回的数据没有以终止符结束的时候，ReadString返回err != nil。
 // 对于简单的使用，或许 Scanner 更方便。
-func (b *Reader) ReadString(delim byte) (line string, err error) {
-=======
 func (b *Reader) ReadString(delim byte) (string, error) {
->>>>>>> 438ce713
 	bytes, err := b.ReadBytes(delim)
 	return string(bytes), err
 }
