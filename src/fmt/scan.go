// Copyright 2010 The Go Authors. All rights reserved.
// Use of this source code is governed by a BSD-style
// license that can be found in the LICENSE file.

package fmt

import (
	"errors"
	"io"
	"math"
	"os"
	"reflect"
	"strconv"
	"sync"
	"unicode/utf8"
)

// runeUnreader is the interface to something that can unread runes.
// If the object provided to Scan does not satisfy this interface,
// a local buffer will be used to back up the input, but its contents
// will be lost when Scan returns.

// runeUnreader 接口可用于某些东西反读取符文。
// 若提供给 Scan 的对象不满足此接口，就会使用局部缓存来备份输入，但其内容会在
// Scan 返回时丢失。
type runeUnreader interface {
	UnreadRune() error
}

// ScanState represents the scanner state passed to custom scanners.
// Scanners may do rune-at-a-time scanning or ask the ScanState
// to discover the next space-delimited token.

// ScanState 表示传递给定制扫描器的扫描状态。扫瞄器可一次扫描一个附文或请求
// ScanState 发现下一个以空格分隔的标记。
type ScanState interface {
	// ReadRune reads the next rune (Unicode code point) from the input.
	// If invoked during Scanln, Fscanln, or Sscanln, ReadRune() will
	// return EOF after returning the first '\n' or when reading beyond
	// the specified width.
	//
	// ReadRune 从输入中读取下一个符文（Unicode码点）。若它在 Scanln、Fscanln 或
	// Sscanln 中被调用，ReadRune() 就会在返回第一个“\n”或读取至指定宽度后返回 EOF。
	ReadRune() (r rune, size int, err error)
	// UnreadRune causes the next call to ReadRune to return the same rune.
	// UnreadRune 会使 ReadRune 的下一次调用返回相同的符文。
	UnreadRune() error
	// SkipSpace skips space in the input. Newlines are treated as space
	// unless the scan operation is Scanln, Fscanln or Sscanln, in which case
	// a newline is treated as EOF.
	//
	// SkipSpace 跳过输入中的空格。换行符会被视作空格，除非该扫描操作为 Scanln、
	// Fscanln 或 Sscanln，在这种情况下，换行符会被视作 EOF。
	SkipSpace()
	// Token skips space in the input if skipSpace is true, then returns the
	// run of Unicode code points c satisfying f(c).  If f is nil,
	// !unicode.IsSpace(c) is used; that is, the token will hold non-space
	// characters.  Newlines are treated as space unless the scan operation
	// is Scanln, Fscanln or Sscanln, in which case a newline is treated as
	// EOF.  The returned slice points to shared data that may be overwritten
	// by the next call to Token, a call to a Scan function using the ScanState
	// as input, or when the calling Scan method returns.
	//
	// Token 会在 skipSpace 为 true 时从输入中跳过空格，然后返回一系列满足 f(c)
	// 的Unicode码点 c。若 f 为 nil，就会使用 !unicode.IsSpace(c)；
	// 即，该标记会保留非空格字符。换行符会被视作空格，除非该扫描操作为 Scanln、
	// Fscanln 或 Sscanln，否则在这种情况下，换行符会被视作 EOF。
	// 所返回的指向共享数据的切片可能会在下次调用 Token 时被覆盖，Scan 函数的调用
	// 会将 ScanState 用作输入，或当调用 Scan 方法返回时也会。
	Token(skipSpace bool, f func(rune) bool) (token []byte, err error)
	// Width returns the value of the width option and whether it has been set.
	// The unit is Unicode code points.
	// Width 返回宽度选项的值，并判断它是否被设置。其单元为Unicode码点。
	Width() (wid int, ok bool)
	// Because ReadRune is implemented by the interface, Read should never be
	// called by the scanning routines and a valid implementation of
	// ScanState may choose always to return an error from Read.
	//
	// 由于 ReadRune 被此接口实现，因此 Read 不应当被扫描功能调用，而 ScanState
	// 的有效实现可选择总是从 Read 中返回错误。
	Read(buf []byte) (n int, err error)
}

// Scanner is implemented by any value that has a Scan method, which scans
// the input for the representation of a value and stores the result in the
// receiver, which must be a pointer to be useful.  The Scan method is called
// for any argument to Scan, Scanf, or Scanln that implements it.

// Scanner 由任何拥有 Scan 方法的值实现，它将输入扫描成值的表示，并将其结果存储到接收者中，
// 该接收者必须为可用的指针。Scan 方法会被 Scan、Scanf 或 Scanln 的任何实现了它的实参所调用。
type Scanner interface {
	Scan(state ScanState, verb rune) error
}

// Scan scans text read from standard input, storing successive
// space-separated values into successive arguments.  Newlines count
// as space.  It returns the number of items successfully scanned.
// If that is less than the number of arguments, err will report why.

// Scan 扫描从标准输入中读取的文本，并将连续由空格分隔的值存储为连续的实参。
// 换行符计为空格。它返回成功扫描的条目数。若它少于实参数，err 就会报告原因。
func Scan(a ...interface{}) (n int, err error) {
	return Fscan(os.Stdin, a...)
}

// Scanln is similar to Scan, but stops scanning at a newline and
// after the final item there must be a newline or EOF.

// Scanln 类似于 Scan，但它在换行符处停止扫描，且最后的条目之后必须为换行符或 EOF。
func Scanln(a ...interface{}) (n int, err error) {
	return Fscanln(os.Stdin, a...)
}

// Scanf scans text read from standard input, storing successive
// space-separated values into successive arguments as determined by
// the format.  It returns the number of items successfully scanned.

// Scanf 扫描从标准输入中读取的文本，并将连续由空格分隔的值存储为连续的实参，
// 其格式由 format 决定。它返回成功扫描的条目数。
func Scanf(format string, a ...interface{}) (n int, err error) {
	return Fscanf(os.Stdin, format, a...)
}

type stringReader string

func (r *stringReader) Read(b []byte) (n int, err error) {
	n = copy(b, *r)
	*r = (*r)[n:]
	if n == 0 {
		err = io.EOF
	}
	return
}

// Sscan scans the argument string, storing successive space-separated
// values into successive arguments.  Newlines count as space.  It
// returns the number of items successfully scanned.  If that is less
// than the number of arguments, err will report why.

// Sscan 扫描实参 string，并将连续由空格分隔的值存储为连续的实参。
// 换行符计为空格。它返回成功扫描的条目数。若它少于实参数，err 就会报告原因。
func Sscan(str string, a ...interface{}) (n int, err error) {
	return Fscan((*stringReader)(&str), a...)
}

// Sscanln is similar to Sscan, but stops scanning at a newline and
// after the final item there must be a newline or EOF.

// Sscanln 类似于 Sscan，但它在换行符处停止扫描，且最后的条目之后必须为换行符或 EOF。
func Sscanln(str string, a ...interface{}) (n int, err error) {
	return Fscanln((*stringReader)(&str), a...)
}

// Sscanf scans the argument string, storing successive space-separated
// values into successive arguments as determined by the format.  It
// returns the number of items successfully parsed.

// Scanf 扫描实参 string，并将连续由空格分隔的值存储为连续的实参，
// 其格式由 format 决定。它返回成功解析的条目数。
func Sscanf(str string, format string, a ...interface{}) (n int, err error) {
	return Fscanf((*stringReader)(&str), format, a...)
}

// Fscan scans text read from r, storing successive space-separated
// values into successive arguments.  Newlines count as space.  It
// returns the number of items successfully scanned.  If that is less
// than the number of arguments, err will report why.

// Fscan 扫描从 r 中读取的文本，并将连续由空格分隔的值存储为连续的实参。
// 换行符计为空格。它返回成功扫描的条目数。若它少于实参数，err 就会报告原因。
func Fscan(r io.Reader, a ...interface{}) (n int, err error) {
	s, old := newScanState(r, true, false)
	n, err = s.doScan(a)
	s.free(old)
	return
}

// Fscanln is similar to Fscan, but stops scanning at a newline and
// after the final item there must be a newline or EOF.

// Fscanln 类似于 Sscan，但它在换行符处停止扫描，且最后的条目之后必须为换行符或 EOF。
func Fscanln(r io.Reader, a ...interface{}) (n int, err error) {
	s, old := newScanState(r, false, true)
	n, err = s.doScan(a)
	s.free(old)
	return
}

// Fscanf scans text read from r, storing successive space-separated
// values into successive arguments as determined by the format.  It
// returns the number of items successfully parsed.

// Fscanf 扫描从 r 中读取的文本，并将连续由空格分隔的值存储为连续的实参，
// 其格式由 format 决定。它返回成功解析的条目数。
func Fscanf(r io.Reader, format string, a ...interface{}) (n int, err error) {
	s, old := newScanState(r, false, false)
	n, err = s.doScanf(format, a)
	s.free(old)
	return
}

// scanError represents an error generated by the scanning software.
// It's used as a unique signature to identify such errors when recovering.

// scanError 表示由扫描软件生成的错误。在恢复时，它用作唯一的签名来标识出这类错误。
type scanError struct {
	err error
}

const eof = -1

// ss is the internal implementation of ScanState.

// ss 为 ScanState 的内部实现。
type ss struct {
	rr       io.RuneReader // where to read input            // 读取输入的地方
	buf      buffer        // token accumulator              // 标记累计器
	peekRune rune          // one-rune lookahead             // 前一个符文
	prevRune rune          // last rune returned by ReadRune // ReadRune 上一个返回的符文
	count    int           // runes consumed so far.         // 已消耗的字符数
	atEOF    bool          // already read EOF               // 是否已读到 EOF
	ssave
}

// ssave holds the parts of ss that need to be
// saved and restored on recursive scans.

// ssave 保存了 ss 中需要在递归扫描时保存并恢复的部分。
type ssave struct {
	validSave bool // is or was a part of an actual ss.     // 是或曾是原来 ss 的一部分。
	nlIsEnd   bool // whether newline terminates scan       // 终止扫描的地方是否为换行符
	nlIsSpace bool // whether newline counts as white space // 换行符是否计为空白符
	argLimit  int  // max value of ss.count for this arg; argLimit <= limit // 该字段为 ss.count 的最大值；argLimit <= limit
	limit     int  // max value of ss.count.                // ss.count 的最大值
	maxWid    int  // width of this field.                  // 该字段的宽度。
}

// The Read method is only in ScanState so that ScanState
// satisfies io.Reader. It will never be called when used as
// intended, so there is no need to make it actually work.

// Read 方法只在满足 io.Reader 的 ScanState 中。它故意被设计为永远不会被调用。
// 因此无需让它真正地工作。
func (s *ss) Read(buf []byte) (n int, err error) {
	return 0, errors.New("ScanState's Read should not be called. Use ReadRune")
}

func (s *ss) ReadRune() (r rune, size int, err error) {
	if s.peekRune >= 0 {
		s.count++
		r = s.peekRune
		size = utf8.RuneLen(r)
		s.prevRune = r
		s.peekRune = -1
		return
	}
	if s.atEOF || s.nlIsEnd && s.prevRune == '\n' || s.count >= s.argLimit {
		err = io.EOF
		return
	}

	r, size, err = s.rr.ReadRune()
	if err == nil {
		s.count++
		s.prevRune = r
	} else if err == io.EOF {
		s.atEOF = true
	}
	return
}

func (s *ss) Width() (wid int, ok bool) {
	if s.maxWid == hugeWid {
		return 0, false
	}
	return s.maxWid, true
}

// The public method returns an error; this private one panics.
// If getRune reaches EOF, the return value is EOF (-1).

// 公共的方法返回一个错误；私有的则会panic。
// 若 getRune 读到了 EOF，其返回值就是 EOF (-1)。
func (s *ss) getRune() (r rune) {
	r, _, err := s.ReadRune()
	if err != nil {
		if err == io.EOF {
			return eof
		}
		s.error(err)
	}
	return
}

// mustReadRune turns io.EOF into a panic(io.ErrUnexpectedEOF).
// It is called in cases such as string scanning where an EOF is a
// syntax error.

// mustReadRune 将 io.EOF 转为 panic(io.ErrUnexpectedEOF)。
// 例如在字符串内扫描到 EOF 为语法错误时，它就会被调用。
func (s *ss) mustReadRune() (r rune) {
	r = s.getRune()
	if r == eof {
		s.error(io.ErrUnexpectedEOF)
	}
	return
}

func (s *ss) UnreadRune() error {
	if u, ok := s.rr.(runeUnreader); ok {
		u.UnreadRune()
	} else {
		s.peekRune = s.prevRune
	}
	s.prevRune = -1
	s.count--
	return nil
}

func (s *ss) error(err error) {
	panic(scanError{err})
}

func (s *ss) errorString(err string) {
	panic(scanError{errors.New(err)})
}

func (s *ss) Token(skipSpace bool, f func(rune) bool) (tok []byte, err error) {
	defer func() {
		if e := recover(); e != nil {
			if se, ok := e.(scanError); ok {
				err = se.err
			} else {
				panic(e)
			}
		}
	}()
	if f == nil {
		f = notSpace
	}
	s.buf = s.buf[:0]
	tok = s.token(skipSpace, f)
	return
}

// space is a copy of the unicode.White_Space ranges,
// to avoid depending on package unicode.

// space 为 unicode.White_Space 区域的副本，以此避免对 unicode 包的依赖。
var space = [][2]uint16{
	{0x0009, 0x000d},
	{0x0020, 0x0020},
	{0x0085, 0x0085},
	{0x00a0, 0x00a0},
	{0x1680, 0x1680},
	{0x2000, 0x200a},
	{0x2028, 0x2029},
	{0x202f, 0x202f},
	{0x205f, 0x205f},
	{0x3000, 0x3000},
}

func isSpace(r rune) bool {
	if r >= 1<<16 {
		return false
	}
	rx := uint16(r)
	for _, rng := range space {
		if rx < rng[0] {
			return false
		}
		if rx <= rng[1] {
			return true
		}
	}
	return false
}

// notSpace is the default scanning function used in Token.

// notSpace 为用在 Token 中的默认扫描函数。
func notSpace(r rune) bool {
	return !isSpace(r)
}

// SkipSpace provides Scan methods the ability to skip space and newline
// characters in keeping with the current scanning mode set by format strings
// and Scan/Scanln.

// SkipSpace 让 Scan 方法可根据由当前格式字符串和 Scan/Scanln
// 设置的扫描模式跳过空格和换行符。
func (s *ss) SkipSpace() {
	s.skipSpace(false)
}

// readRune is a structure to enable reading UTF-8 encoded code points
// from an io.Reader.  It is used if the Reader given to the scanner does
// not already implement io.RuneReader.

// readRune 结构体开启从 io.Reader 中读取以UTF-8编码的码点。若给予扫描器的 Reader
// 并未实现 io.RuneReader，就会使用此结构体。
type readRune struct {
	reader  io.Reader
	buf     [utf8.UTFMax]byte // used only inside ReadRune // 只在 ReadRune 内使用。
	pending int               // number of bytes in pendBuf; only >0 for bad UTF-8 // pendBuf 中的字节数，对于错误的 UTF-8 只会 >0。
	pendBuf [utf8.UTFMax]byte // bytes left over           // 剩余的字节
}

// readByte returns the next byte from the input, which may be
// left over from a previous read if the UTF-8 was ill-formed.

// readByte 从输入中返回下一个字节，若它不合UTF-8规范，就会从上一次读取中留下来。
func (r *readRune) readByte() (b byte, err error) {
	if r.pending > 0 {
		b = r.pendBuf[0]
		copy(r.pendBuf[0:], r.pendBuf[1:])
		r.pending--
		return
	}
	n, err := io.ReadFull(r.reader, r.pendBuf[0:1])
	if n != 1 {
		return 0, err
	}
	return r.pendBuf[0], err
}

// unread saves the bytes for the next read.

// unread 为下一次读取保存字节。
func (r *readRune) unread(buf []byte) {
	copy(r.pendBuf[r.pending:], buf)
	r.pending += len(buf)
}

// ReadRune returns the next UTF-8 encoded code point from the
// io.Reader inside r.

// ReadRune 从 r 的 io.Reader 中返回下一个UTF-8编码的码点。
func (r *readRune) ReadRune() (rr rune, size int, err error) {
	r.buf[0], err = r.readByte()
	if err != nil {
		return 0, 0, err
	}
	if r.buf[0] < utf8.RuneSelf { // fast check for common ASCII case // 快速检测常见的ASCII情况
		rr = rune(r.buf[0])
		size = 1 // Known to be 1.
		return
	}
	var n int
	for n = 1; !utf8.FullRune(r.buf[0:n]); n++ {
		r.buf[n], err = r.readByte()
		if err != nil {
			if err == io.EOF {
				err = nil
				break
			}
			return
		}
	}
	rr, size = utf8.DecodeRune(r.buf[0:n])
	if size < n { // an error // 一个错误
		r.unread(r.buf[size:n])
	}
	return
}

var ssFree = sync.Pool{
	New: func() interface{} { return new(ss) },
}

// newScanState allocates a new ss struct or grab a cached one.

// newScanState 分配一个新的 ss 结构体或抓取一个已缓存的。
func newScanState(r io.Reader, nlIsSpace, nlIsEnd bool) (s *ss, old ssave) {
	// If the reader is a *ss, then we've got a recursive
	// call to Scan, so re-use the scan state.
	// 若读取器是一个 *ss，那么我们就得到了一个递归调用的 Scan，这样会重新使用扫描状态。
	s, ok := r.(*ss)
	if ok {
		old = s.ssave
		s.limit = s.argLimit
		s.nlIsEnd = nlIsEnd || s.nlIsEnd
		s.nlIsSpace = nlIsSpace
		return
	}

	s = ssFree.Get().(*ss)
	if rr, ok := r.(io.RuneReader); ok {
		s.rr = rr
	} else {
		s.rr = &readRune{reader: r}
	}
	s.nlIsSpace = nlIsSpace
	s.nlIsEnd = nlIsEnd
	s.prevRune = -1
	s.peekRune = -1
	s.atEOF = false
	s.limit = hugeWid
	s.argLimit = hugeWid
	s.maxWid = hugeWid
	s.validSave = true
	s.count = 0
	return
}

// free saves used ss structs in ssFree; avoid an allocation per invocation.

// free 在 ssFree 中保存已使用的 ss 结构体；避免为每次请求都进行分配。
func (s *ss) free(old ssave) {
	// If it was used recursively, just restore the old state.
	// 如果要递归地使用，只需重新存储旧的状态即可。
	if old.validSave {
		s.ssave = old
		return
	}
	// Don't hold on to ss structs with large buffers.
	// 不让 ss 结构体保存大型缓存。
	if cap(s.buf) > 1024 {
		return
	}
	s.buf = s.buf[:0]
	s.rr = nil
	ssFree.Put(s)
}

// skipSpace skips spaces and maybe newlines.

// skipSpace 跳过空格，还可能跳过换行符。
func (s *ss) skipSpace(stopAtNewline bool) {
	for {
		r := s.getRune()
		if r == eof {
			return
		}
		if r == '\r' && s.peek("\n") {
			continue
		}
		if r == '\n' {
			if stopAtNewline {
				break
			}
			if s.nlIsSpace {
				continue
			}
			s.errorString("unexpected newline")
			return
		}
		if !isSpace(r) {
			s.UnreadRune()
			break
		}
	}
}

// token returns the next space-delimited string from the input.  It
// skips white space.  For Scanln, it stops at newlines.  For Scan,
// newlines are treated as spaces.

// token 从输入中返回下一个以空格分隔的字符串。它会跳过空白符。
// 对于 Scanln，它会在换行符处停止。对于 Scan，换行符会被视作空格。
func (s *ss) token(skipSpace bool, f func(rune) bool) []byte {
	if skipSpace {
		s.skipSpace(false)
	}
	// read until white space or newline
	// 读取直到遇见空白符或回车符。
	for {
		r := s.getRune()
		if r == eof {
			break
		}
		if !f(r) {
			s.UnreadRune()
			break
		}
		s.buf.WriteRune(r)
	}
	return s.buf
}

var complexError = errors.New("syntax error scanning complex number")
var boolError = errors.New("syntax error scanning boolean")

func indexRune(s string, r rune) int {
	for i, c := range s {
		if c == r {
			return i
		}
	}
	return -1
}

// consume reads the next rune in the input and reports whether it is in the ok string.
// If accept is true, it puts the character into the input token.

// consume 从输入中读取下一个符文并报告它是否在 ok 字符串中。
func (s *ss) consume(ok string, accept bool) bool {
	r := s.getRune()
	if r == eof {
		return false
	}
	if indexRune(ok, r) >= 0 {
		if accept {
			s.buf.WriteRune(r)
		}
		return true
	}
	if r != eof && accept {
		s.UnreadRune()
	}
	return false
}

// peek reports whether the next character is in the ok string, without consuming it.

// peek 报告下一个字符是否在 ok 字符串中，而不销毁它。
func (s *ss) peek(ok string) bool {
	r := s.getRune()
	if r != eof {
		s.UnreadRune()
	}
	return indexRune(ok, r) >= 0
}

func (s *ss) notEOF() {
	// Guarantee there is data to be read.
	// 保证数据被读取。
	if r := s.getRune(); r == eof {
		panic(io.EOF)
	}
	s.UnreadRune()
}

// accept checks the next rune in the input.  If it's a byte (sic) in the string, it puts it in the
// buffer and returns true. Otherwise it return false.

// accept 从输入中检查下一个符文。若它在此字符串中（的原文）是一个字节，
// 此方法就会将它放到缓存中并返回 true。否则它会返回 false。
func (s *ss) accept(ok string) bool {
	return s.consume(ok, true)
}

// okVerb verifies that the verb is present in the list, setting s.err appropriately if not.

// okVerb 验证占位符是否在列表中，若否，则设置适当的 s.err。
func (s *ss) okVerb(verb rune, okVerbs, typ string) bool {
	for _, v := range okVerbs {
		if v == verb {
			return true
		}
	}
	s.errorString("bad verb %" + string(verb) + " for " + typ)
	return false
}

// scanBool returns the value of the boolean represented by the next token.

// scanBool 返回下一个标记所表示的布尔值。
func (s *ss) scanBool(verb rune) bool {
	s.skipSpace(false)
	s.notEOF()
	if !s.okVerb(verb, "tv", "boolean") {
		return false
	}
	// Syntax-checking a boolean is annoying.  We're not fastidious about case.
	// 对布尔值进行语法检查是很讨厌的。我们并不苛求各种情况。
	switch s.getRune() {
	case '0':
		return false
	case '1':
		return true
	case 't', 'T':
		if s.accept("rR") && (!s.accept("uU") || !s.accept("eE")) {
			s.error(boolError)
		}
		return true
	case 'f', 'F':
		if s.accept("aA") && (!s.accept("lL") || !s.accept("sS") || !s.accept("eE")) {
			s.error(boolError)
		}
		return false
	}
	return false
}

// Numerical elements

// 数值元素。
const (
	binaryDigits      = "01"
	octalDigits       = "01234567"
	decimalDigits     = "0123456789"
	hexadecimalDigits = "0123456789aAbBcCdDeEfF"
	sign              = "+-"
	period            = "."
	exponent          = "eEp"
)

// getBase returns the numeric base represented by the verb and its digit string.

// getBase 返回由占位符及其数字串 digits 所表示的数值进制 base。
func (s *ss) getBase(verb rune) (base int, digits string) {
	s.okVerb(verb, "bdoUxXv", "integer") // sets s.err // 设置 s.err
	base = 10
	digits = decimalDigits
	switch verb {
	case 'b':
		base = 2
		digits = binaryDigits
	case 'o':
		base = 8
		digits = octalDigits
	case 'x', 'X', 'U':
		base = 16
		digits = hexadecimalDigits
	}
	return
}

// scanNumber returns the numerical string with specified digits starting here.

// scanNumber 返回数值字符串及从此处开始的指定的数字 digits。
func (s *ss) scanNumber(digits string, haveDigits bool) string {
	if !haveDigits {
		s.notEOF()
		if !s.accept(digits) {
			s.errorString("expected integer")
		}
	}
	for s.accept(digits) {
	}
	return string(s.buf)
}

// scanRune returns the next rune value in the input.

// scanRune 返回输入中的下一个符文值。
func (s *ss) scanRune(bitSize int) int64 {
	s.notEOF()
	r := int64(s.getRune())
	n := uint(bitSize)
	x := (r << (64 - n)) >> (64 - n)
	if x != r {
		s.errorString("overflow on character value " + string(r))
	}
	return r
}

// scanBasePrefix reports whether the integer begins with a 0 or 0x,
// and returns the base, digit string, and whether a zero was found.
// It is called only if the verb is %v.

// scanBasePrefix 报告该整数是否以 0 或 0x 开头，并返回其进制 base，数字串 digit
// 以及是否找到零 found。
func (s *ss) scanBasePrefix() (base int, digits string, found bool) {
	if !s.peek("0") {
		return 10, decimalDigits, false
	}
	s.accept("0")
	found = true // We've put a digit into the token buffer. // 我们将一个数字放到标记缓存里
	// Special cases for '0' && '0x'
	// “0”和“0x”的特殊情况
	base, digits = 8, octalDigits
	if s.peek("xX") {
		s.consume("xX", false)
		base, digits = 16, hexadecimalDigits
	}
	return
}

// scanInt returns the value of the integer represented by the next
// token, checking for overflow.  Any error is stored in s.err.

// scanInt 返回由下一个标记表示的整数值并检测溢出。任何错误都会存入 s.err。
func (s *ss) scanInt(verb rune, bitSize int) int64 {
	if verb == 'c' {
		return s.scanRune(bitSize)
	}
	s.skipSpace(false)
	s.notEOF()
	base, digits := s.getBase(verb)
	haveDigits := false
	if verb == 'U' {
		if !s.consume("U", false) || !s.consume("+", false) {
			s.errorString("bad unicode format ")
		}
	} else {
		s.accept(sign) // If there's a sign, it will be left in the token buffer. // 如果有符号，它就会被留在标记缓存内。
		if verb == 'v' {
			base, digits, haveDigits = s.scanBasePrefix()
		}
	}
	tok := s.scanNumber(digits, haveDigits)
	i, err := strconv.ParseInt(tok, base, 64)
	if err != nil {
		s.error(err)
	}
	n := uint(bitSize)
	x := (i << (64 - n)) >> (64 - n)
	if x != i {
		s.errorString("integer overflow on token " + tok)
	}
	return i
}

// scanUint returns the value of the unsigned integer represented
// by the next token, checking for overflow.  Any error is stored in s.err.

// scanUint 返回由下一个标记表示的无符号整数值并检测溢出。任何错误都会存入 s.err。
func (s *ss) scanUint(verb rune, bitSize int) uint64 {
	if verb == 'c' {
		return uint64(s.scanRune(bitSize))
	}
	s.skipSpace(false)
	s.notEOF()
	base, digits := s.getBase(verb)
	haveDigits := false
	if verb == 'U' {
		if !s.consume("U", false) || !s.consume("+", false) {
			s.errorString("bad unicode format ")
		}
	} else if verb == 'v' {
		base, digits, haveDigits = s.scanBasePrefix()
	}
	tok := s.scanNumber(digits, haveDigits)
	i, err := strconv.ParseUint(tok, base, 64)
	if err != nil {
		s.error(err)
	}
	n := uint(bitSize)
	x := (i << (64 - n)) >> (64 - n)
	if x != i {
		s.errorString("unsigned integer overflow on token " + tok)
	}
	return i
}

// floatToken returns the floating-point number starting here, no longer than swid
// if the width is specified. It's not rigorous about syntax because it doesn't check that
// we have at least some digits, but Atof will do that.

// floatToken 返回从此处开始的浮点数，若宽度已指定，就不会比 s.wid 更长。
// 它对语法并不严格，因为它不会检查我们有没有数字，不过 convertFloat 会检查它的。
func (s *ss) floatToken() string {
	s.buf = s.buf[:0]
	// NaN?              // 非数值？
	if s.accept("nN") && s.accept("aA") && s.accept("nN") {
		return string(s.buf)
	}
	// leading sign?     // 前导正负号？
	s.accept(sign)
	// Inf?              // 无穷大？
	if s.accept("iI") && s.accept("nN") && s.accept("fF") {
		return string(s.buf)
	}
	// digits?           // 数字？
	for s.accept(decimalDigits) {
	}
	// decimal point?    // 小数点？
	if s.accept(period) {
		// fraction?     // 小数？
		for s.accept(decimalDigits) {
		}
	}
	// exponent?         // 指数？
	if s.accept(exponent) {
		// leading sign? // 前导正负号？
		s.accept(sign)
		// digits?       // 数字？
		for s.accept(decimalDigits) {
		}
	}
	return string(s.buf)
}

// complexTokens returns the real and imaginary parts of the complex number starting here.
// The number might be parenthesized and has the format (N+Ni) where N is a floating-point
// number and there are no spaces within.

// complexTokens 返回从此处开始的复数的实部和虚部。该数字可能被括号括住且格式为
// (N+Ni)，其中 N 是一个浮点数且其间没有空格。
func (s *ss) complexTokens() (real, imag string) {
	// TODO: accept N and Ni independently?
	// TODO: 分别接受 N 和 Ni？
	parens := s.accept("(")
	real = s.floatToken()
	s.buf = s.buf[:0]
	// Must now have a sign.
	// 现在必须有正负号。
	if !s.accept("+-") {
		s.error(complexError)
	}
	// Sign is now in buffer
	// 现在正负号在缓存中
	imagSign := string(s.buf)
	imag = s.floatToken()
	if !s.accept("i") {
		s.error(complexError)
	}
	if parens && !s.accept(")") {
		s.error(complexError)
	}
	return real, imagSign + imag
}

// convertFloat converts the string to a float64value.

// convertFloat 将字符串转换为 float64 值。
func (s *ss) convertFloat(str string, n int) float64 {
	if p := indexRune(str, 'p'); p >= 0 {
		// Atof doesn't handle power-of-2 exponents,
		// but they're easy to evaluate.
		// ParseFloat 不会处理2的幂的指数，但它们很容易求值。
		f, err := strconv.ParseFloat(str[:p], n)
		if err != nil {
			// Put full string into error.
			// 将整个字符串转为错误。
			if e, ok := err.(*strconv.NumError); ok {
				e.Num = str
			}
			s.error(err)
		}
		m, err := strconv.Atoi(str[p+1:])
		if err != nil {
			// Put full string into error.
			// 将整个字符串转为错误。
			if e, ok := err.(*strconv.NumError); ok {
				e.Num = str
			}
			s.error(err)
		}
		return math.Ldexp(f, m)
	}
	f, err := strconv.ParseFloat(str, n)
	if err != nil {
		s.error(err)
	}
	return f
}

// convertComplex converts the next token to a complex128 value.
// The atof argument is a type-specific reader for the underlying type.
// If we're reading complex64, atof will parse float32s and convert them
// to float64's to avoid reproducing this code for each complex type.

// convertComplex 将下一个标记转换为 complex128 值。
// 若我们读取到 complex64，convertFloat 会将它解析成 float32 并转换为 float64，
// 以此避免为每个复数类型重复此代码。
func (s *ss) scanComplex(verb rune, n int) complex128 {
	if !s.okVerb(verb, floatVerbs, "complex") {
		return 0
	}
	s.skipSpace(false)
	s.notEOF()
	sreal, simag := s.complexTokens()
	real := s.convertFloat(sreal, n/2)
	imag := s.convertFloat(simag, n/2)
	return complex(real, imag)
}

// convertString returns the string represented by the next input characters.
// The format of the input is determined by the verb.

// convertString 返回由下一次输入的字符表示的字符串。
// 输入的格式由占位符 verb 决定。
func (s *ss) convertString(verb rune) (str string) {
	if !s.okVerb(verb, "svqx", "string") {
		return ""
	}
	s.skipSpace(false)
	s.notEOF()
	switch verb {
	case 'q':
		str = s.quotedString()
	case 'x':
		str = s.hexString()
	default:
		str = string(s.token(true, notSpace)) // %s and %v just return the next word // %s 和 %v 只返回下一个单词
	}
	return
}

// quotedString returns the double- or back-quoted string represented by the next input characters.

// quotedString 返回由下一次输入的字符表示的，以双引号或反引号围起的字符串。
func (s *ss) quotedString() string {
	s.notEOF()
	quote := s.getRune()
	switch quote {
	case '`':
		// Back-quoted: Anything goes until EOF or back quote.
		// 反引号围绕的：遇到任何东西都会继续直到 EOF 或反引号。
		for {
			r := s.mustReadRune()
			if r == quote {
				break
			}
			s.buf.WriteRune(r)
		}
		return string(s.buf)
	case '"':
		// Double-quoted: Include the quotes and let strconv.Unquote do the backslash escapes.
		// 双引号围绕的：包括该引号并让 strconv.Unquote 进行反斜杠转义。
		s.buf.WriteRune(quote)
		for {
			r := s.mustReadRune()
			s.buf.WriteRune(r)
			if r == '\\' {
				// In a legal backslash escape, no matter how long, only the character
				// immediately after the escape can itself be a backslash or quote.
				// Thus we only need to protect the first character after the backslash.
				//
				// 在一个合法的反斜杠转义中，无论多长，
				// 只有紧跟反斜杠之后的转义本身才可以是反斜杠或引号。
				// 因此我们之需要保证第一个字符在反斜杠之后即可。
				s.buf.WriteRune(s.mustReadRune())
			} else if r == '"' {
				break
			}
		}
		result, err := strconv.Unquote(string(s.buf))
		if err != nil {
			s.error(err)
		}
		return result
	default:
		s.errorString("expected quoted string")
	}
	return ""
}

<<<<<<< HEAD
// hexDigit returns the value of the hexadecimal digit

// hexDigit 返回十六进制数字的值
func (s *ss) hexDigit(d rune) int {
=======
// hexDigit returns the value of the hexadecimal digit.
func hexDigit(d rune) (int, bool) {
>>>>>>> a877e81c
	digit := int(d)
	switch digit {
	case '0', '1', '2', '3', '4', '5', '6', '7', '8', '9':
		return digit - '0', true
	case 'a', 'b', 'c', 'd', 'e', 'f':
		return 10 + digit - 'a', true
	case 'A', 'B', 'C', 'D', 'E', 'F':
		return 10 + digit - 'A', true
	}
	return -1, false
}

// hexByte returns the next hex-encoded (two-character) byte from the input.
<<<<<<< HEAD
// There must be either two hexadecimal digits or a space character in the input.

// hexByte 从输入中返回下一个以十六进制编码的（两个字符的）字节。
// 输入中必须为两个十六进制数字或一个空格字符。
=======
// It returns ok==false if the next bytes in the input do not encode a hex byte.
// If the first byte is hex and the second is not, processing stops.
>>>>>>> a877e81c
func (s *ss) hexByte() (b byte, ok bool) {
	rune1 := s.getRune()
	if rune1 == eof {
		s.UnreadRune()
		return
	}
	value1, ok := hexDigit(rune1)
	if !ok {
		s.UnreadRune()
		return
	}
	value2, ok := hexDigit(s.mustReadRune())
	if !ok {
		s.errorString("illegal hex digit")
		return
	}
	return byte(value1<<4 | value2), true
}

// hexString returns the space-delimited hexpair-encoded string.

// hexString 返回以空格分隔的，十六进制对编码的字符串。
func (s *ss) hexString() string {
	s.notEOF()
	for {
		b, ok := s.hexByte()
		if !ok {
			break
		}
		s.buf.WriteByte(b)
	}
	if len(s.buf) == 0 {
		s.errorString("no hex data for %x string")
		return ""
	}
	return string(s.buf)
}

const floatVerbs = "beEfFgGv"

const hugeWid = 1 << 30

// scanOne scans a single value, deriving the scanner from the type of the argument.

// scanOne 扫描单个值，从实参的类型导出扫描器。
func (s *ss) scanOne(verb rune, arg interface{}) {
	s.buf = s.buf[:0]
	var err error
	// If the parameter has its own Scan method, use that.
	// 若该形参有它自己的 Scan 方法，就用它。
	if v, ok := arg.(Scanner); ok {
		err = v.Scan(s, verb)
		if err != nil {
			if err == io.EOF {
				err = io.ErrUnexpectedEOF
			}
			s.error(err)
		}
		return
	}

	switch v := arg.(type) {
	case *bool:
		*v = s.scanBool(verb)
	case *complex64:
		*v = complex64(s.scanComplex(verb, 64))
	case *complex128:
		*v = s.scanComplex(verb, 128)
	case *int:
		*v = int(s.scanInt(verb, intBits))
	case *int8:
		*v = int8(s.scanInt(verb, 8))
	case *int16:
		*v = int16(s.scanInt(verb, 16))
	case *int32:
		*v = int32(s.scanInt(verb, 32))
	case *int64:
		*v = s.scanInt(verb, 64)
	case *uint:
		*v = uint(s.scanUint(verb, intBits))
	case *uint8:
		*v = uint8(s.scanUint(verb, 8))
	case *uint16:
		*v = uint16(s.scanUint(verb, 16))
	case *uint32:
		*v = uint32(s.scanUint(verb, 32))
	case *uint64:
		*v = s.scanUint(verb, 64)
	case *uintptr:
		*v = uintptr(s.scanUint(verb, uintptrBits))
	// Floats are tricky because you want to scan in the precision of the result, not
	// scan in high precision and convert, in order to preserve the correct error condition.
	// 浮点数很棘手，因为你为了保存恰当的错误条件，需要在结果的精度中扫描，而不是在高精度中扫描并转换。
	case *float32:
		if s.okVerb(verb, floatVerbs, "float32") {
			s.skipSpace(false)
			s.notEOF()
			*v = float32(s.convertFloat(s.floatToken(), 32))
		}
	case *float64:
		if s.okVerb(verb, floatVerbs, "float64") {
			s.skipSpace(false)
			s.notEOF()
			*v = s.convertFloat(s.floatToken(), 64)
		}
	case *string:
		*v = s.convertString(verb)
	case *[]byte:
		// We scan to string and convert so we get a copy of the data.
		// If we scanned to bytes, the slice would point at the buffer.
		// 我们将它扫描为字符串并转换，因此我们获取该数据的一份副本。
		// 若我们将它扫描为字节，该切片就会指向缓存。
		*v = []byte(s.convertString(verb))
	default:
		val := reflect.ValueOf(v)
		ptr := val
		if ptr.Kind() != reflect.Ptr {
			s.errorString("type not a pointer: " + val.Type().String())
			return
		}
		switch v := ptr.Elem(); v.Kind() {
		case reflect.Bool:
			v.SetBool(s.scanBool(verb))
		case reflect.Int, reflect.Int8, reflect.Int16, reflect.Int32, reflect.Int64:
			v.SetInt(s.scanInt(verb, v.Type().Bits()))
		case reflect.Uint, reflect.Uint8, reflect.Uint16, reflect.Uint32, reflect.Uint64, reflect.Uintptr:
			v.SetUint(s.scanUint(verb, v.Type().Bits()))
		case reflect.String:
			v.SetString(s.convertString(verb))
		case reflect.Slice:
			// For now, can only handle (renamed) []byte.
			// 现在，只能处理（重命名的）[]byte。
			typ := v.Type()
			if typ.Elem().Kind() != reflect.Uint8 {
				s.errorString("can't scan type: " + val.Type().String())
			}
			str := s.convertString(verb)
			v.Set(reflect.MakeSlice(typ, len(str), len(str)))
			for i := 0; i < len(str); i++ {
				v.Index(i).SetUint(uint64(str[i]))
			}
		case reflect.Float32, reflect.Float64:
			s.skipSpace(false)
			s.notEOF()
			v.SetFloat(s.convertFloat(s.floatToken(), v.Type().Bits()))
		case reflect.Complex64, reflect.Complex128:
			v.SetComplex(s.scanComplex(verb, v.Type().Bits()))
		default:
			s.errorString("can't scan type: " + val.Type().String())
		}
	}
}

// errorHandler turns local panics into error returns.

// errorHandler 将局部panic转为错误返回。
func errorHandler(errp *error) {
	if e := recover(); e != nil {
		if se, ok := e.(scanError); ok { // catch local error // 捕获本地错误
			*errp = se.err
		} else if eof, ok := e.(error); ok && eof == io.EOF { // out of input // 超出输入
			*errp = eof
		} else {
			panic(e)
		}
	}
}

// doScan does the real work for scanning without a format string.

// doScan 进行真正的扫描工作而无需格式字符串。
func (s *ss) doScan(a []interface{}) (numProcessed int, err error) {
	defer errorHandler(&err)
	for _, arg := range a {
		s.scanOne('v', arg)
		numProcessed++
	}
	// Check for newline if required.
	// 根据需要检查换行符。
	if !s.nlIsSpace {
		for {
			r := s.getRune()
			if r == '\n' || r == eof {
				break
			}
			if !isSpace(r) {
				s.errorString("expected newline")
				break
			}
		}
	}
	return
}

// advance determines whether the next characters in the input match
// those of the format.  It returns the number of bytes (sic) consumed
// in the format. Newlines included, all runs of space characters in
// either input or format behave as a single space. This routine also
// handles the %% case.  If the return value is zero, either format
// starts with a % (with no following %) or the input is empty.
// If it is negative, the input did not match the string.

// advance 判断输入中的下一个字符是否匹配那些格式 format。
// 它返回该格式（原文）中消耗的字节数。包括换行符，在输入或格式中的连续空白字符
// 都视为单个空格。此程序也处理 %% 的情况。若返回值为零，那么不是格式起始于
// %（没有后跟 %）就是输入为空。若它是复数，则输入不匹配该字符串。
func (s *ss) advance(format string) (i int) {
	for i < len(format) {
		fmtc, w := utf8.DecodeRuneInString(format[i:])
		if fmtc == '%' {
			// %% acts like a real percent
			nextc, _ := utf8.DecodeRuneInString(format[i+w:]) // will not match % if string is empty // 若字符串为空则不会匹配 %
			if nextc != '%' {
				return
			}
			i += w // skip the first % // 跳过第一个 %
		}
		sawSpace := false
		for isSpace(fmtc) && i < len(format) {
			sawSpace = true
			i += w
			fmtc, w = utf8.DecodeRuneInString(format[i:])
		}
		if sawSpace {
			// There was space in the format, so there should be space (EOF)
			// in the input.
			// 格式中有空格，因此输入中也应该有空格（EOF）
			inputc := s.getRune()
			if inputc == eof || inputc == '\n' {
				// If we've reached a newline, stop now; don't read ahead.
				// 若我们遇到换行符，就立即停止，不继续读取。
				return
			}
			if !isSpace(inputc) {
				// Space in format but not in input: error
				// 格式中有空格但输入中没有：错误
				s.errorString("expected space in input to match format")
			}
			s.skipSpace(true)
			continue
		}
		inputc := s.mustReadRune()
		if fmtc != inputc {
			s.UnreadRune()
			return -1
		}
		i += w
	}
	return
}

// doScanf does the real work when scanning with a format string.
//  At the moment, it handles only pointers to basic types.

// doScanf 根据格式字符串进行真正的扫描工作。
// 目前，它只能处理指向基本类型的指针。
func (s *ss) doScanf(format string, a []interface{}) (numProcessed int, err error) {
	defer errorHandler(&err)
	end := len(format) - 1
	// We process one item per non-trivial format
	// 我们为每个非平凡的格式处理一个条目
	for i := 0; i <= end; {
		w := s.advance(format[i:])
		if w > 0 {
			i += w
			continue
		}
		// Either we failed to advance, we have a percent character, or we ran out of input.
		// 我们要么无法继续，要么有一个百分号，或用尽输入。
		if format[i] != '%' {
			// Can't advance format.  Why not?
			// 不能继续格式化。为啥？因为输入不匹配格式。
			if w < 0 {
				s.errorString("input does not match format")
			}
			// Otherwise at EOF; "too many operands" error handled below
			// 否则就是遇到了 EOF；以下为“太多操作数”的错误处理
			break
		}
		i++ // % is one byte // % 是一个字节

		// do we have 20 (width)?
		// 我们有没有20个（宽度）？
		var widPresent bool
		s.maxWid, widPresent, i = parsenum(format, i, end)
		if !widPresent {
			s.maxWid = hugeWid
		}
		s.argLimit = s.limit
		if f := s.count + s.maxWid; f < s.argLimit {
			s.argLimit = f
		}

		c, w := utf8.DecodeRuneInString(format[i:])
		i += w

		if numProcessed >= len(a) { // out of operands // 超过操作数
			s.errorString("too few operands for format %" + format[i-w:])
			break
		}
		arg := a[numProcessed]

		s.scanOne(c, arg)
		numProcessed++
		s.argLimit = s.limit
	}
	if numProcessed < len(a) {
		s.errorString("too many operands")
	}
	return
}<|MERGE_RESOLUTION|>--- conflicted
+++ resolved
@@ -1029,15 +1029,10 @@
 	return ""
 }
 
-<<<<<<< HEAD
-// hexDigit returns the value of the hexadecimal digit
+// hexDigit returns the value of the hexadecimal digit.
 
 // hexDigit 返回十六进制数字的值
-func (s *ss) hexDigit(d rune) int {
-=======
-// hexDigit returns the value of the hexadecimal digit.
 func hexDigit(d rune) (int, bool) {
->>>>>>> a877e81c
 	digit := int(d)
 	switch digit {
 	case '0', '1', '2', '3', '4', '5', '6', '7', '8', '9':
@@ -1051,15 +1046,12 @@
 }
 
 // hexByte returns the next hex-encoded (two-character) byte from the input.
-<<<<<<< HEAD
-// There must be either two hexadecimal digits or a space character in the input.
-
-// hexByte 从输入中返回下一个以十六进制编码的（两个字符的）字节。
-// 输入中必须为两个十六进制数字或一个空格字符。
-=======
 // It returns ok==false if the next bytes in the input do not encode a hex byte.
 // If the first byte is hex and the second is not, processing stops.
->>>>>>> a877e81c
+
+// hexByte 从输入中返回下一个以十六进制编码的（两个字符的）字节。
+// 若输入中的下一组字节并未编码一个十六进制字节，则返回 ok==false。
+// 若第一个字节为十六进制而第二个不是，则处理终止。
 func (s *ss) hexByte() (b byte, ok bool) {
 	rune1 := s.getRune()
 	if rune1 == eof {
