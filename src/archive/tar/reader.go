--- conflicted
+++ resolved
@@ -92,13 +92,11 @@
 func NewReader(r io.Reader) *Reader { return &Reader{r: r} }
 
 // Next advances to the next entry in the tar archive.
-<<<<<<< HEAD
-
-// 转入tar档案文件下一记录，它会返回下一记录的头域。
-=======
 //
 // io.EOF is returned at the end of the input.
->>>>>>> a877e81c
+
+// 转入tar档案文件下一记录，它会返回下一记录的头域。
+// io.EOF 在输入的最后返回。
 func (tr *Reader) Next() (*Header, error) {
 	var hdr *Header
 	if tr.err == nil {
