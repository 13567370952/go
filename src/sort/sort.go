// Copyright 2009 The Go Authors. All rights reserved.
// Use of this source code is governed by a BSD-style
// license that can be found in the LICENSE file.

// Package sort provides primitives for sorting slices and user-defined
// collections.

// sort 包为切片及用户定义的集合的排序操作提供了原语.
package sort

// A type, typically a collection, that satisfies sort.Interface can be
// sorted by the routines in this package.  The methods require that the
// elements of the collection be enumerated by an integer index.

// 任何实现了 sort.Interface 的类型（一般为集合），均可使用该包中的方法进行排序。
// 这些方法要求集合内列出元素的索引为整数。
type Interface interface {
	// Len is the number of elements in the collection.
	// Len 为集合内元素的总数
	Len() int
	// Less reports whether the element with
	// index i should sort before the element with index j.
	//
	// Less 返回索引为 i 的元素是否应排在索引为 j 的元素之前。
	Less(i, j int) bool
	// Swap swaps the elements with indexes i and j.
	// Swap 交换索引为 i 和 j 的元素
	Swap(i, j int)
}

func min(a, b int) int {
	if a < b {
		return a
	}
	return b
}

// Insertion sort

// 插入排序
func insertionSort(data Interface, a, b int) {
	for i := a + 1; i < b; i++ {
		for j := i; j > a && data.Less(j, j-1); j-- {
			data.Swap(j, j-1)
		}
	}
}

// siftDown implements the heap property on data[lo, hi).
// first is an offset into the array where the root of the heap lies.

// siftDown 为 data[lo, hi) 实现堆的性质。
// first 为堆的根节点在数组中的偏移量。
func siftDown(data Interface, lo, hi, first int) {
	root := lo
	for {
		child := 2*root + 1
		if child >= hi {
			break
		}
		if child+1 < hi && data.Less(first+child, first+child+1) {
			child++
		}
		if !data.Less(first+root, first+child) {
			return
		}
		data.Swap(first+root, first+child)
		root = child
	}
}

func heapSort(data Interface, a, b int) {
	first := a
	lo := 0
	hi := b - a

	// Build heap with greatest element at top.
	// 以最大元素为顶建堆。
	for i := (hi - 1) / 2; i >= 0; i-- {
		siftDown(data, i, hi, first)
	}

	// Pop elements, largest first, into end of data.
	// 弹出元素，从大到小的顺序，从后向前依次追加到数组 data。
	for i := hi - 1; i >= 0; i-- {
		data.Swap(first, first+i)
		siftDown(data, lo, i, first)
	}
}

// Quicksort, following Bentley and McIlroy,
// ``Engineering a Sort Function,'' SP&E November 1993.
// 快速排序，实现参考 Bentley and McIlroy,
// ``Engineering a Sort Function,'' SP&E November 1993.

// medianOfThree moves the median of the three values data[m0], data[m1], data[m2] into data[m1].
<<<<<<< HEAD

// medianOfThree 将 data[m1]、data[m2] 和 data[m3] 三个值的中值交换到 data[m1]。
=======
>>>>>>> b2843bec
func medianOfThree(data Interface, m1, m0, m2 int) {
	// sort 3 elements
	if data.Less(m1, m0) {
		data.Swap(m1, m0)
	}
	// data[m0] <= data[m1]
	if data.Less(m2, m1) {
		data.Swap(m2, m1)
		// data[m0] <= data[m2] && data[m1] < data[m2]
		if data.Less(m1, m0) {
			data.Swap(m1, m0)
		}
	}
	// now data[m0] <= data[m1] <= data[m2]
	// 现在 data[m0] <= data[m1] <= data[m2]
}

func swapRange(data Interface, a, b, n int) {
	for i := 0; i < n; i++ {
		data.Swap(a+i, b+i)
	}
}

func doPivot(data Interface, lo, hi int) (midlo, midhi int) {
	m := lo + (hi-lo)/2 // Written like this to avoid integer overflow. // 这样写避免整数溢出。
	if hi-lo > 40 {
		// Tukey's ``Ninther,'' median of three medians of three.
		// Tukey的“Ninther”算法，分别求三组值的中值，再求这三个值的中值。
		s := (hi - lo) / 8
		medianOfThree(data, lo, lo+s, lo+2*s)
		medianOfThree(data, m, m-s, m+s)
		medianOfThree(data, hi-1, hi-1-s, hi-1-2*s)
	}
	medianOfThree(data, lo, m, hi-1)

	// Invariants are:
	//	data[lo] = pivot (set up by ChoosePivot)
	//	data[lo <= i < a] = pivot
	//	data[a <= i < b] < pivot
	//	data[b <= i < c] is unexamined
	//	data[c <= i < d] > pivot
	//	data[d <= i < hi] = pivot
	//
	// Once b meets c, can swap the "= pivot" sections
	// into the middle of the slice.

	// 算法不变式为：
	//	data[lo] = pivot (由 ChoosePivot 决定)
	//	data[lo <= i < a] = pivot
	//	data[a <= i < b] < pivot
	//	data[b <= i < c] 未经检查
	//	data[c <= i < d] > pivot
	//	data[d <= i < hi] = pivot
	//
	// 一旦 b 与 c 相遇，就将“= pivot”的这部分交换到切片中间。
	pivot := lo
	a, b, c, d := lo+1, lo+1, hi, hi
	for {
		for b < c {
			if data.Less(b, pivot) { // data[b] < pivot
				b++
			} else if !data.Less(pivot, b) { // data[b] = pivot
				data.Swap(a, b)
				a++
				b++
			} else {
				break
			}
		}
		for b < c {
			if data.Less(pivot, c-1) { // data[c-1] > pivot
				c--
			} else if !data.Less(c-1, pivot) { // data[c-1] = pivot
				data.Swap(c-1, d-1)
				c--
				d--
			} else {
				break
			}
		}
		if b >= c {
			break
		}
		// data[b] > pivot; data[c-1] < pivot
		data.Swap(b, c-1)
		b++
		c--
	}

	n := min(b-a, a-lo)
	swapRange(data, lo, b-n, n)

	n = min(hi-d, d-c)
	swapRange(data, c, hi-n, n)

	return lo + b - a, hi - (d - c)
}

func quickSort(data Interface, a, b, maxDepth int) {
	for b-a > 7 {
		if maxDepth == 0 {
			heapSort(data, a, b)
			return
		}
		maxDepth--
		mlo, mhi := doPivot(data, a, b)
		// Avoiding recursion on the larger subproblem guarantees
		// a stack depth of at most lg(b-a).
		// 避免大量子问题的递归，以保证栈的深度在 lg(b-a) 以内。
		if mlo-a < b-mhi {
			quickSort(data, a, mlo, maxDepth)
			a = mhi // i.e., quickSort(data, mhi, b) // 例如 quickSort(data, mhi, b)
		} else {
			quickSort(data, mhi, b, maxDepth)
			b = mlo // i.e., quickSort(data, a, mlo) // 例如 quickSort(data, a, mlo)
		}
	}
	if b-a > 1 {
		insertionSort(data, a, b)
	}
}

// Sort sorts data.
// It makes one call to data.Len to determine n, and O(n*log(n)) calls to
// data.Less and data.Swap. The sort is not guaranteed to be stable.

// Sort 对 data 进行排序。
// 它调用一次 data.Len 来决定排序的长度 n，调用 data.Less 和 data.Swap 的开销为
// O(n*log(n))。此排序为不稳定排序。
func Sort(data Interface) {
	// Switch to heapsort if depth of 2*ceil(lg(n+1)) is reached.
	// 若深度达到 2*ceil(lg(n+1)) 就切换到堆排序算法。
	n := data.Len()
	maxDepth := 0
	for i := n; i > 0; i >>= 1 {
		maxDepth++
	}
	maxDepth *= 2
	quickSort(data, 0, n, maxDepth)
}

type reverse struct {
	// This embedded Interface permits Reverse to use the methods of
	// another Interface implementation.
	Interface
}

// Less returns the opposite of the embedded implementation's Less method.
func (r reverse) Less(i, j int) bool {
	return r.Interface.Less(j, i)
}

// Reverse returns the reverse order for data.
func Reverse(data Interface) Interface {
	return &reverse{data}
}

// IsSorted reports whether data is sorted.

// IsSorted 返回数据是否已经排序。
func IsSorted(data Interface) bool {
	n := data.Len()
	for i := n - 1; i > 0; i-- {
		if data.Less(i, i-1) {
			return false
		}
	}
	return true
}

// Convenience types for common cases
// 针对一般情况的便捷性类型

// IntSlice attaches the methods of Interface to []int, sorting in increasing order.

// IntSlice 针对 []int 实现接口的方法，以升序排列。
type IntSlice []int

func (p IntSlice) Len() int           { return len(p) }
func (p IntSlice) Less(i, j int) bool { return p[i] < p[j] }
func (p IntSlice) Swap(i, j int)      { p[i], p[j] = p[j], p[i] }

// Sort is a convenience method.

// Sort 为便捷性方法
func (p IntSlice) Sort() { Sort(p) }

// Float64Slice attaches the methods of Interface to []float64, sorting in increasing order.

// Float64Slice 针对 []float6 实现接口的方法，以升序排列。
type Float64Slice []float64

func (p Float64Slice) Len() int           { return len(p) }
func (p Float64Slice) Less(i, j int) bool { return p[i] < p[j] || isNaN(p[i]) && !isNaN(p[j]) }
func (p Float64Slice) Swap(i, j int)      { p[i], p[j] = p[j], p[i] }

// isNaN is a copy of math.IsNaN to avoid a dependency on the math package.
func isNaN(f float64) bool {
	return f != f
}

// Sort is a convenience method.

// Sort 为便捷性方法
func (p Float64Slice) Sort() { Sort(p) }

// StringSlice attaches the methods of Interface to []string, sorting in increasing order.

// StringSlice 针对  []string 实现接口的方法，以升序排列。
type StringSlice []string

func (p StringSlice) Len() int           { return len(p) }
func (p StringSlice) Less(i, j int) bool { return p[i] < p[j] }
func (p StringSlice) Swap(i, j int)      { p[i], p[j] = p[j], p[i] }

// Sort is a convenience method.

// Sort 为便捷性方法
func (p StringSlice) Sort() { Sort(p) }

// Convenience wrappers for common cases
// 针对一般情况的便捷性封装

// Ints sorts a slice of ints in increasing order.

//Ints 以升序排列 int 切片。
func Ints(a []int) { Sort(IntSlice(a)) }

// Float64s sorts a slice of float64s in increasing order.

// Float64s 以升序排列 float64 切片
func Float64s(a []float64) { Sort(Float64Slice(a)) }

// Strings sorts a slice of strings in increasing order.

// Strings 以升序排列 string 切片。
func Strings(a []string) { Sort(StringSlice(a)) }

// IntsAreSorted tests whether a slice of ints is sorted in increasing order.

// IntsAreSorted 判断 int 切片是否已经按升序排列。
func IntsAreSorted(a []int) bool { return IsSorted(IntSlice(a)) }

// Float64sAreSorted tests whether a slice of float64s is sorted in increasing order.

// Float64sAreSorted 判断 float64 切片是否已经按升序排列。
func Float64sAreSorted(a []float64) bool { return IsSorted(Float64Slice(a)) }

// StringsAreSorted tests whether a slice of strings is sorted in increasing order.

// StringsAreSorted 判断 string 切片是否已经按升序排列。
func StringsAreSorted(a []string) bool { return IsSorted(StringSlice(a)) }

// Notes on stable sorting:
// The used algorithms are simple and provable correct on all input and use
// only logarithmic additional stack space.  They perform well if compared
// experimentally to other stable in-place sorting algorithms.
//
// Remarks on other algorithms evaluated:
//  - GCC's 4.6.3 stable_sort with merge_without_buffer from libstdc++:
//    Not faster.
//  - GCC's __rotate for block rotations: Not faster.
//  - "Practical in-place mergesort" from  Jyrki Katajainen, Tomi A. Pasanen
//    and Jukka Teuhola; Nordic Journal of Computing 3,1 (1996), 27-40:
//    The given algorithms are in-place, number of Swap and Assignments
//    grow as n log n but the algorithm is not stable.
//  - "Fast Stable In-Place Sorting with O(n) Data Moves" J.I. Munro and
//    V. Raman in Algorithmica (1996) 16, 115-160:
//    This algorithm either needs additional 2n bits or works only if there
//    are enough different elements available to encode some permutations
//    which have to be undone later (so not stable an any input).
//  - All the optimal in-place sorting/merging algorithms I found are either
//    unstable or rely on enough different elements in each step to encode the
//    performed block rearrangements. See also "In-Place Merging Algorithms",
//    Denham Coates-Evely, Department of Computer Science, Kings College,
//    January 2004 and the reverences in there.
//  - Often "optimal" algorithms are optimal in the number of assignments
//    but Interface has only Swap as operation.

// Stable sorts data while keeping the original order of equal elements.
//
// It makes one call to data.Len to determine n, O(n*log(n)) calls to
// data.Less and O(n*log(n)*log(n)) calls to data.Swap.
func Stable(data Interface) {
	n := data.Len()
	blockSize := 20 // must be > 0
	a, b := 0, blockSize
	for b <= n {
		insertionSort(data, a, b)
		a = b
		b += blockSize
	}
	insertionSort(data, a, n)

	for blockSize < n {
		a, b = 0, 2*blockSize
		for b <= n {
			symMerge(data, a, a+blockSize, b)
			a = b
			b += 2 * blockSize
		}
		if m := a + blockSize; m < n {
			symMerge(data, a, m, n)
		}
		blockSize *= 2
	}
}

// SymMerge merges the two sorted subsequences data[a:m] and data[m:b] using
// the SymMerge algorithm from Pok-Son Kim and Arne Kutzner, "Stable Minimum
// Storage Merging by Symmetric Comparisons", in Susanne Albers and Tomasz
// Radzik, editors, Algorithms - ESA 2004, volume 3221 of Lecture Notes in
// Computer Science, pages 714-723. Springer, 2004.
//
// Let M = m-a and N = b-n. Wolog M < N.
// The recursion depth is bound by ceil(log(N+M)).
// The algorithm needs O(M*log(N/M + 1)) calls to data.Less.
// The algorithm needs O((M+N)*log(M)) calls to data.Swap.
//
// The paper gives O((M+N)*log(M)) as the number of assignments assuming a
// rotation algorithm which uses O(M+N+gcd(M+N)) assignments. The argumentation
// in the paper carries through for Swap operations, especially as the block
// swapping rotate uses only O(M+N) Swaps.
//
// symMerge assumes non-degenerate arguments: a < m && m < b.
// Having the caller check this condition eliminates many leaf recursion calls,
// which improves performance.
func symMerge(data Interface, a, m, b int) {
	// Avoid unnecessary recursions of symMerge
	// by direct insertion of data[a] into data[m:b]
	// if data[a:m] only contains one element.
	if m-a == 1 {
		// Use binary search to find the lowest index i
		// such that data[i] >= data[a] for m <= i < b.
		// Exit the search loop with i == b in case no such index exists.
		i := m
		j := b
		for i < j {
			h := i + (j-i)/2
			if data.Less(h, a) {
				i = h + 1
			} else {
				j = h
			}
		}
		// Swap values until data[a] reaches the position before i.
		for k := a; k < i-1; k++ {
			data.Swap(k, k+1)
		}
		return
	}

	// Avoid unnecessary recursions of symMerge
	// by direct insertion of data[m] into data[a:m]
	// if data[m:b] only contains one element.
	if b-m == 1 {
		// Use binary search to find the lowest index i
		// such that data[i] > data[m] for a <= i < m.
		// Exit the search loop with i == m in case no such index exists.
		i := a
		j := m
		for i < j {
			h := i + (j-i)/2
			if !data.Less(m, h) {
				i = h + 1
			} else {
				j = h
			}
		}
		// Swap values until data[m] reaches the position i.
		for k := m; k > i; k-- {
			data.Swap(k, k-1)
		}
		return
	}

	mid := a + (b-a)/2
	n := mid + m
	var start, r int
	if m > mid {
		start = n - b
		r = mid
	} else {
		start = a
		r = m
	}
	p := n - 1

	for start < r {
		c := start + (r-start)/2
		if !data.Less(p-c, c) {
			start = c + 1
		} else {
			r = c
		}
	}

	end := n - start
	if start < m && m < end {
		rotate(data, start, m, end)
	}
	if a < start && start < mid {
		symMerge(data, a, start, mid)
	}
	if mid < end && end < b {
		symMerge(data, mid, end, b)
	}
}

// Rotate two consecutives blocks u = data[a:m] and v = data[m:b] in data:
// Data of the form 'x u v y' is changed to 'x v u y'.
// Rotate performs at most b-a many calls to data.Swap.
// Rotate assumes non-degenerate arguments: a < m && m < b.
func rotate(data Interface, a, m, b int) {
	i := m - a
	j := b - m

	for i != j {
		if i > j {
			swapRange(data, m-i, m, j)
			i -= j
		} else {
			swapRange(data, m-i, m+j-i, i)
			j -= i
		}
	}
	// i == j
	swapRange(data, m-i, m, i)
}

/*
Complexity of Stable Sorting


Complexity of block swapping rotation

Each Swap puts one new element into its correct, final position.
Elements which reach their final position are no longer moved.
Thus block swapping rotation needs |u|+|v| calls to Swaps.
This is best possible as each element might need a move.

Pay attention when comparing to other optimal algorithms which
typically count the number of assignments instead of swaps:
E.g. the optimal algorithm of Dudzinski and Dydek for in-place
rotations uses O(u + v + gcd(u,v)) assignments which is
better than our O(3 * (u+v)) as gcd(u,v) <= u.


Stable sorting by SymMerge and BlockSwap rotations

SymMerg complexity for same size input M = N:
Calls to Less:  O(M*log(N/M+1)) = O(N*log(2)) = O(N)
Calls to Swap:  O((M+N)*log(M)) = O(2*N*log(N)) = O(N*log(N))

(The following argument does not fuzz over a missing -1 or
other stuff which does not impact the final result).

Let n = data.Len(). Assume n = 2^k.

Plain merge sort performs log(n) = k iterations.
On iteration i the algorithm merges 2^(k-i) blocks, each of size 2^i.

Thus iteration i of merge sort performs:
Calls to Less  O(2^(k-i) * 2^i) = O(2^k) = O(2^log(n)) = O(n)
Calls to Swap  O(2^(k-i) * 2^i * log(2^i)) = O(2^k * i) = O(n*i)

In total k = log(n) iterations are performed; so in total:
Calls to Less O(log(n) * n)
Calls to Swap O(n + 2*n + 3*n + ... + (k-1)*n + k*n)
   = O((k/2) * k * n) = O(n * k^2) = O(n * log^2(n))


Above results should generalize to arbitrary n = 2^k + p
and should not be influenced by the initial insertion sort phase:
Insertion sort is O(n^2) on Swap and Less, thus O(bs^2) per block of
size bs at n/bs blocks:  O(bs*n) Swaps and Less during insertion sort.
Merge sort iterations start at i = log(bs). With t = log(bs) constant:
Calls to Less O((log(n)-t) * n + bs*n) = O(log(n)*n + (bs-t)*n)
   = O(n * log(n))
Calls to Swap O(n * log^2(n) - (t^2+t)/2*n) = O(n * log^2(n))

*/<|MERGE_RESOLUTION|>--- conflicted
+++ resolved
@@ -94,11 +94,8 @@
 // ``Engineering a Sort Function,'' SP&E November 1993.
 
 // medianOfThree moves the median of the three values data[m0], data[m1], data[m2] into data[m1].
-<<<<<<< HEAD
 
 // medianOfThree 将 data[m1]、data[m2] 和 data[m3] 三个值的中值交换到 data[m1]。
-=======
->>>>>>> b2843bec
 func medianOfThree(data Interface, m1, m0, m2 int) {
 	// sort 3 elements
 	if data.Less(m1, m0) {
