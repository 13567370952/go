--- conflicted
+++ resolved
@@ -8,16 +8,13 @@
 //
 // Special cases are:
 //	Nextafter32(x, x)   = x
-<<<<<<< HEAD
-//      Nextafter32(NaN, y) = NaN
-//      Nextafter32(x, NaN) = NaN
+//	Nextafter32(NaN, y) = NaN
+//	Nextafter32(x, NaN) = NaN
 
 // Nextafter32 返回从 x 到 y 的下一个可表示的 float32 值。
 //
 // 特殊情况为：
 //	Nextafter32(x, x)   = x
-=======
->>>>>>> 3aba41d6
 //	Nextafter32(NaN, y) = NaN
 //	Nextafter32(x, NaN) = NaN
 func Nextafter32(x, y float32) (r float32) {
@@ -40,9 +37,8 @@
 //
 // Special cases are:
 //	Nextafter64(x, x)   = x
-<<<<<<< HEAD
-//      Nextafter64(NaN, y) = NaN
-//      Nextafter64(x, NaN) = NaN
+//	Nextafter64(NaN, y) = NaN
+//	Nextafter64(x, NaN) = NaN
 
 // Nextafter 返回从 x 到 y 的下一个可表示的 float64 值。
 //
@@ -50,10 +46,6 @@
 //	Nextafter64(x, x)   = x
 //	Nextafter(NaN, y) = NaN
 //	Nextafter(x, NaN) = NaN
-=======
-//	Nextafter64(NaN, y) = NaN
-//	Nextafter64(x, NaN) = NaN
->>>>>>> 3aba41d6
 func Nextafter(x, y float64) (r float64) {
 	switch {
 	// 特殊情况
