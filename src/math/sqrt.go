--- conflicted
+++ resolved
@@ -174,13 +174,8 @@
 	// normalize x
 	// 规范化 x
 	exp := int((ix >> shift) & mask)
-<<<<<<< HEAD
-	if exp == 0 { // 次规范化 x
-		for ix&1<<shift == 0 {
-=======
-	if exp == 0 { // subnormal x
+	if exp == 0 { // subnormal x // 次规范化 x
 		for ix&(1<<shift) == 0 {
->>>>>>> e5956bca
 			ix <<= 1
 			exp--
 		}
