// Copyright 2009 The Go Authors. All rights reserved.
// Use of this source code is governed by a BSD-style
// license that can be found in the LICENSE file.

// Package sync provides basic synchronization primitives such as mutual
// exclusion locks.  Other than the Once and WaitGroup types, most are intended
// for use by low-level library routines.  Higher-level synchronization is
// better done via channels and communication.
//
// Values containing the types defined in this package should not be copied.

// sync 包提供了互斥锁这类的基本的同步原语.
// 除 Once 和 WaitGroup 之外的类型大多用于底层库的例程。
// 更高级的同步操作通过信道与通信进行。
//
// 在此包中定义的类型中包含的值不应当被复制。
package sync

import (
	"sync/atomic"
	"unsafe"
)

// A Mutex is a mutual exclusion lock.
// Mutexes can be created as part of other structures;
// the zero value for a Mutex is an unlocked mutex.

// Mutex 是一个互斥锁。
// Mutex 可作为其它结构的一部分来创建；Mutex 的零值即为已解锁的互斥体。
type Mutex struct {
	state int32
	sema  uint32
}

// A Locker represents an object that can be locked and unlocked.

// Locker 表示可被锁定并解锁的对象。
type Locker interface {
	Lock()
	Unlock()
}

const (
	mutexLocked = 1 << iota // mutex is locked // 互斥体已锁定。
	mutexWoken
	mutexWaiterShift = iota
)

// Lock locks m.
// If the lock is already in use, the calling goroutine
// blocks until the mutex is available.

// Lock 用于锁定 m。
// 若该锁正在使用，调用的Go程就会阻塞，直到该互斥体可用。
func (m *Mutex) Lock() {
	// Fast path: grab unlocked mutex.
	// 快速通道：抢占锁定的互斥体。
	if atomic.CompareAndSwapInt32(&m.state, 0, mutexLocked) {
		if raceenabled {
			raceAcquire(unsafe.Pointer(m))
		}
		return
	}

	awoke := false
	iter := 0
	for {
		old := m.state
		new := old | mutexLocked
		if old&mutexLocked != 0 {
			if runtime_canSpin(iter) {
				// Active spinning makes sense.
				// Try to set mutexWoken flag to inform Unlock
				// to not wake other blocked goroutines.
				if !awoke && old&mutexWoken == 0 && old>>mutexWaiterShift != 0 &&
					atomic.CompareAndSwapInt32(&m.state, old, old|mutexWoken) {
					awoke = true
				}
				runtime_doSpin()
				iter++
				continue
			}
			new = old + 1<<mutexWaiterShift
		}
		if awoke {
			// The goroutine has been woken from sleep,
			// so we need to reset the flag in either case.
<<<<<<< HEAD
			// 此Go程已从睡眠状态被唤醒，因此无论在哪种状态下，
			// 我们都需要充值此标记。
=======
			if new&mutexWoken == 0 {
				panic("sync: inconsistent mutex state")
			}
>>>>>>> b2843bec
			new &^= mutexWoken
		}
		if atomic.CompareAndSwapInt32(&m.state, old, new) {
			if old&mutexLocked == 0 {
				break
			}
			runtime_Semacquire(&m.sema)
			awoke = true
			iter = 0
		}
	}

	if raceenabled {
		raceAcquire(unsafe.Pointer(m))
	}
}

// Unlock unlocks m.
// It is a run-time error if m is not locked on entry to Unlock.
//
// A locked Mutex is not associated with a particular goroutine.
// It is allowed for one goroutine to lock a Mutex and then
// arrange for another goroutine to unlock it.

// Unlock 用于解锁 m。
// 若 m 在进入 Unlock 前并未锁定，就会引发一个运行时错误。
//
// 已锁定的 Mutex 并不与特定的Go程相关联，这样便可让一个Go程锁定
// Mutex，然后安排其它Go程来解锁。
func (m *Mutex) Unlock() {
	if raceenabled {
		_ = m.state
		raceRelease(unsafe.Pointer(m))
	}

	// Fast path: drop lock bit.
	// 快速通道：锁定位。
	new := atomic.AddInt32(&m.state, -mutexLocked)
	if (new+mutexLocked)&mutexLocked == 0 {
		panic("sync: unlock of unlocked mutex")
	}

	old := new
	for {
		// If there are no waiters or a goroutine has already
		// been woken or grabbed the lock, no need to wake anyone.
		// 若没有等待者，或一个Go程已被唤醒，或该Go程已经抢占了该锁时，
		// 就无需唤醒任何一个了。
		if old>>mutexWaiterShift == 0 || old&(mutexLocked|mutexWoken) != 0 {
			return
		}
		// Grab the right to wake someone.
		// 抢占权利来唤醒某一个。
		new = (old - 1<<mutexWaiterShift) | mutexWoken
		if atomic.CompareAndSwapInt32(&m.state, old, new) {
			runtime_Semrelease(&m.sema)
			return
		}
		old = m.state
	}
}<|MERGE_RESOLUTION|>--- conflicted
+++ resolved
@@ -85,14 +85,11 @@
 		if awoke {
 			// The goroutine has been woken from sleep,
 			// so we need to reset the flag in either case.
-<<<<<<< HEAD
 			// 此Go程已从睡眠状态被唤醒，因此无论在哪种状态下，
 			// 我们都需要充值此标记。
-=======
 			if new&mutexWoken == 0 {
 				panic("sync: inconsistent mutex state")
 			}
->>>>>>> b2843bec
 			new &^= mutexWoken
 		}
 		if atomic.CompareAndSwapInt32(&m.state, old, new) {
