// Copyright 2011 The Go Authors. All rights reserved.
// Use of this source code is governed by a BSD-style
// license that can be found in the LICENSE file.

// Implementation of Server

// 实现Server

package httptest

import (
	"crypto/tls"
	"flag"
	"fmt"
	"net"
	"net/http"
	"os"
	"sync"
)

// A Server is an HTTP server listening on a system-chosen port on the
// local loopback interface, for use in end-to-end HTTP tests.

// Server 是一个HTTP服务，它在系统选择的端口上监听请求，并且是在本地的接口监听，
// 它完全是为了点到点的HTTP测试而出现。
type Server struct {
	URL      string // base URL of form http://ipaddr:port with no trailing slash  // 基本的http://ipaddr:port的URL样式。没有进行尾部删减。
	Listener net.Listener
<<<<<<< HEAD
	TLS      *tls.Config // nil if not using TLS  // 如果没有使用TLS，则为nil。
=======

	// TLS is the optional TLS configuration, populated with a new config
	// after TLS is started. If set on an unstarted server before StartTLS
	// is called, existing fields are copied into the new config.
	TLS *tls.Config
>>>>>>> 2968e239

	// Config may be changed after calling NewUnstartedServer and
	// before Start or StartTLS.

	// Config可能在调用NewUnstartedServer之后或者在Start和StartTLS之前被改变。
	Config *http.Server

	// wg counts the number of outstanding HTTP requests on this server.
	// Close blocks until all requests are finished.

	// wg计算服务上的HTTP请求数。只有当全部请求都结束之后才关闭阻塞。
	wg sync.WaitGroup
}

// historyListener keeps track of all connections that it's ever
// accepted.

// historyListener保持追踪服务接收过的所有请求。
type historyListener struct {
	net.Listener
	sync.Mutex // protects history  // 保护history
	history    []net.Conn
}

func (hs *historyListener) Accept() (c net.Conn, err error) {
	c, err = hs.Listener.Accept()
	if err == nil {
		hs.Lock()
		hs.history = append(hs.history, c)
		hs.Unlock()
	}
	return
}

func newLocalListener() net.Listener {
	if *serve != "" {
		l, err := net.Listen("tcp", *serve)
		if err != nil {
			panic(fmt.Sprintf("httptest: failed to listen on %v: %v", *serve, err))
		}
		return l
	}
	l, err := net.Listen("tcp", "127.0.0.1:0")
	if err != nil {
		if l, err = net.Listen("tcp6", "[::1]:0"); err != nil {
			panic(fmt.Sprintf("httptest: failed to listen on a port: %v", err))
		}
	}
	return l
}

// When debugging a particular http server-based test,
// this flag lets you run
//	go test -run=BrokenTest -httptest.serve=127.0.0.1:8000
// to start the broken server so you can interact with it manually.

// 当调试一个特别的http基于服务的测试的时候，这个flag就会允许你运行：
//	go test -run=BrokenTest -httptest.serve=127.0.0.1:8000
// 来开启服务以便于你可以和它进行手动交互。
var serve = flag.String("httptest.serve", "", "if non-empty, httptest.NewServer serves on this address and blocks")

// NewServer starts and returns a new Server.
// The caller should call Close when finished, to shut it down.

// NewServer开启并且返回一个新的Server。
// 调用者应该当结束的时候调用Close来关闭Server。
func NewServer(handler http.Handler) *Server {
	ts := NewUnstartedServer(handler)
	ts.Start()
	return ts
}

// NewUnstartedServer returns a new Server but doesn't start it.
//
// After changing its configuration, the caller should call Start or
// StartTLS.
//
// The caller should call Close when finished, to shut it down.

// NewUnstartedServer返回一个新的Server实例，但是并不启动这个Server。
//
// 在改变了配置之后，调用者应该调用Start或者StartTLS。
//
// 调用者应该在结束之后调用Close来关闭Server。
func NewUnstartedServer(handler http.Handler) *Server {
	return &Server{
		Listener: newLocalListener(),
		Config:   &http.Server{Handler: handler},
	}
}

// Start starts a server from NewUnstartedServer.

// Start开启从NewUnstartedServer获取到的server。
func (s *Server) Start() {
	if s.URL != "" {
		panic("Server already started")
	}
	s.Listener = &historyListener{Listener: s.Listener}
	s.URL = "http://" + s.Listener.Addr().String()
	s.wrapHandler()
	go s.Config.Serve(s.Listener)
	if *serve != "" {
		fmt.Fprintln(os.Stderr, "httptest: serving on", s.URL)
		select {}
	}
}

// StartTLS starts TLS on a server from NewUnstartedServer.

// StartTLS开启从NewUnstartedServer获取到的server的TLS。
func (s *Server) StartTLS() {
	if s.URL != "" {
		panic("Server already started")
	}
	cert, err := tls.X509KeyPair(localhostCert, localhostKey)
	if err != nil {
		panic(fmt.Sprintf("httptest: NewTLSServer: %v", err))
	}

	existingConfig := s.TLS
	s.TLS = new(tls.Config)
	if existingConfig != nil {
		*s.TLS = *existingConfig
	}
	if s.TLS.NextProtos == nil {
		s.TLS.NextProtos = []string{"http/1.1"}
	}
	if len(s.TLS.Certificates) == 0 {
		s.TLS.Certificates = []tls.Certificate{cert}
	}
	tlsListener := tls.NewListener(s.Listener, s.TLS)

	s.Listener = &historyListener{Listener: tlsListener}
	s.URL = "https://" + s.Listener.Addr().String()
	s.wrapHandler()
	go s.Config.Serve(s.Listener)
}

func (s *Server) wrapHandler() {
	h := s.Config.Handler
	if h == nil {
		h = http.DefaultServeMux
	}
	s.Config.Handler = &waitGroupHandler{
		s: s,
		h: h,
	}
}

// NewTLSServer starts and returns a new Server using TLS.
// The caller should call Close when finished, to shut it down.

// NewTLSServer 开启并且返回了一个使用TLS的新的Server。
// 调用者应该在结束的时候调用Close来关闭它。
func NewTLSServer(handler http.Handler) *Server {
	ts := NewUnstartedServer(handler)
	ts.StartTLS()
	return ts
}

// Close shuts down the server and blocks until all outstanding
// requests on this server have completed.

// Close关闭server并且阻塞server，知道所有的请求完成之后才继续。
func (s *Server) Close() {
	s.Listener.Close()
	s.wg.Wait()
	s.CloseClientConnections()
	if t, ok := http.DefaultTransport.(*http.Transport); ok {
		t.CloseIdleConnections()
	}
}

// CloseClientConnections closes any currently open HTTP connections
// to the test Server.

// CloseClientConnections关闭任何现有打开的HTTP连接到测试服务器上。
func (s *Server) CloseClientConnections() {
	hl, ok := s.Listener.(*historyListener)
	if !ok {
		return
	}
	hl.Lock()
	for _, conn := range hl.history {
		conn.Close()
	}
	hl.Unlock()
}

// waitGroupHandler wraps a handler, incrementing and decrementing a
// sync.WaitGroup on each request, to enable Server.Close to block
// until outstanding requests are finished.

// waitGroupHandler封装了一下handler，在每个请求中进行增加和减少sync.WaitGroup操作，
// 调用Server.Close来阻塞server，知道server上所有的请求都结束才继续。
type waitGroupHandler struct {
	s *Server
	h http.Handler // non-nil
}

func (h *waitGroupHandler) ServeHTTP(w http.ResponseWriter, r *http.Request) {
	h.s.wg.Add(1)
	defer h.s.wg.Done() // a defer, in case ServeHTTP below panics
	h.h.ServeHTTP(w, r)
}

// localhostCert is a PEM-encoded TLS cert with SAN DNS names
// "127.0.0.1" and "[::1]", expiring at the last second of 2049 (the end
// of ASN.1 time).

// localCert是一个PEM-编码的TLS证书，它有的SAN DNS名字是“127.0.0.1” 和 “[::1]”,
// 过期事件是2049年的最后一秒（以ASN.1时间计算）
var localhostCert = []byte(`-----BEGIN CERTIFICATE-----
MIIBTTCB+qADAgECAgEAMAsGCSqGSIb3DQEBBTAAMB4XDTcwMDEwMTAwMDAwMFoX
DTQ5MTIzMTIzNTk1OVowADBaMAsGCSqGSIb3DQEBAQNLADBIAkEAsuA5mAFMj6Q7
qoBzcvKzIq4kzuT5epSp2AkcQfyBHm7K13Ws7u+0b5Vb9gqTf5cAiIKcrtrXVqkL
8i1UQF6AzwIDAQABo2MwYTAOBgNVHQ8BAf8EBAMCACQwEgYDVR0TAQH/BAgwBgEB
/wIBATANBgNVHQ4EBgQEAQIDBDAPBgNVHSMECDAGgAQBAgMEMBsGA1UdEQQUMBKC
CTEyNy4wLjAuMYIFWzo6MV0wCwYJKoZIhvcNAQEFA0EAj1Jsn/h2KHy7dgqutZNB
nCGlNN+8vw263Bax9MklR85Ti6a0VWSvp/fDQZUADvmFTDkcXeA24pqmdUxeQDWw
Pg==
-----END CERTIFICATE-----`)

// localhostKey is the private key for localhostCert.

// localhostKey是localhostCert的私钥。
var localhostKey = []byte(`-----BEGIN RSA PRIVATE KEY-----
MIIBPQIBAAJBALLgOZgBTI+kO6qAc3LysyKuJM7k+XqUqdgJHEH8gR5uytd1rO7v
tG+VW/YKk3+XAIiCnK7a11apC/ItVEBegM8CAwEAAQJBAI5sxq7naeR9ahyqRkJi
SIv2iMxLuPEHaezf5CYOPWjSjBPyVhyRevkhtqEjF/WkgL7C2nWpYHsUcBDBQVF0
3KECIQDtEGB2ulnkZAahl3WuJziXGLB+p8Wgx7wzSM6bHu1c6QIhAMEp++CaS+SJ
/TrU0zwY/fW4SvQeb49BPZUF3oqR8Xz3AiEA1rAJHBzBgdOQKdE3ksMUPcnvNJSN
poCcELmz2clVXtkCIQCLytuLV38XHToTipR4yMl6O+6arzAjZ56uq7m7ZRV0TwIh
AM65XAOw8Dsg9Kq78aYXiOEDc5DL0sbFUu/SlmRcCg93
-----END RSA PRIVATE KEY-----
`)<|MERGE_RESOLUTION|>--- conflicted
+++ resolved
@@ -26,26 +26,25 @@
 type Server struct {
 	URL      string // base URL of form http://ipaddr:port with no trailing slash  // 基本的http://ipaddr:port的URL样式。没有进行尾部删减。
 	Listener net.Listener
-<<<<<<< HEAD
-	TLS      *tls.Config // nil if not using TLS  // 如果没有使用TLS，则为nil。
-=======
 
 	// TLS is the optional TLS configuration, populated with a new config
 	// after TLS is started. If set on an unstarted server before StartTLS
 	// is called, existing fields are copied into the new config.
+	//
+	// TLS 为可选的 TLS 配置，它在 TLS 启动后，与新的配置一起构成。若在 StartTLS
+	// 被调用前设置了一个未启动的服务，既有的字段就会被复制为新的配置。
 	TLS *tls.Config
->>>>>>> 2968e239
 
 	// Config may be changed after calling NewUnstartedServer and
 	// before Start or StartTLS.
-
+	//
 	// Config可能在调用NewUnstartedServer之后或者在Start和StartTLS之前被改变。
 	Config *http.Server
 
 	// wg counts the number of outstanding HTTP requests on this server.
 	// Close blocks until all requests are finished.
-
-	// wg计算服务上的HTTP请求数。只有当全部请求都结束之后才关闭阻塞。
+	//
+	// wg 计算服务上的HTTP请求数。只有当全部请求都结束之后才关闭阻塞。
 	wg sync.WaitGroup
 }
 
