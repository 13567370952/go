// Copyright 2011 The Go Authors. All rights reserved.
// Use of this source code is governed by a BSD-style
// license that can be found in the LICENSE file.

// Package sql provides a generic interface around SQL (or SQL-like)
// databases.
//
// The sql package must be used in conjunction with a database driver.
// See http://golang.org/s/sqldrivers for a list of drivers.

// sql 包提供了通用的SQL（或类SQL）数据库接口.
//
// sql 包必须与数据库驱动结合使用。驱动列表见 http://golang.org/s/sqldrivers。
package sql

import (
	"database/sql/driver"
	"errors"
	"fmt"
	"io"
	"runtime"
	"sync"
)

var drivers = make(map[string]driver.Driver)

// Register makes a database driver available by the provided name.
// If Register is called twice with the same name or if driver is nil,
// it panics.

// Register使得数据库驱动可以使用事先定义好的名字使用。
// 如果使用同样的名字注册，或者是注册的的sql驱动是空的，Register会panic。
func Register(name string, driver driver.Driver) {
	if driver == nil {
		panic("sql: Register driver is nil")
	}
	if _, dup := drivers[name]; dup {
		panic("sql: Register called twice for driver " + name)
	}
	drivers[name] = driver
}

// RawBytes is a byte slice that holds a reference to memory owned by
// the database itself. After a Scan into a RawBytes, the slice is only
// valid until the next call to Next, Scan, or Close.

// RawBytes是一个字节数组，它是由数据库自己维护的一个内存空间。
// 当一个Scan被放入到RawBytes中之后，你下次调用Next，Scan或者Close就可以获取到slice了。
type RawBytes []byte

// NullString represents a string that may be null.
// NullString implements the Scanner interface so
// it can be used as a scan destination:
//
//  var s NullString
//  err := db.QueryRow("SELECT name FROM foo WHERE id=?", id).Scan(&s)
//  ...
//  if s.Valid {
//     // use s.String
//  } else {
//     // NULL value
//  }
//

// NullString代表一个可空的string。
// NUllString实现了Scanner接口，所以它可以被当做scan的目标变量使用:
//
//  var s NullString
//  err := db.QueryRow("SELECT name FROM foo WHERE id=?", id).Scan(&s)
//  ...
//  if s.Valid {
//     // use s.String
//  } else {
//     // NULL value
//  }
//
type NullString struct {
	String string
	Valid  bool // Valid is true if String is not NULL  // 如果String不是空，则Valid为true
}

// Scan implements the Scanner interface.

// Scan实现了Scanner接口。
func (ns *NullString) Scan(value interface{}) error {
	if value == nil {
		ns.String, ns.Valid = "", false
		return nil
	}
	ns.Valid = true
	return convertAssign(&ns.String, value)
}

// Value implements the driver Valuer interface.

// Value实现了driver Valuer接口。
func (ns NullString) Value() (driver.Value, error) {
	if !ns.Valid {
		return nil, nil
	}
	return ns.String, nil
}

// NullInt64 represents an int64 that may be null.
// NullInt64 implements the Scanner interface so
// it can be used as a scan destination, similar to NullString.

// NullInt64代表了可空的int64类型。
// NullInt64实现了Scanner接口，所以它和NullString一样可以被当做scan的目标变量。
type NullInt64 struct {
	Int64 int64
	Valid bool // Valid is true if Int64 is not NULL
}

// Scan implements the Scanner interface.

// Scan实现了Scaner接口。
func (n *NullInt64) Scan(value interface{}) error {
	if value == nil {
		n.Int64, n.Valid = 0, false
		return nil
	}
	n.Valid = true
	return convertAssign(&n.Int64, value)
}

// Value implements the driver Valuer interface.

// Value实现了driver Valuer接口。
func (n NullInt64) Value() (driver.Value, error) {
	if !n.Valid {
		return nil, nil
	}
	return n.Int64, nil
}

// NullFloat64 represents a float64 that may be null.
// NullFloat64 implements the Scanner interface so
// it can be used as a scan destination, similar to NullString.

// NullFloat64代表了可空的float64类型。
// NullFloat64实现了Scanner接口，所以它和NullString一样可以被当做scan的目标变量。
type NullFloat64 struct {
	Float64 float64
	Valid   bool // Valid is true if Float64 is not NULL  // 如果Float64非空，Valid就为true。
}

// Scan implements the Scanner interface.

// Scan实现了Scanner接口。
func (n *NullFloat64) Scan(value interface{}) error {
	if value == nil {
		n.Float64, n.Valid = 0, false
		return nil
	}
	n.Valid = true
	return convertAssign(&n.Float64, value)
}

// Value implements the driver Valuer interface.

// Value实现了driver的Valuer接口。
func (n NullFloat64) Value() (driver.Value, error) {
	if !n.Valid {
		return nil, nil
	}
	return n.Float64, nil
}

// NullBool represents a bool that may be null.
// NullBool implements the Scanner interface so
// it can be used as a scan destination, similar to NullString.

// NullBool代表了可空的bool类型。
// NullBool实现了Scanner接口，所以它和NullString一样可以被当做scan的目标变量。
type NullBool struct {
	Bool  bool
	Valid bool // Valid is true if Bool is not NULL  // 如果Bool非空，Valid就为true
}

// Scan implements the Scanner interface.

// Scan实现了Scanner接口。
func (n *NullBool) Scan(value interface{}) error {
	if value == nil {
		n.Bool, n.Valid = false, false
		return nil
	}
	n.Valid = true
	return convertAssign(&n.Bool, value)
}

// Value implements the driver Valuer interface.

// Value实现了driver的Valuer接口。
func (n NullBool) Value() (driver.Value, error) {
	if !n.Valid {
		return nil, nil
	}
	return n.Bool, nil
}

// Scanner is an interface used by Scan.

// Scanner是被Scan使用的接口。
type Scanner interface {
	// Scan assigns a value from a database driver.
	//
	// The src value will be of one of the following restricted
	// set of types:
	//
	//    int64
	//    float64
	//    bool
	//    []byte
	//    string
	//    time.Time
	//    nil - for NULL values
	//
	// An error should be returned if the value can not be stored
	// without loss of information.

	// Scan从数据库驱动中设置一个值。
	//
	// src值可以是下面限定的集中类型之一:
	//
	//    int64
	//    float64
	//    bool
	//    []byte
	//    string
	//    time.Time
	//    nil - for NULL values
	//
	// 如果数据只有通过丢失信息才能存储下来，这个方法就会返回error。
	Scan(src interface{}) error
}

// ErrNoRows is returned by Scan when QueryRow doesn't return a
// row. In such a case, QueryRow returns a placeholder *Row value that
// defers this error until a Scan.

// ErrNoRows是QueryRow的时候，当没有返回任何数据，Scan会返回的错误。
// 在这种情况下，QueryRow会返回一个*Row的标示符，直到调用Scan的时候才返回这个error。
var ErrNoRows = errors.New("sql: no rows in result set")

// DB is a database handle. It's safe for concurrent use by multiple
// goroutines.
//
// The sql package creates and frees connections automatically; it
// also maintains a free pool of idle connections. If the database has
// a concept of per-connection state, such state can only be reliably
// observed within a transaction. Once DB.Begin is called, the
// returned Tx is bound to a single connection. Once Commit or
// Rollback is called on the transaction, that transaction's
// connection is returned to DB's idle connection pool. The pool size
// can be controlled with SetMaxIdleConns.
// TODO：待译
type DB struct {
	driver driver.Driver
	dsn    string

	// 用于保护以下字段
	mu       sync.Mutex // protects following fields
	freeConn []*driverConn
	closed   bool
	dep      map[finalCloser]depSet
	// conn 输出的最近一次栈跟踪；仅用于调试。
	lastPut map[*driverConn]string // stacktrace of last conn's put; debug only
	maxIdle int                    // zero means defaultMaxIdleConns; negative means 0
	// 零表示 defaultMaxIdleConns；负值表示0
}

// driverConn wraps a driver.Conn with a mutex, to
// be held during all calls into the Conn. (including any calls onto
// interfaces returned via that Conn, such as calls on Tx, Stmt,
// Result, Rows)
// TODO：待译
type driverConn struct {
	db *DB

	sync.Mutex  // guards following
	ci          driver.Conn
	closed      bool
	finalClosed bool // ci.Close has been called
	openStmt    map[driver.Stmt]bool

	// guarded by db.mu
	inUse      bool
	onPut      []func() // code (with db.mu held) run when conn is next returned
	dbmuClosed bool     // same as closed, but guarded by db.mu, for connIfFree
}

func (dc *driverConn) removeOpenStmt(si driver.Stmt) {
	dc.Lock()
	defer dc.Unlock()
	delete(dc.openStmt, si)
}

func (dc *driverConn) prepareLocked(query string) (driver.Stmt, error) {
	si, err := dc.ci.Prepare(query)
	if err == nil {
		// Track each driverConn's open statements, so we can close them
		// before closing the conn.
		//
		// TODO(bradfitz): let drivers opt out of caring about
		// stmt closes if the conn is about to close anyway? For now
		// do the safe thing, in case stmts need to be closed.
		//
		// TODO(bradfitz): after Go 1.1, closing driver.Stmts
		// should be moved to driverStmt, using unique
		// *driverStmts everywhere (including from
		// *Stmt.connStmt, instead of returning a
		// driver.Stmt), using driverStmt as a pointer
		// everywhere, and making it a finalCloser.
		if dc.openStmt == nil {
			dc.openStmt = make(map[driver.Stmt]bool)
		}
		dc.openStmt[si] = true
	}
	return si, err
}

// the dc.db's Mutex is held.
func (dc *driverConn) closeDBLocked() error {
	dc.Lock()
	if dc.closed {
		dc.Unlock()
		return errors.New("sql: duplicate driverConn close")
	}
	dc.closed = true
	dc.Unlock() // not defer; removeDep finalClose calls may need to lock
	return dc.db.removeDepLocked(dc, dc)()
}

func (dc *driverConn) Close() error {
	dc.Lock()
	if dc.closed {
		dc.Unlock()
		return errors.New("sql: duplicate driverConn close")
	}
	dc.closed = true
	dc.Unlock() // not defer; removeDep finalClose calls may need to lock

	// And now updates that require holding dc.mu.Lock.
	dc.db.mu.Lock()
	dc.dbmuClosed = true
	fn := dc.db.removeDepLocked(dc, dc)
	dc.db.mu.Unlock()
	return fn()
}

func (dc *driverConn) finalClose() error {
	dc.Lock()

	for si := range dc.openStmt {
		si.Close()
	}
	dc.openStmt = nil

	err := dc.ci.Close()
	dc.ci = nil
	dc.finalClosed = true

	dc.Unlock()
	return err
}

// driverStmt associates a driver.Stmt with the
// *driverConn from which it came, so the driverConn's lock can be
// held during calls.
// TODO：待译
type driverStmt struct {
	sync.Locker // the *driverConn
	si          driver.Stmt
}

func (ds *driverStmt) Close() error {
	ds.Lock()
	defer ds.Unlock()
	return ds.si.Close()
}

// depSet is a finalCloser's outstanding dependencies
// TODO：待译
type depSet map[interface{}]bool // set of true bools

// The finalCloser interface is used by (*DB).addDep and related
// dependency reference counting.
// TODO：待译
type finalCloser interface {
	// finalClose is called when the reference count of an object
	// goes to zero. (*DB).mu is not held while calling it.
	finalClose() error
}

// addDep notes that x now depends on dep, and x's finalClose won't be
// called until all of x's dependencies are removed with removeDep.
// TODO：待译
func (db *DB) addDep(x finalCloser, dep interface{}) {
	//println(fmt.Sprintf("addDep(%T %p, %T %p)", x, x, dep, dep))
	db.mu.Lock()
	defer db.mu.Unlock()
	db.addDepLocked(x, dep)
}

func (db *DB) addDepLocked(x finalCloser, dep interface{}) {
	if db.dep == nil {
		db.dep = make(map[finalCloser]depSet)
	}
	xdep := db.dep[x]
	if xdep == nil {
		xdep = make(depSet)
		db.dep[x] = xdep
	}
	xdep[dep] = true
}

// removeDep notes that x no longer depends on dep.
// If x still has dependencies, nil is returned.
// If x no longer has any dependencies, its finalClose method will be
// called and its error value will be returned.
// TODO：待译
func (db *DB) removeDep(x finalCloser, dep interface{}) error {
	db.mu.Lock()
	fn := db.removeDepLocked(x, dep)
	db.mu.Unlock()
	return fn()
}

func (db *DB) removeDepLocked(x finalCloser, dep interface{}) func() error {
	//println(fmt.Sprintf("removeDep(%T %p, %T %p)", x, x, dep, dep))
	done := false

	xdep := db.dep[x]
	if xdep != nil {
		delete(xdep, dep)
		if len(xdep) == 0 {
			delete(db.dep, x)
			done = true
		}
	}

	if !done {
		return func() error { return nil }
	}
	return func() error {
		//println(fmt.Sprintf("calling final close on %T %v (%#v)", x, x, x))
		return x.finalClose()
	}
}

// Open opens a database specified by its database driver name and a
// driver-specific data source name, usually consisting of at least a
// database name and connection information.
//
// Most users will open a database via a driver-specific connection
// helper function that returns a *DB. No database drivers are included
// in the Go standard library. See http://golang.org/s/sqldrivers for
// a list of third-party drivers.
//
// Open may just validate its arguments without creating a connection
// to the database. To verify that the data source name is valid, call
// Ping.

// Open打开一个数据库，这个数据库是由其驱动名称和驱动制定的数据源信息打开的，这个数据源信息通常
// 是由至少一个数据库名字和连接信息组成的。
//
// 多数用户通过指定的驱动连接辅助函数来打开一个数据库。打开数据库之后会返回*DB。
//
// TODO：待译
func Open(driverName, dataSourceName string) (*DB, error) {
	driveri, ok := drivers[driverName]
	if !ok {
		return nil, fmt.Errorf("sql: unknown driver %q (forgotten import?)", driverName)
	}
	db := &DB{
		driver:  driveri,
		dsn:     dataSourceName,
		lastPut: make(map[*driverConn]string),
	}
	return db, nil
}

// Ping verifies a connection to the database is still alive,
// establishing a connection if necessary.
// TODO：待译
func (db *DB) Ping() error {
	// TODO(bradfitz): give drivers an optional hook to implement
	// this in a more efficient or more reliable way, if they
	// have one.
	dc, err := db.conn()
	if err != nil {
		return err
	}
	db.putConn(dc, nil)
	return nil
}

// Close closes the database, releasing any open resources.

// Close关闭数据库，释放一些使用中的资源。
func (db *DB) Close() error {
	db.mu.Lock()
	defer db.mu.Unlock()
	var err error
	for _, dc := range db.freeConn {
		err1 := dc.closeDBLocked()
		if err1 != nil {
			err = err1
		}
	}
	db.freeConn = nil
	db.closed = true
	return err
}

const defaultMaxIdleConns = 2

func (db *DB) maxIdleConnsLocked() int {
	n := db.maxIdle
	switch {
	case n == 0:
		// TODO(bradfitz): ask driver, if supported, for its default preference
		return defaultMaxIdleConns
	case n < 0:
		return 0
	default:
		return n
	}
}

// SetMaxIdleConns sets the maximum number of connections in the idle
// connection pool.
//
// If n <= 0, no idle connections are retained.
// TODO：待译
func (db *DB) SetMaxIdleConns(n int) {
	db.mu.Lock()
	defer db.mu.Unlock()
	if n > 0 {
		db.maxIdle = n
	} else {
		// No idle connections.
		db.maxIdle = -1
	}
	for len(db.freeConn) > 0 && len(db.freeConn) > n {
		nfree := len(db.freeConn)
		dc := db.freeConn[nfree-1]
		db.freeConn[nfree-1] = nil
		db.freeConn = db.freeConn[:nfree-1]
		go dc.Close()
	}
}

// conn returns a newly-opened or cached *driverConn

// conn返回新创建的，或者是缓存住的*driverConn。
func (db *DB) conn() (*driverConn, error) {
	db.mu.Lock()
	if db.closed {
		db.mu.Unlock()
		return nil, errors.New("sql: database is closed")
	}
	if n := len(db.freeConn); n > 0 {
		conn := db.freeConn[n-1]
		db.freeConn = db.freeConn[:n-1]
		conn.inUse = true
		db.mu.Unlock()
		return conn, nil
	}
	db.mu.Unlock()

	ci, err := db.driver.Open(db.dsn)
	if err != nil {
		return nil, err
	}
	dc := &driverConn{
		db: db,
		ci: ci,
	}
	db.mu.Lock()
	db.addDepLocked(dc, dc)
	dc.inUse = true
	db.mu.Unlock()
	return dc, nil
}

var (
	errConnClosed = errors.New("database/sql: internal sentinel error: conn is closed")
	errConnBusy   = errors.New("database/sql: internal sentinel error: conn is busy")
)

// connIfFree returns (wanted, nil) if wanted is still a valid conn and
// isn't in use.
//
// The error is errConnClosed if the connection if the requested connection
// is invalid because it's been closed.
//
// The error is errConnBusy if the connection is in use.
// TODO：待译
func (db *DB) connIfFree(wanted *driverConn) (*driverConn, error) {
	db.mu.Lock()
	defer db.mu.Unlock()
	if wanted.inUse {
		return nil, errConnBusy
	}
	if wanted.dbmuClosed {
		return nil, errConnClosed
	}
	for i, conn := range db.freeConn {
		if conn != wanted {
			continue
		}
		db.freeConn[i] = db.freeConn[len(db.freeConn)-1]
		db.freeConn = db.freeConn[:len(db.freeConn)-1]
		wanted.inUse = true
		return wanted, nil
	}
	// TODO(bradfitz): shouldn't get here. After Go 1.1, change this to:
	// panic("connIfFree call requested a non-closed, non-busy, non-free conn")
	// Which passes all the tests, but I'm too paranoid to include this
	// late in Go 1.1.
	// Instead, treat it like a busy connection:
	return nil, errConnBusy
}

// putConnHook is a hook for testing.

// putConnHook是一个测试使用的钩子。
var putConnHook func(*DB, *driverConn)

// noteUnusedDriverStatement notes that si is no longer used and should
// be closed whenever possible (when c is next not in use), unless c is
// already closed.
// TODO：待译
func (db *DB) noteUnusedDriverStatement(c *driverConn, si driver.Stmt) {
	db.mu.Lock()
	defer db.mu.Unlock()
	if c.inUse {
		c.onPut = append(c.onPut, func() {
			si.Close()
		})
	} else {
		c.Lock()
		defer c.Unlock()
		if !c.finalClosed {
			si.Close()
		}
	}
}

// debugGetPut determines whether getConn & putConn calls' stack traces
// are returned for more verbose crashes.
// TODO：待译
const debugGetPut = false

// putConn adds a connection to the db's free pool.
// err is optionally the last error that occurred on this connection.

// putConn 将连接加入到数据库的空置池中。
// err 是连接过程中最后遇到的错误。
func (db *DB) putConn(dc *driverConn, err error) {
	db.mu.Lock()
	if !dc.inUse {
		if debugGetPut {
			fmt.Printf("putConn(%v) DUPLICATE was: %s\n\nPREVIOUS was: %s", dc, stack(), db.lastPut[dc])
		}
		panic("sql: connection returned that was never out")
	}
	if debugGetPut {
		db.lastPut[dc] = stack()
	}
	dc.inUse = false

	for _, fn := range dc.onPut {
		fn()
	}
	dc.onPut = nil

	if err == driver.ErrBadConn {
		// Don't reuse bad connections.
		db.mu.Unlock()
		return
	}
	if putConnHook != nil {
		putConnHook(db, dc)
	}
	if n := len(db.freeConn); !db.closed && n < db.maxIdleConnsLocked() {
		db.freeConn = append(db.freeConn, dc)
		db.mu.Unlock()
		return
	}
	db.mu.Unlock()

	dc.Close()
}

// Prepare creates a prepared statement for later queries or executions.
// Multiple queries or executions may be run concurrently from the
// returned statement.

// Prepare 为以后的查询或执行操作事先创建了语句。
// 多个查询或执行操作可在返回的语句中并发地运行。
func (db *DB) Prepare(query string) (*Stmt, error) {
	var stmt *Stmt
	var err error
	for i := 0; i < 10; i++ {
		stmt, err = db.prepare(query)
		if err != driver.ErrBadConn {
			break
		}
	}
	return stmt, err
}

func (db *DB) prepare(query string) (*Stmt, error) {
	// TODO: check if db.driver supports an optional
	// driver.Preparer interface and call that instead, if so,
	// otherwise we make a prepared statement that's bound
	// to a connection, and to execute this prepared statement
	// we either need to use this connection (if it's free), else
	// get a new connection + re-prepare + execute on that one.
	dc, err := db.conn()
	if err != nil {
		return nil, err
	}
	dc.Lock()
	si, err := dc.prepareLocked(query)
	dc.Unlock()
	if err != nil {
		db.putConn(dc, err)
		return nil, err
	}
	stmt := &Stmt{
		db:    db,
		query: query,
		css:   []connStmt{{dc, si}},
	}
	db.addDep(stmt, stmt)
	db.putConn(dc, nil)
	return stmt, nil
}

// Exec executes a query without returning any rows.
// The args are for any placeholder parameters in the query.

// Exec 执行query操作，而不返回任何行。
// args 为查询中的任意占位符形参。
func (db *DB) Exec(query string, args ...interface{}) (Result, error) {
	var res Result
	var err error
	for i := 0; i < 10; i++ {
		res, err = db.exec(query, args)
		if err != driver.ErrBadConn {
			break
		}
	}
	return res, err
}

func (db *DB) exec(query string, args []interface{}) (res Result, err error) {
	dc, err := db.conn()
	if err != nil {
		return nil, err
	}
	defer func() {
		db.putConn(dc, err)
	}()

	if execer, ok := dc.ci.(driver.Execer); ok {
		dargs, err := driverArgs(nil, args)
		if err != nil {
			return nil, err
		}
		dc.Lock()
		resi, err := execer.Exec(query, dargs)
		dc.Unlock()
		if err != driver.ErrSkip {
			if err != nil {
				return nil, err
			}
			return driverResult{dc, resi}, nil
		}
	}

	dc.Lock()
	si, err := dc.ci.Prepare(query)
	dc.Unlock()
	if err != nil {
		return nil, err
	}
	defer withLock(dc, func() { si.Close() })
	return resultFromStatement(driverStmt{dc, si}, args...)
}

// Query executes a query that returns rows, typically a SELECT.
// The args are for any placeholder parameters in the query.

// Query执行了一个有返回行的查询操作，比如SELECT。
// args 形参为该查询中的任何占位符。
func (db *DB) Query(query string, args ...interface{}) (*Rows, error) {
	var rows *Rows
	var err error
	for i := 0; i < 10; i++ {
		rows, err = db.query(query, args)
		if err != driver.ErrBadConn {
			break
		}
	}
	return rows, err
}

func (db *DB) query(query string, args []interface{}) (*Rows, error) {
	ci, err := db.conn()
	if err != nil {
		return nil, err
	}

	releaseConn := func(err error) { db.putConn(ci, err) }

	return db.queryConn(ci, releaseConn, query, args)
}

// queryConn executes a query on the given connection.
// The connection gets released by the releaseConn function.
func (db *DB) queryConn(dc *driverConn, releaseConn func(error), query string, args []interface{}) (*Rows, error) {
	if queryer, ok := dc.ci.(driver.Queryer); ok {
		dargs, err := driverArgs(nil, args)
		if err != nil {
			releaseConn(err)
			return nil, err
		}
		dc.Lock()
		rowsi, err := queryer.Query(query, dargs)
		dc.Unlock()
		if err != driver.ErrSkip {
			if err != nil {
				releaseConn(err)
				return nil, err
			}
			// Note: ownership of dc passes to the *Rows, to be freed
			// with releaseConn.
			rows := &Rows{
				dc:          dc,
				releaseConn: releaseConn,
				rowsi:       rowsi,
			}
			return rows, nil
		}
	}

	dc.Lock()
	si, err := dc.ci.Prepare(query)
	dc.Unlock()
	if err != nil {
		releaseConn(err)
		return nil, err
	}

	ds := driverStmt{dc, si}
	rowsi, err := rowsiFromStatement(ds, args...)
	if err != nil {
		releaseConn(err)
		dc.Lock()
		si.Close()
		dc.Unlock()
		return nil, err
	}

	// Note: ownership of ci passes to the *Rows, to be freed
	// with releaseConn.
	rows := &Rows{
		dc:          dc,
		releaseConn: releaseConn,
		rowsi:       rowsi,
		closeStmt:   si,
	}
	return rows, nil
}

// QueryRow executes a query that is expected to return at most one row.
// QueryRow always return a non-nil value. Errors are deferred until
// Row's Scan method is called.

// QueryRow执行一个至多只返回一行记录的查询操作。
// QueryRow总是返回一个非空值。Error只会在调用行的Scan方法的时候才返回。
func (db *DB) QueryRow(query string, args ...interface{}) *Row {
	rows, err := db.Query(query, args...)
	return &Row{rows: rows, err: err}
}

// Begin starts a transaction. The isolation level is dependent on
// the driver.

// Begin开始一个事务。事务的隔离级别是由驱动决定的。
func (db *DB) Begin() (*Tx, error) {
	var tx *Tx
	var err error
	for i := 0; i < 10; i++ {
		tx, err = db.begin()
		if err != driver.ErrBadConn {
			break
		}
	}
	return tx, err
}

func (db *DB) begin() (tx *Tx, err error) {
	dc, err := db.conn()
	if err != nil {
		return nil, err
	}
	dc.Lock()
	txi, err := dc.ci.Begin()
	dc.Unlock()
	if err != nil {
		db.putConn(dc, err)
		return nil, err
	}
	return &Tx{
		db:  db,
		dc:  dc,
		txi: txi,
	}, nil
}

// Driver returns the database's underlying driver.

// Driver返回了数据库的底层驱动。
func (db *DB) Driver() driver.Driver {
	return db.driver
}

// Tx is an in-progress database transaction.
//
// A transaction must end with a call to Commit or Rollback.
//
// After a call to Commit or Rollback, all operations on the
// transaction fail with ErrTxDone.

// Tx代表运行中的数据库事务。
//
// 必须调用Commit或者Rollback来结束事务。
//
// 在调用 Commit 或者 Rollback 之后，所有对事务的后续操作就会返回 ErrTxDone。
type Tx struct {
	db *DB

	// dc is owned exclusively until Commit or Rollback, at which point
	// it's returned with putConn.

	// 在调用 Commit 或 Rollback 之前，dc 会一直有值，在释放 dc 的时候，它会被
	// putConn 调用返回。
	ci  driver.Conn
	dc  *driverConn
	txi driver.Tx

	// done transitions from false to true exactly once, on Commit
	// or Rollback. once done, all operations fail with
	// ErrTxDone.

	// 一旦Commit或者Rollback，done这个事务标示就会从false值置为true。
	// 一旦这个标志位设置为true，所有事务的操作都会失败并返回ErrTxDone。
	done bool
}

var ErrTxDone = errors.New("sql: Transaction has already been committed or rolled back")

func (tx *Tx) close() {
	if tx.done {
		panic("double close") // internal error
	}
	tx.done = true
	tx.db.putConn(tx.dc, nil)
	tx.dc = nil
	tx.txi = nil
}

func (tx *Tx) grabConn() (*driverConn, error) {
	if tx.done {
		return nil, ErrTxDone
	}
	return tx.dc, nil
}

// Commit commits the transaction.

// Commit提交事务。
func (tx *Tx) Commit() error {
	if tx.done {
		return ErrTxDone
	}
	defer tx.close()
	tx.dc.Lock()
	defer tx.dc.Unlock()
	return tx.txi.Commit()
}

// Rollback aborts the transaction.

// Rollback回滚事务。
func (tx *Tx) Rollback() error {
	if tx.done {
		return ErrTxDone
	}
	defer tx.close()
	tx.dc.Lock()
	defer tx.dc.Unlock()
	return tx.txi.Rollback()
}

// Prepare creates a prepared statement for use within a transaction.
//
// The returned statement operates within the transaction and can no longer
// be used once the transaction has been committed or rolled back.
//
// To use an existing prepared statement on this transaction, see Tx.Stmt.

// Prepare在一个事务中定义了一个操作的声明。
//
// 这里定义的声明操作一旦事务被调用了commited或者rollback之后就不能使用了。
//
// 关于如何使用定义好的操作声明，请参考Tx.Stmt。
func (tx *Tx) Prepare(query string) (*Stmt, error) {
	// TODO(bradfitz): We could be more efficient here and either
	// provide a method to take an existing Stmt (created on
	// perhaps a different Conn), and re-create it on this Conn if
	// necessary. Or, better: keep a map in DB of query string to
	// Stmts, and have Stmt.Execute do the right thing and
	// re-prepare if the Conn in use doesn't have that prepared
	// statement.  But we'll want to avoid caching the statement
	// in the case where we only call conn.Prepare implicitly
	// (such as in db.Exec or tx.Exec), but the caller package
	// can't be holding a reference to the returned statement.
	// Perhaps just looking at the reference count (by noting
	// Stmt.Close) would be enough. We might also want a finalizer
	// on Stmt to drop the reference count.
	dc, err := tx.grabConn()
	if err != nil {
		return nil, err
	}

	dc.Lock()
	si, err := dc.ci.Prepare(query)
	dc.Unlock()
	if err != nil {
		return nil, err
	}

	stmt := &Stmt{
		db: tx.db,
		tx: tx,
		txsi: &driverStmt{
			Locker: dc,
			si:     si,
		},
		query: query,
	}
	return stmt, nil
}

// Stmt returns a transaction-specific prepared statement from
// an existing statement.
//
// Example:
//  updateMoney, err := db.Prepare("UPDATE balance SET money=money+? WHERE id=?")
//  ...
//  tx, err := db.Begin()
//  ...
//  res, err := tx.Stmt(updateMoney).Exec(123.45, 98293203)

// Stmt从一个已有的声明中返回指定事务的声明。
//
// 例子:
//  updateMoney, err := db.Prepare("UPDATE balance SET money=money+? WHERE id=?")
//  ...
//  tx, err := db.Begin()
//  ...
//  res, err := tx.Stmt(updateMoney).Exec(123.45, 98293203)
func (tx *Tx) Stmt(stmt *Stmt) *Stmt {
	// TODO(bradfitz): optimize this. Currently this re-prepares
	// each time.  This is fine for now to illustrate the API but
	// we should really cache already-prepared statements
	// per-Conn. See also the big comment in Tx.Prepare.

	if tx.db != stmt.db {
		return &Stmt{stickyErr: errors.New("sql: Tx.Stmt: statement from different database used")}
	}
	dc, err := tx.grabConn()
	if err != nil {
		return &Stmt{stickyErr: err}
	}
	dc.Lock()
	si, err := dc.ci.Prepare(stmt.query)
	dc.Unlock()
	return &Stmt{
		db: tx.db,
		tx: tx,
		txsi: &driverStmt{
			Locker: dc,
			si:     si,
		},
		query:     stmt.query,
		stickyErr: err,
	}
}

// Exec executes a query that doesn't return rows.
// For example: an INSERT and UPDATE.

// Exec执行不返回任何行的操作。
// 例如：INSERT和UPDATE操作。
func (tx *Tx) Exec(query string, args ...interface{}) (Result, error) {
	dc, err := tx.grabConn()
	if err != nil {
		return nil, err
	}

	if execer, ok := dc.ci.(driver.Execer); ok {
		dargs, err := driverArgs(nil, args)
		if err != nil {
			return nil, err
		}
		dc.Lock()
		resi, err := execer.Exec(query, dargs)
		dc.Unlock()
		if err == nil {
			return driverResult{dc, resi}, nil
		}
		if err != driver.ErrSkip {
			return nil, err
		}
	}

	dc.Lock()
	si, err := dc.ci.Prepare(query)
	dc.Unlock()
	if err != nil {
		return nil, err
	}
	defer withLock(dc, func() { si.Close() })

	return resultFromStatement(driverStmt{dc, si}, args...)
}

// Query executes a query that returns rows, typically a SELECT.

// Query执行哪些返回行的查询操作，比如SELECT。
func (tx *Tx) Query(query string, args ...interface{}) (*Rows, error) {
	dc, err := tx.grabConn()
	if err != nil {
		return nil, err
	}
	releaseConn := func(error) {}
	return tx.db.queryConn(dc, releaseConn, query, args)
}

// QueryRow executes a query that is expected to return at most one row.
// QueryRow always return a non-nil value. Errors are deferred until
// Row's Scan method is called.

// QueryRow执行的查询至多返回一行数据。
// QueryRow总是返回非空值。只有当执行行的Scan方法的时候，才会返回Error。
func (tx *Tx) QueryRow(query string, args ...interface{}) *Row {
	rows, err := tx.Query(query, args...)
	return &Row{rows: rows, err: err}
}

// connStmt is a prepared statement on a particular connection.

// connStmt代表在某个连接上定义好的声明。
type connStmt struct {
	dc *driverConn
	si driver.Stmt
}

// Stmt is a prepared statement. Stmt is safe for concurrent use by multiple goroutines.

// Stmt是定义好的声明。多个goroutine并发使用Stmt是安全的。
type Stmt struct {
	// Immutable:

	// 不变的数据：
	db        *DB    // where we came from	// 数据从哪里来
	query     string // that created the Stmt	// 什么样的查询建立了这个Stmt
	stickyErr error  // if non-nil, this error is returned for all operations  // 如果是非空的话，所有操作都会返回这个错误。

	closemu sync.RWMutex // held exclusively during close, for read otherwise.

	// If in a transaction, else both nil:

	// 只有在事务中，者两个值才都非空，其他情况下都是空的：
	tx   *Tx
	txsi *driverStmt

	mu     sync.Mutex // protects the rest of the fields // 保护其他字段
	closed bool

	// css is a list of underlying driver statement interfaces
	// that are valid on particular connections.  This is only
	// used if tx == nil and one is found that has idle
	// connections.  If tx != nil, txsi is always used.

	// css是一个底层驱动的声明接口的数组，它只对特定的连接有效。只有当tx == nil的时候才使用，
	// 它是从在空闲连接池中获取的。如果tx != nil，就会使用txsi。
	css []connStmt
}

// Exec executes a prepared statement with the given arguments and
// returns a Result summarizing the effect of the statement.

// Exec根据给出的参数执行定义好的声明，并返回Result来显示执行的结果。
func (s *Stmt) Exec(args ...interface{}) (Result, error) {
	s.closemu.RLock()
	defer s.closemu.RUnlock()
	dc, releaseConn, si, err := s.connStmt()
	if err != nil {
		return nil, err
	}
	defer releaseConn(nil)

	return resultFromStatement(driverStmt{dc, si}, args...)
}

func resultFromStatement(ds driverStmt, args ...interface{}) (Result, error) {
	ds.Lock()
	want := ds.si.NumInput()
	ds.Unlock()

	// -1 means the driver doesn't know how to count the number of
	// placeholders, so we won't sanity check input here and instead let the
	// driver deal with errors.

	// -1意味着驱动不知道如何计算占位符的数量，所以在这里，我们并不检查输入，而是让驱动自己来处理错误。
	if want != -1 && len(args) != want {
		return nil, fmt.Errorf("sql: expected %d arguments, got %d", want, len(args))
	}

	dargs, err := driverArgs(&ds, args)
	if err != nil {
		return nil, err
	}

	ds.Lock()
	resi, err := ds.si.Exec(dargs)
	ds.Unlock()
	if err != nil {
		return nil, err
	}
	return driverResult{ds.Locker, resi}, nil
}

// connStmt returns a free driver connection on which to execute the
// statement, a function to call to release the connection, and a
// statement bound to that connection.

// connStmt返回空闲的驱动连接，这个连接是用来执行这个声明的，并且同时定义一个函数来释放连接，
// 定义一个声明绑定连接。
func (s *Stmt) connStmt() (ci *driverConn, releaseConn func(error), si driver.Stmt, err error) {
	if err = s.stickyErr; err != nil {
		return
	}
	s.mu.Lock()
	if s.closed {
		s.mu.Unlock()
		err = errors.New("sql: statement is closed")
		return
	}

	// In a transaction, we always use the connection that the
	// transaction was created on.

	// 在事务中，我们总是使用事务创建的连接。
	if s.tx != nil {
		s.mu.Unlock()
		ci, err = s.tx.grabConn() // blocks, waiting for the connection. // 阻塞，等待连接。
		if err != nil {
			return
		}
		releaseConn = func(error) {}
		return ci, releaseConn, s.txsi.si, nil
	}

	var cs connStmt
	match := false
	for i := 0; i < len(s.css); i++ {
		v := s.css[i]
		_, err := s.db.connIfFree(v.dc)
		if err == nil {
			match = true
			cs = v
			break
		}
		if err == errConnClosed {
			// Lazily remove dead conn from our freelist.
			s.css[i] = s.css[len(s.css)-1]
			s.css = s.css[:len(s.css)-1]
			i--
		}

	}
	s.mu.Unlock()

	// Make a new conn if all are busy.
	// TODO(bradfitz): or wait for one? make configurable later?
	if !match {
		for i := 0; ; i++ {
			dc, err := s.db.conn()
			if err != nil {
				return nil, nil, nil, err
			}
			dc.Lock()
			si, err := dc.prepareLocked(s.query)
			dc.Unlock()
			if err == driver.ErrBadConn && i < 10 {
				continue
			}
			if err != nil {
				return nil, nil, nil, err
			}
			s.mu.Lock()
			cs = connStmt{dc, si}
			s.css = append(s.css, cs)
			s.mu.Unlock()
			break
		}
	}

	conn := cs.dc
	releaseConn = func(err error) { s.db.putConn(conn, err) }
	return conn, releaseConn, cs.si, nil
}

// Query executes a prepared query statement with the given arguments
// and returns the query results as a *Rows.

// Query根据传递的参数执行一个声明的查询操作，然后以*Rows的结果返回查询结果。
func (s *Stmt) Query(args ...interface{}) (*Rows, error) {
	s.closemu.RLock()
	defer s.closemu.RUnlock()

	dc, releaseConn, si, err := s.connStmt()
	if err != nil {
		return nil, err
	}

	ds := driverStmt{dc, si}
	rowsi, err := rowsiFromStatement(ds, args...)
	if err != nil {
		releaseConn(err)
		return nil, err
	}

	// Note: ownership of ci passes to the *Rows, to be freed
	// with releaseConn.
	rows := &Rows{
		dc:    dc,
		rowsi: rowsi,
		// releaseConn set below
	}
	s.db.addDep(s, rows)
	rows.releaseConn = func(err error) {
		releaseConn(err)
		s.db.removeDep(s, rows)
	}
	return rows, nil
}

func rowsiFromStatement(ds driverStmt, args ...interface{}) (driver.Rows, error) {
	ds.Lock()
	want := ds.si.NumInput()
	ds.Unlock()

	// -1 means the driver doesn't know how to count the number of
	// placeholders, so we won't sanity check input here and instead let the
	// driver deal with errors.
	if want != -1 && len(args) != want {
		return nil, fmt.Errorf("sql: statement expects %d inputs; got %d", want, len(args))
	}

	dargs, err := driverArgs(&ds, args)
	if err != nil {
		return nil, err
	}

	ds.Lock()
	rowsi, err := ds.si.Query(dargs)
	ds.Unlock()
	if err != nil {
		return nil, err
	}
	return rowsi, nil
}

// QueryRow executes a prepared query statement with the given arguments.
// If an error occurs during the execution of the statement, that error will
// be returned by a call to Scan on the returned *Row, which is always non-nil.
// If the query selects no rows, the *Row's Scan will return ErrNoRows.
// Otherwise, the *Row's Scan scans the first selected row and discards
// the rest.
//
// Example usage:
//
//  var name string
//  err := nameByUseridStmt.QueryRow(id).Scan(&name)

// QueryRow根据传递的参数执行一个声明的查询操作。如果在执行声明过程中发生了错误，
// 这个error就会在Scan返回的*Row的时候返回，而这个*Row永远不会是nil。
// 如果查询没有任何行数据，*Row的Scan操作就会返回ErrNoRows。
// 否则，*Rows的Scan操作就会返回第一行数据，并且忽略其他行。
//
// Example usage:
//
//  var name string
//  err := nameByUseridStmt.QueryRow(id).Scan(&name)
func (s *Stmt) QueryRow(args ...interface{}) *Row {
	rows, err := s.Query(args...)
	if err != nil {
		return &Row{err: err}
	}
	return &Row{rows: rows}
}

// Close closes the statement.

// 关闭声明。
func (s *Stmt) Close() error {
	s.closemu.Lock()
	defer s.closemu.Unlock()

	if s.stickyErr != nil {
		return s.stickyErr
	}
	s.mu.Lock()
	defer s.mu.Unlock()
	if s.closed {
		return nil
	}
	s.closed = true

	if s.tx != nil {
		s.txsi.Close()
		return nil
	}

	return s.db.removeDep(s, s)
}

func (s *Stmt) finalClose() error {
	for _, v := range s.css {
		s.db.noteUnusedDriverStatement(v.dc, v.si)
		v.dc.removeOpenStmt(v.si)
		s.db.removeDep(v.dc, s)
	}
	s.css = nil
	return nil
}

// Rows is the result of a query. Its cursor starts before the first row
// of the result set. Use Next to advance through the rows:
//
//     rows, err := db.Query("SELECT ...")
//     ...
//     for rows.Next() {
//         var id int
//         var name string
//         err = rows.Scan(&id, &name)
//         ...
//     }
//     err = rows.Err() // get any error encountered during iteration
//     ...

// Rows代表查询的结果。它的指针最初指向结果集的第一行数据，需要使用Next来进一步操作。
//
//     rows, err := db.Query("SELECT ...")
//     ...
//     for rows.Next() {
//         var id int
//         var name string
//         err = rows.Scan(&id, &name)
//         ...
//     }
//     err = rows.Err() // get any error encountered during iteration
//     ...
type Rows struct {
<<<<<<< HEAD
	db          *DB
	dc          *driverConn // owned; must call releaseConn when closed to release // 已经存在的连接；当释放连接的时候必须调用 releaseConn
=======
	dc          *driverConn // owned; must call releaseConn when closed to release
>>>>>>> a155a5a6
	releaseConn func(error)
	rowsi       driver.Rows

	closed    bool
	lastcols  []driver.Value
	lasterr   error
	closeStmt driver.Stmt // if non-nil, statement to Close on close  // 如果非空，这些声明会在close调用的时候关闭。
}

// Next prepares the next result row for reading with the Scan method.
// It returns true on success, false if there is no next result row.
// Every call to Scan, even the first one, must be preceded by a call
// to Next.

// Next获取下一行的数据以便给Scan调用。
// 在成功的时候返回true，在没有下一行数据的时候返回false。
// 每次调用来Scan获取数据，甚至是第一行数据，都需要调用Next来处理。
func (rs *Rows) Next() bool {
	if rs.closed {
		return false
	}
	if rs.lasterr != nil {
		return false
	}
	if rs.lastcols == nil {
		rs.lastcols = make([]driver.Value, len(rs.rowsi.Columns()))
	}
	rs.lasterr = rs.rowsi.Next(rs.lastcols)
	if rs.lasterr == io.EOF {
		rs.Close()
	}
	return rs.lasterr == nil
}

// Err returns the error, if any, that was encountered during iteration.

// Err返回错误。如果有错误的话，就会在循环过程中捕获到。
func (rs *Rows) Err() error {
	if rs.lasterr == io.EOF {
		return nil
	}
	return rs.lasterr
}

// Columns returns the column names.
// Columns returns an error if the rows are closed, or if the rows
// are from QueryRow and there was a deferred error.

// Columns返回列名字。
// 当rows设置了closed，Columns方法会返回error。
func (rs *Rows) Columns() ([]string, error) {
	if rs.closed {
		return nil, errors.New("sql: Rows are closed")
	}
	if rs.rowsi == nil {
		return nil, errors.New("sql: no Rows available")
	}
	return rs.rowsi.Columns(), nil
}

// Scan copies the columns in the current row into the values pointed
// at by dest.
//
// If an argument has type *[]byte, Scan saves in that argument a copy
// of the corresponding data. The copy is owned by the caller and can
// be modified and held indefinitely. The copy can be avoided by using
// an argument of type *RawBytes instead; see the documentation for
// RawBytes for restrictions on its use.
//
// If an argument has type *interface{}, Scan copies the value
// provided by the underlying driver without conversion. If the value
// is of type []byte, a copy is made and the caller owns the result.

// Scan将当前行的列输出到dest指向的目标值中。
//
// 如果有个参数是*[]byte的类型，Scan在这个参数里面存放的是相关数据的拷贝。
// 这个拷贝是调用函数的人所拥有的，并且可以随时被修改和存取。这个拷贝能避免使用*RawBytes；
// 关于这个类型的使用限制请参考文档。
//
// 如果有个参数是*interface{}类型，Scan会将底层驱动提供的这个值不做任何转换直接拷贝返回。
// 如果值是[]byte类型，Scan就会返回一份拷贝，并且调用者获得返回结果。
func (rs *Rows) Scan(dest ...interface{}) error {
	if rs.closed {
		return errors.New("sql: Rows closed")
	}
	if rs.lasterr != nil {
		return rs.lasterr
	}
	if rs.lastcols == nil {
		return errors.New("sql: Scan called without calling Next")
	}
	if len(dest) != len(rs.lastcols) {
		return fmt.Errorf("sql: expected %d destination arguments in Scan, not %d", len(rs.lastcols), len(dest))
	}
	for i, sv := range rs.lastcols {
		err := convertAssign(dest[i], sv)
		if err != nil {
			return fmt.Errorf("sql: Scan error on column index %d: %v", i, err)
		}
	}
	return nil
}

// Close closes the Rows, preventing further enumeration. If the
// end is encountered, the Rows are closed automatically. Close
// is idempotent.

// Close关闭Rows，就禁止了进一步的枚举使用。如果遍历过程结束了，Rows就会自动关闭了。
// 关闭是非常重要的。
func (rs *Rows) Close() error {
	if rs.closed {
		return nil
	}
	rs.closed = true
	err := rs.rowsi.Close()
	if rs.closeStmt != nil {
		rs.closeStmt.Close()
	}
	rs.releaseConn(err)
	return err
}

// Row is the result of calling QueryRow to select a single row.

// Row是调用QueryRow的结果，代表了查询操作的一行数据。
type Row struct {
	// One of these two will be non-nil:

	// 这两个中的一个必须是非空：
	err  error // deferred error for easy chaining  // 将error保存从而延迟返回，这样能保证Row链表的简易实现
	rows *Rows
}

// Scan copies the columns from the matched row into the values
// pointed at by dest.  If more than one row matches the query,
// Scan uses the first row and discards the rest.  If no row matches
// the query, Scan returns ErrNoRows.

// Scan将符合的行的对应列拷贝到dest指的对应值中。
// 如果多于一个的行满足查询条件，Scan使用第一行，而忽略其他行。
// 如果没有行满足查询条件，Scan返回ErrNoRows。
func (r *Row) Scan(dest ...interface{}) error {
	if r.err != nil {
		return r.err
	}

	// TODO(bradfitz): for now we need to defensively clone all
	// []byte that the driver returned (not permitting
	// *RawBytes in Rows.Scan), since we're about to close
	// the Rows in our defer, when we return from this function.
	// the contract with the driver.Next(...) interface is that it
	// can return slices into read-only temporary memory that's
	// only valid until the next Scan/Close.  But the TODO is that
	// for a lot of drivers, this copy will be unnecessary.  We
	// should provide an optional interface for drivers to
	// implement to say, "don't worry, the []bytes that I return
	// from Next will not be modified again." (for instance, if
	// they were obtained from the network anyway) But for now we
	// don't care.
	for _, dp := range dest {
		if _, ok := dp.(*RawBytes); ok {
			return errors.New("sql: RawBytes isn't allowed on Row.Scan")
		}
	}

	defer r.rows.Close()
	if !r.rows.Next() {
		return ErrNoRows
	}
	err := r.rows.Scan(dest...)
	if err != nil {
		return err
	}

	return nil
}

// A Result summarizes an executed SQL command.

// 一个Result结构代表了一个执行过的SQL命令。
type Result interface {
	LastInsertId() (int64, error)
	RowsAffected() (int64, error)
}

type driverResult struct {
	sync.Locker // the *driverConn
	resi        driver.Result
}

func (dr driverResult) LastInsertId() (int64, error) {
	dr.Lock()
	defer dr.Unlock()
	return dr.resi.LastInsertId()
}

func (dr driverResult) RowsAffected() (int64, error) {
	dr.Lock()
	defer dr.Unlock()
	return dr.resi.RowsAffected()
}

func stack() string {
	var buf [2 << 10]byte
	return string(buf[:runtime.Stack(buf[:], false)])
}

// withLock runs while holding lk.
func withLock(lk sync.Locker, fn func()) {
	lk.Lock()
	fn()
	lk.Unlock()
}<|MERGE_RESOLUTION|>--- conflicted
+++ resolved
@@ -1484,12 +1484,7 @@
 //     err = rows.Err() // get any error encountered during iteration
 //     ...
 type Rows struct {
-<<<<<<< HEAD
-	db          *DB
 	dc          *driverConn // owned; must call releaseConn when closed to release // 已经存在的连接；当释放连接的时候必须调用 releaseConn
-=======
-	dc          *driverConn // owned; must call releaseConn when closed to release
->>>>>>> a155a5a6
 	releaseConn func(error)
 	rowsi       driver.Rows
 
