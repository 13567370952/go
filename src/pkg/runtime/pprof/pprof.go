--- conflicted
+++ resolved
@@ -415,12 +415,9 @@
 			name := f.Name()
 			// Hide runtime.goexit and any runtime functions at the beginning.
 			// This is useful mainly for allocation traces.
-<<<<<<< HEAD
 			// 隐藏 runtime.goexit 以及任何在起始处的运行时函数。
 			// 这主要用于分配跟踪。
-=======
 			wasPanic = name == "runtime.panic"
->>>>>>> 6bbd12f1
 			if name == "runtime.goexit" || !show && strings.HasPrefix(name, "runtime.") {
 				continue
 			}
