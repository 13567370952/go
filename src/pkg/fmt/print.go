// Copyright 2009 The Go Authors. All rights reserved.
// Use of this source code is governed by a BSD-style
// license that can be found in the LICENSE file.

package fmt

import (
	"errors"
	"io"
	"os"
	"reflect"
	"sync"
	"unicode/utf8"
)

// Some constants in the form of bytes, to avoid string overhead.
// Needlessly fastidious, I suppose.

// 将一些内容以字节的形式存储，以此避免字符串开销。我觉得无可挑剔了。
var (
	commaSpaceBytes = []byte(", ")
	nilAngleBytes   = []byte("<nil>")
	nilParenBytes   = []byte("(nil)")
	nilBytes        = []byte("nil")
	mapBytes        = []byte("map[")
	missingBytes    = []byte("(MISSING)")
	badIndexBytes   = []byte("(BADINDEX)")
	panicBytes      = []byte("(PANIC=")
	extraBytes      = []byte("%!(EXTRA ")
	irparenBytes    = []byte("i)")
	bytesBytes      = []byte("[]byte{")
	badWidthBytes   = []byte("%!(BADWIDTH)")
	badPrecBytes    = []byte("%!(BADPREC)")
	noVerbBytes     = []byte("%!(NOVERB)")
)

// State represents the printer state passed to custom formatters.
// It provides access to the io.Writer interface plus information about
// the flags and options for the operand's format specifier.

// State 表示传递给格式化器的打印器的状态。
// 它提供了访问 io.Writer 接口及关于标记的信息，以及操作数的格式说明符选项。
type State interface {
	// Write is the function to call to emit formatted output to be printed.
	// Write 函数用于打印出已格式化的输出。
	Write(b []byte) (ret int, err error)
	// Width returns the value of the width option and whether it has been set.
	// Width 返回宽度选项的值以及它是否已被设置。
	Width() (wid int, ok bool)
	// Precision returns the value of the precision option and whether it has been set.
	// Precision 返回精度选项的值以及它是否已被设置。
	Precision() (prec int, ok bool)

	// Flag returns whether the flag c, a character, has been set.
	// Flag 返回标记 c（一个字符）是否已被设置。
	Flag(c int) bool
}

// Formatter is the interface implemented by values with a custom formatter.
// The implementation of Format may call Sprint(f) or Fprint(f) etc.
// to generate its output.

// Formatter 接口由带有定制的格式化器的值所实现。
// Format 的实现可调用 Sprintf 或 Fprintf(f) 等函数来生成其输出。
type Formatter interface {
	Format(f State, c rune)
}

// Stringer is implemented by any value that has a String method,
// which defines the ``native'' format for that value.
// The String method is used to print values passed as an operand
// to any format that accepts a string or to an unformatted printer
// such as Print.

// Stringer 接口由任何拥有 String 方法的值所实现，该方法定义了该值的“原生”格式。
// String 方法用于打印值，该值可作为操作数传至任何接受字符串的格式，或像
// Print 这样的未格式化打印器。
type Stringer interface {
	String() string
}

// GoStringer is implemented by any value that has a GoString method,
// which defines the Go syntax for that value.
// The GoString method is used to print values passed as an operand
// to a %#v format.

// GoStringer 接口由任何拥有 GoString 方法的值所实现，该方法定义了该值的Go语法格式。
// GoString 方法用于打印作为操作数传至 %#v 进行格式化的值。
type GoStringer interface {
	GoString() string
}

// Use simple []byte instead of bytes.Buffer to avoid large dependency.

// 使用 []byte 而非 bytes.Buffer 以避免大量的依赖。
type buffer []byte

func (b *buffer) Write(p []byte) (n int, err error) {
	*b = append(*b, p...)
	return len(p), nil
}

func (b *buffer) WriteString(s string) (n int, err error) {
	*b = append(*b, s...)
	return len(s), nil
}

func (b *buffer) WriteByte(c byte) error {
	*b = append(*b, c)
	return nil
}

func (bp *buffer) WriteRune(r rune) error {
	if r < utf8.RuneSelf {
		*bp = append(*bp, byte(r))
		return nil
	}

	b := *bp
	n := len(b)
	for n+utf8.UTFMax > cap(b) {
		b = append(b, 0)
	}
	w := utf8.EncodeRune(b[n:n+utf8.UTFMax], r)
	*bp = b[:n+w]
	return nil
}

type pp struct {
	n         int
	panicking bool
	erroring  bool // printing an error condition // 打印错误条件
	buf       buffer
<<<<<<< HEAD
	// field holds the current item, as an interface{}.
	// field 将当前条目作为 interface{} 类型的值保存。
	field interface{}
	// value holds the current item, as a reflect.Value, and will be
	// the zero Value if the item has not been reflected.
	// value 将当前条目作为 reflect.Value 类型的值保存；若该条目未被反射，则为
	// Value 类型的零值。
	value   reflect.Value
	runeBuf [utf8.UTFMax]byte
	fmt     fmt
=======
	// arg holds the current item, as an interface{}.
	arg interface{}
	// value holds the current item, as a reflect.Value, and will be
	// the zero Value if the item has not been reflected.
	value reflect.Value
	// reordered records whether the format string used argument reordering.
	reordered bool
	// goodArgNum records whether all reordering directives were valid.
	goodArgNum bool
	runeBuf    [utf8.UTFMax]byte
	fmt        fmt
>>>>>>> 7f0ee023
}

// A cache holds a set of reusable objects.
// The slice is a stack (LIFO).
// If more are needed, the cache creates them by calling new.

// cache 保存了可重用对象的集合。
// 其切片是一个栈结构（LIFO 后进先出）。
// 如需保存更多对象，cache 会调用 new 创建它们。
type cache struct {
	mu    sync.Mutex
	saved []interface{}
	new   func() interface{}
}

func (c *cache) put(x interface{}) {
	c.mu.Lock()
	if len(c.saved) < cap(c.saved) {
		c.saved = append(c.saved, x)
	}
	c.mu.Unlock()
}

func (c *cache) get() interface{} {
	c.mu.Lock()
	n := len(c.saved)
	if n == 0 {
		c.mu.Unlock()
		return c.new()
	}
	x := c.saved[n-1]
	c.saved = c.saved[0 : n-1]
	c.mu.Unlock()
	return x
}

func newCache(f func() interface{}) *cache {
	return &cache{saved: make([]interface{}, 0, 100), new: f}
}

var ppFree = newCache(func() interface{} { return new(pp) })

// newPrinter allocates a new pp struct or grab a cached one.

// newPrinter 分配一个新的，或抓取一个已缓存的 pp 结构体。
func newPrinter() *pp {
	p := ppFree.get().(*pp)
	p.panicking = false
	p.erroring = false
	p.fmt.init(&p.buf)
	return p
}

// free saves used pp structs in ppFree; avoids an allocation per invocation.

// free 将已使用的 pp 结构体保存到 ppFree 中，以此避免为每个请求都分配。
func (p *pp) free() {
	// Don't hold on to pp structs with large buffers.
	// 不保存拥有大缓存的 pp 结构体。
	if cap(p.buf) > 1024 {
		return
	}
	p.buf = p.buf[:0]
	p.arg = nil
	p.value = reflect.Value{}
	ppFree.put(p)
}

func (p *pp) Width() (wid int, ok bool) { return p.fmt.wid, p.fmt.widPresent }

func (p *pp) Precision() (prec int, ok bool) { return p.fmt.prec, p.fmt.precPresent }

func (p *pp) Flag(b int) bool {
	switch b {
	case '-':
		return p.fmt.minus
	case '+':
		return p.fmt.plus
	case '#':
		return p.fmt.sharp
	case ' ':
		return p.fmt.space
	case '0':
		return p.fmt.zero
	}
	return false
}

func (p *pp) add(c rune) {
	p.buf.WriteRune(c)
}

// Implement Write so we can call Fprintf on a pp (through State), for
// recursive use in custom verbs.

// Write 实现后，我们就可以在 pp 上（通过 State）调用 Fprintf，递归地使用定制的占位符了。
func (p *pp) Write(b []byte) (ret int, err error) {
	return p.buf.Write(b)
}

// These routines end in 'f' and take a format string.
// 这些以“f”结尾的程序接受格式字符串。

// Fprintf formats according to a format specifier and writes to w.
// It returns the number of bytes written and any write error encountered.

// Fprintf 根据于格式说明符进行格式化并写入到 w。
// 它返回写入的字节数以及任何遇到的写入错误。
func Fprintf(w io.Writer, format string, a ...interface{}) (n int, err error) {
	p := newPrinter()
	p.doPrintf(format, a)
	n, err = w.Write(p.buf)
	p.free()
	return
}

// Printf formats according to a format specifier and writes to standard output.
// It returns the number of bytes written and any write error encountered.

// Printf 根据于格式说明符进行格式化并写入到标准输出。
// 它返回写入的字节数以及任何遇到的写入错误。
func Printf(format string, a ...interface{}) (n int, err error) {
	return Fprintf(os.Stdout, format, a...)
}

// Sprintf formats according to a format specifier and returns the resulting string.

// Fprintf 根据于格式说明符进行格式化并返回其结果字符串。
func Sprintf(format string, a ...interface{}) string {
	p := newPrinter()
	p.doPrintf(format, a)
	s := string(p.buf)
	p.free()
	return s
}

// Errorf formats according to a format specifier and returns the string
// as a value that satisfies error.

// Errorf 根据于格式说明符进行格式化并将字符串作为满足 error 的值返回。
func Errorf(format string, a ...interface{}) error {
	return errors.New(Sprintf(format, a...))
}

// These routines do not take a format string
// 这些程序不接受格式字符串

// Fprint formats using the default formats for its operands and writes to w.
// Spaces are added between operands when neither is a string.
// It returns the number of bytes written and any write error encountered.

// Fprint 使用其操作数的默认格式进行格式化并写入到 w。
// 当两个连续的操作数均不为字符串时，它们之间就会添加空格。
// 它返回写入的字节数以及任何遇到的错误。
func Fprint(w io.Writer, a ...interface{}) (n int, err error) {
	p := newPrinter()
	p.doPrint(a, false, false)
	n, err = w.Write(p.buf)
	p.free()
	return
}

// Print formats using the default formats for its operands and writes to standard output.
// Spaces are added between operands when neither is a string.
// It returns the number of bytes written and any write error encountered.

// Print 使用其操作数的默认格式进行格式化并写入到标准输出。
// 当两个连续的操作数均不为字符串时，它们之间就会添加空格。
// 它返回写入的字节数以及任何遇到的错误。
func Print(a ...interface{}) (n int, err error) {
	return Fprint(os.Stdout, a...)
}

// Sprint formats using the default formats for its operands and returns the resulting string.
// Spaces are added between operands when neither is a string.

// Sprint 使用其操作数的默认格式进行格式化并返回其结果字符串。
// 当两个连续的操作数均不为字符串时，它们之间就会添加空格。
func Sprint(a ...interface{}) string {
	p := newPrinter()
	p.doPrint(a, false, false)
	s := string(p.buf)
	p.free()
	return s
}

// These routines end in 'ln', do not take a format string,
// always add spaces between operands, and add a newline
// after the last operand.
// 这些程序以“ln”结尾，它们不接受格式字符串，总是在操作数之间添加空格，
// 且总在最后一个操作数之后添加一个换行符。

// Fprintln formats using the default formats for its operands and writes to w.
// Spaces are always added between operands and a newline is appended.
// It returns the number of bytes written and any write error encountered.

// Fprintln 使用其操作数的默认格式进行格式化并写入到 w。
// 其操作数之间总是添加空格，且总在最后追加一个换行符。
// 它返回写入的字节数以及任何遇到的错误。
func Fprintln(w io.Writer, a ...interface{}) (n int, err error) {
	p := newPrinter()
	p.doPrint(a, true, true)
	n, err = w.Write(p.buf)
	p.free()
	return
}

// Println formats using the default formats for its operands and writes to standard output.
// Spaces are always added between operands and a newline is appended.
// It returns the number of bytes written and any write error encountered.

// Fprintln 使用其操作数的默认格式进行格式化并写入到标准输出。
// 其操作数之间总是添加空格，且总在最后追加一个换行符。
// 它返回写入的字节数以及任何遇到的错误。
func Println(a ...interface{}) (n int, err error) {
	return Fprintln(os.Stdout, a...)
}

// Sprintln formats using the default formats for its operands and returns the resulting string.
// Spaces are always added between operands and a newline is appended.

// Fprintln 使用其操作数的默认格式进行格式化并写返回其结果字符串。
// 其操作数之间总是添加空格，且总在最后追加一个换行符。
func Sprintln(a ...interface{}) string {
	p := newPrinter()
	p.doPrint(a, true, true)
	s := string(p.buf)
	p.free()
	return s
}

// getField gets the i'th field of the struct value.
// If the field is itself is an interface, return a value for
// the thing inside the interface, not the interface itself.

// 获取结构值的第 i 个实参。
// 若实参本身为接口，则返回该接口中的值，而非该接口本身。
func getField(v reflect.Value, i int) reflect.Value {
	val := v.Field(i)
	if val.Kind() == reflect.Interface && !val.IsNil() {
		val = val.Elem()
	}
	return val
}

// parsenum converts ASCII to integer.  num is 0 (and isnum is false) if no number present.

// parsenum 将 ASCII 转换为整数。若不存在数字，则 num 为 0（且isnum 为false）。
func parsenum(s string, start, end int) (num int, isnum bool, newi int) {
	if start >= end {
		return 0, false, end
	}
	for newi = start; newi < end && '0' <= s[newi] && s[newi] <= '9'; newi++ {
		num = num*10 + int(s[newi]-'0')
		isnum = true
	}
	return
}

func (p *pp) unknownType(v interface{}) {
	if v == nil {
		p.buf.Write(nilAngleBytes)
		return
	}
	p.buf.WriteByte('?')
	p.buf.WriteString(reflect.TypeOf(v).String())
	p.buf.WriteByte('?')
}

func (p *pp) badVerb(verb rune) {
	p.erroring = true
	p.add('%')
	p.add('!')
	p.add(verb)
	p.add('(')
	switch {
	case p.arg != nil:
		p.buf.WriteString(reflect.TypeOf(p.arg).String())
		p.add('=')
		p.printArg(p.arg, 'v', false, false, 0)
	case p.value.IsValid():
		p.buf.WriteString(p.value.Type().String())
		p.add('=')
		p.printValue(p.value, 'v', false, false, 0)
	default:
		p.buf.Write(nilAngleBytes)
	}
	p.add(')')
	p.erroring = false
}

func (p *pp) fmtBool(v bool, verb rune) {
	switch verb {
	case 't', 'v':
		p.fmt.fmt_boolean(v)
	default:
		p.badVerb(verb)
	}
}

// fmtC formats a rune for the 'c' format.

// fmtC 将 c 格式化为“c”格式的符文。
func (p *pp) fmtC(c int64) {
	r := rune(c) // Check for overflow. // 溢出检查。
	if int64(r) != c {
		r = utf8.RuneError
	}
	w := utf8.EncodeRune(p.runeBuf[0:utf8.UTFMax], r)
	p.fmt.pad(p.runeBuf[0:w])
}

func (p *pp) fmtInt64(v int64, verb rune) {
	switch verb {
	case 'b':
		p.fmt.integer(v, 2, signed, ldigits)
	case 'c':
		p.fmtC(v)
	case 'd', 'v':
		p.fmt.integer(v, 10, signed, ldigits)
	case 'o':
		p.fmt.integer(v, 8, signed, ldigits)
	case 'q':
		if 0 <= v && v <= utf8.MaxRune {
			p.fmt.fmt_qc(v)
		} else {
			p.badVerb(verb)
		}
	case 'x':
		p.fmt.integer(v, 16, signed, ldigits)
	case 'U':
		p.fmtUnicode(v)
	case 'X':
		p.fmt.integer(v, 16, signed, udigits)
	default:
		p.badVerb(verb)
	}
}

// fmt0x64 formats a uint64 in hexadecimal and prefixes it with 0x or
// not, as requested, by temporarily setting the sharp flag.

// fmt0x64 将一个 uint64 值格式化为带 0x 前缀的十六进制数或不进行格式化，
// 它会根据需要临时设置 # 号标记。
func (p *pp) fmt0x64(v uint64, leading0x bool) {
	sharp := p.fmt.sharp
	p.fmt.sharp = leading0x
	p.fmt.integer(int64(v), 16, unsigned, ldigits)
	p.fmt.sharp = sharp
}

// fmtUnicode formats a uint64 in U+1234 form by
// temporarily turning on the unicode flag and tweaking the precision.

// fmtUnicode 通过临时开启Unicode标记并调整精度来将一个
// uint64 值格式化为 U+1234 这样的形式。
func (p *pp) fmtUnicode(v int64) {
	precPresent := p.fmt.precPresent
	sharp := p.fmt.sharp
	p.fmt.sharp = false
	prec := p.fmt.prec
	if !precPresent {
		// If prec is already set, leave it alone; otherwise 4 is minimum.
		// 若 prec 已经设置，就保留它，否则就将 4 作为最小值精度。
		p.fmt.prec = 4
		p.fmt.precPresent = true
	}
	p.fmt.unicode = true // turn on U+ // 开启 U+ 标记
	p.fmt.uniQuote = sharp
	p.fmt.integer(int64(v), 16, unsigned, udigits)
	p.fmt.unicode = false
	p.fmt.uniQuote = false
	p.fmt.prec = prec
	p.fmt.precPresent = precPresent
	p.fmt.sharp = sharp
}

func (p *pp) fmtUint64(v uint64, verb rune, goSyntax bool) {
	switch verb {
	case 'b':
		p.fmt.integer(int64(v), 2, unsigned, ldigits)
	case 'c':
		p.fmtC(int64(v))
	case 'd':
		p.fmt.integer(int64(v), 10, unsigned, ldigits)
	case 'v':
		if goSyntax {
			p.fmt0x64(v, true)
		} else {
			p.fmt.integer(int64(v), 10, unsigned, ldigits)
		}
	case 'o':
		p.fmt.integer(int64(v), 8, unsigned, ldigits)
	case 'q':
		if 0 <= v && v <= utf8.MaxRune {
			p.fmt.fmt_qc(int64(v))
		} else {
			p.badVerb(verb)
		}
	case 'x':
		p.fmt.integer(int64(v), 16, unsigned, ldigits)
	case 'X':
		p.fmt.integer(int64(v), 16, unsigned, udigits)
	case 'U':
		p.fmtUnicode(int64(v))
	default:
		p.badVerb(verb)
	}
}

func (p *pp) fmtFloat32(v float32, verb rune) {
	switch verb {
	case 'b':
		p.fmt.fmt_fb32(v)
	case 'e':
		p.fmt.fmt_e32(v)
	case 'E':
		p.fmt.fmt_E32(v)
	case 'f':
		p.fmt.fmt_f32(v)
	case 'g', 'v':
		p.fmt.fmt_g32(v)
	case 'G':
		p.fmt.fmt_G32(v)
	default:
		p.badVerb(verb)
	}
}

func (p *pp) fmtFloat64(v float64, verb rune) {
	switch verb {
	case 'b':
		p.fmt.fmt_fb64(v)
	case 'e':
		p.fmt.fmt_e64(v)
	case 'E':
		p.fmt.fmt_E64(v)
	case 'f':
		p.fmt.fmt_f64(v)
	case 'g', 'v':
		p.fmt.fmt_g64(v)
	case 'G':
		p.fmt.fmt_G64(v)
	default:
		p.badVerb(verb)
	}
}

func (p *pp) fmtComplex64(v complex64, verb rune) {
	switch verb {
	case 'e', 'E', 'f', 'F', 'g', 'G':
		p.fmt.fmt_c64(v, verb)
	case 'v':
		p.fmt.fmt_c64(v, 'g')
	default:
		p.badVerb(verb)
	}
}

func (p *pp) fmtComplex128(v complex128, verb rune) {
	switch verb {
	case 'e', 'E', 'f', 'F', 'g', 'G':
		p.fmt.fmt_c128(v, verb)
	case 'v':
		p.fmt.fmt_c128(v, 'g')
	default:
		p.badVerb(verb)
	}
}

func (p *pp) fmtString(v string, verb rune, goSyntax bool) {
	switch verb {
	case 'v':
		if goSyntax {
			p.fmt.fmt_q(v)
		} else {
			p.fmt.fmt_s(v)
		}
	case 's':
		p.fmt.fmt_s(v)
	case 'x':
		p.fmt.fmt_sx(v, ldigits)
	case 'X':
		p.fmt.fmt_sx(v, udigits)
	case 'q':
		p.fmt.fmt_q(v)
	default:
		p.badVerb(verb)
	}
}

func (p *pp) fmtBytes(v []byte, verb rune, goSyntax bool, typ reflect.Type, depth int) {
	if verb == 'v' || verb == 'd' {
		if goSyntax {
			if typ == nil {
				p.buf.Write(bytesBytes)
			} else {
				p.buf.WriteString(typ.String())
				p.buf.WriteByte('{')
			}
		} else {
			p.buf.WriteByte('[')
		}
		for i, c := range v {
			if i > 0 {
				if goSyntax {
					p.buf.Write(commaSpaceBytes)
				} else {
					p.buf.WriteByte(' ')
				}
			}
			p.printArg(c, 'v', p.fmt.plus, goSyntax, depth+1)
		}
		if goSyntax {
			p.buf.WriteByte('}')
		} else {
			p.buf.WriteByte(']')
		}
		return
	}
	switch verb {
	case 's':
		p.fmt.fmt_s(string(v))
	case 'x':
		p.fmt.fmt_bx(v, ldigits)
	case 'X':
		p.fmt.fmt_bx(v, udigits)
	case 'q':
		p.fmt.fmt_q(string(v))
	default:
		p.badVerb(verb)
	}
}

func (p *pp) fmtPointer(value reflect.Value, verb rune, goSyntax bool) {
	use0x64 := true
	switch verb {
	case 'p', 'v':
		// ok
	case 'b', 'd', 'o', 'x', 'X':
		use0x64 = false
		// ok
	default:
		p.badVerb(verb)
		return
	}

	var u uintptr
	switch value.Kind() {
	case reflect.Chan, reflect.Func, reflect.Map, reflect.Ptr, reflect.Slice, reflect.UnsafePointer:
		u = value.Pointer()
	default:
		p.badVerb(verb)
		return
	}

	if goSyntax {
		p.add('(')
		p.buf.WriteString(value.Type().String())
		p.add(')')
		p.add('(')
		if u == 0 {
			p.buf.Write(nilBytes)
		} else {
			p.fmt0x64(uint64(u), true)
		}
		p.add(')')
	} else if verb == 'v' && u == 0 {
		p.buf.Write(nilAngleBytes)
	} else {
		if use0x64 {
			p.fmt0x64(uint64(u), !p.fmt.sharp)
		} else {
			p.fmtUint64(uint64(u), verb, false)
		}
	}
}

var (
	intBits     = reflect.TypeOf(0).Bits()
	floatBits   = reflect.TypeOf(0.0).Bits()
	complexBits = reflect.TypeOf(1i).Bits()
	uintptrBits = reflect.TypeOf(uintptr(0)).Bits()
)

func (p *pp) catchPanic(arg interface{}, verb rune) {
	if err := recover(); err != nil {
		// If it's a nil pointer, just say "<nil>". The likeliest causes are a
		// Stringer that fails to guard against nil or a nil pointer for a
		// value receiver, and in either case, "<nil>" is a nice result.
<<<<<<< HEAD
		//
		// 若它是一个 nil 指针，只需显示“<nil>”即可。最可能的原因就是一个 Stringer
		// 未能防止 nil 或值接收器的 nil 指针，这两种情况下，“<nil>”是个不错的结果。
		if v := reflect.ValueOf(field); v.Kind() == reflect.Ptr && v.IsNil() {
=======
		if v := reflect.ValueOf(arg); v.Kind() == reflect.Ptr && v.IsNil() {
>>>>>>> 7f0ee023
			p.buf.Write(nilAngleBytes)
			return
		}
		// Otherwise print a concise panic message. Most of the time the panic
		// value will print itself nicely.
		// 否则打印一个简明的panic消息。多数情况下panic值自己会打印得很好。
		if p.panicking {
<<<<<<< HEAD
			// Nested panics; the recursion in printField cannot succeed.
			// 嵌套panic；printField 中的递归无法成功。
=======
			// Nested panics; the recursion in printArg cannot succeed.
>>>>>>> 7f0ee023
			panic(err)
		}
		p.buf.WriteByte('%')
		p.add(verb)
		p.buf.Write(panicBytes)
		p.panicking = true
		p.printArg(err, 'v', false, false, 0)
		p.panicking = false
		p.buf.WriteByte(')')
	}
}

func (p *pp) handleMethods(verb rune, plus, goSyntax bool, depth int) (wasString, handled bool) {
	if p.erroring {
		return
	}
	// Is it a Formatter?
<<<<<<< HEAD
	// 判断是否为 Formatter。
	if formatter, ok := p.field.(Formatter); ok {
=======
	if formatter, ok := p.arg.(Formatter); ok {
>>>>>>> 7f0ee023
		handled = true
		wasString = false
		defer p.catchPanic(p.arg, verb)
		formatter.Format(p, verb)
		return
	}
	// Must not touch flags before Formatter looks at them.
	// 决不能在 Formatter 处理标记之前触及它们。
	if plus {
		p.fmt.plus = false
	}

<<<<<<< HEAD
	// If we're doing Go syntax and the field knows how to supply it, take care of it now.
	// 如果我们正在处理Go语法而 field 知道如何提供它，那就现在弄好它。
=======
	// If we're doing Go syntax and the argument knows how to supply it, take care of it now.
>>>>>>> 7f0ee023
	if goSyntax {
		p.fmt.sharp = false
		if stringer, ok := p.arg.(GoStringer); ok {
			wasString = false
			handled = true
			defer p.catchPanic(p.arg, verb)
			// Print the result of GoString unadorned.
			// 纯粹地打印 GoString 的值。
			p.fmtString(stringer.GoString(), 's', false)
			return
		}
	} else {
		// If a string is acceptable according to the format, see if
		// the value satisfies one of the string-valued interfaces.
		// Println etc. set verb to %v, which is "stringable".
		//
		// 若一个字符串是否可以接受取决于其格式，就看它的值是否满足其中一种字符串值的接口。
		// Println 等函数会将占位符设置为 %v，它是“可字符串化”的。
		switch verb {
		case 'v', 's', 'x', 'X', 'q':
			// Is it an error or Stringer?
			// The duplication in the bodies is necessary:
			// setting wasString and handled, and deferring catchPanic,
			// must happen before calling the method.
<<<<<<< HEAD
			//
			// 它是 error 还是 Stringer？一下主体中的重复是必须的：
			// 设置 wasString 和 handled 并推迟 catchPanic 必须发生在调用此方法之前。
			switch v := p.field.(type) {
=======
			switch v := p.arg.(type) {
>>>>>>> 7f0ee023
			case error:
				wasString = false
				handled = true
				defer p.catchPanic(p.arg, verb)
				p.printArg(v.Error(), verb, plus, false, depth)
				return

			case Stringer:
				wasString = false
				handled = true
				defer p.catchPanic(p.arg, verb)
				p.printArg(v.String(), verb, plus, false, depth)
				return
			}
		}
	}
	handled = false
	return
}

func (p *pp) printArg(arg interface{}, verb rune, plus, goSyntax bool, depth int) (wasString bool) {
	p.arg = arg
	p.value = reflect.Value{}

	if arg == nil {
		if verb == 'T' || verb == 'v' {
			p.fmt.pad(nilAngleBytes)
		} else {
			p.badVerb(verb)
		}
		return false
	}

	// Special processing considerations.
	// %T (the value's type) and %p (its address) are special; we always do them first.
	// 对特殊处理的考虑。
	// %T（值的类型）与 %p（其地址）是特殊的；我们总是首先处理它。
	switch verb {
	case 'T':
		p.printArg(reflect.TypeOf(arg).String(), 's', false, false, 0)
		return false
	case 'p':
		p.fmtPointer(reflect.ValueOf(arg), verb, goSyntax)
		return false
	}

	// Clear flags for base formatters.
	// handleMethods needs them, so we must restore them later.
	// We could call handleMethods here and avoid this work, but
	// handleMethods is expensive enough to be worth delaying.
	//
	// 为基础的格式化器清理标记。
	// handleMethods 需要它们，因此我们必须稍后重新存储它们。我们可以在此处调用
	// handleMethods 并避免它工作，但对于是否值得来说 handleMethods 的代价够高了。
	oldPlus := p.fmt.plus
	oldSharp := p.fmt.sharp
	if plus {
		p.fmt.plus = false
	}
	if goSyntax {
		p.fmt.sharp = false
	}

	// Some types can be done without reflection.
<<<<<<< HEAD
	// 有些类型可以不用反射就能完成。
	switch f := field.(type) {
=======
	switch f := arg.(type) {
>>>>>>> 7f0ee023
	case bool:
		p.fmtBool(f, verb)
	case float32:
		p.fmtFloat32(f, verb)
	case float64:
		p.fmtFloat64(f, verb)
	case complex64:
		p.fmtComplex64(complex64(f), verb)
	case complex128:
		p.fmtComplex128(f, verb)
	case int:
		p.fmtInt64(int64(f), verb)
	case int8:
		p.fmtInt64(int64(f), verb)
	case int16:
		p.fmtInt64(int64(f), verb)
	case int32:
		p.fmtInt64(int64(f), verb)
	case int64:
		p.fmtInt64(f, verb)
	case uint:
		p.fmtUint64(uint64(f), verb, goSyntax)
	case uint8:
		p.fmtUint64(uint64(f), verb, goSyntax)
	case uint16:
		p.fmtUint64(uint64(f), verb, goSyntax)
	case uint32:
		p.fmtUint64(uint64(f), verb, goSyntax)
	case uint64:
		p.fmtUint64(f, verb, goSyntax)
	case uintptr:
		p.fmtUint64(uint64(f), verb, goSyntax)
	case string:
		p.fmtString(f, verb, goSyntax)
		wasString = verb == 's' || verb == 'v'
	case []byte:
		p.fmtBytes(f, verb, goSyntax, nil, depth)
		wasString = verb == 's'
	default:
		// Restore flags in case handleMethods finds a Formatter.
		// 在 handleMethods 找到 Formatter 的情况下重新存储标记。
		p.fmt.plus = oldPlus
		p.fmt.sharp = oldSharp
		// If the type is not simple, it might have methods.
		// 若该类型不简单，它可能拥有方法。
		if wasString, handled := p.handleMethods(verb, plus, goSyntax, depth); handled {
			return wasString
		}
		// Need to use reflection
<<<<<<< HEAD
		// 需要使用反射。
		return p.printReflectValue(reflect.ValueOf(field), verb, plus, goSyntax, depth)
=======
		return p.printReflectValue(reflect.ValueOf(arg), verb, plus, goSyntax, depth)
>>>>>>> 7f0ee023
	}
	p.arg = nil
	return
}

<<<<<<< HEAD
// printValue is like printField but starts with a reflect value, not an interface{} value.

// printValue 类似于 printField，但它以一个反射值开始，而非 interface{} 值。
=======
// printValue is like printArg but starts with a reflect value, not an interface{} value.
>>>>>>> 7f0ee023
func (p *pp) printValue(value reflect.Value, verb rune, plus, goSyntax bool, depth int) (wasString bool) {
	if !value.IsValid() {
		if verb == 'T' || verb == 'v' {
			p.buf.Write(nilAngleBytes)
		} else {
			p.badVerb(verb)
		}
		return false
	}

	// Special processing considerations.
	// %T (the value's type) and %p (its address) are special; we always do them first.
	// 对特殊处理的考虑。
	// %T（值的类型）与 %p（其地址）是特殊的；我们总是首先处理它。
	switch verb {
	case 'T':
		p.printArg(value.Type().String(), 's', false, false, 0)
		return false
	case 'p':
		p.fmtPointer(value, verb, goSyntax)
		return false
	}

	// Handle values with special methods.
<<<<<<< HEAD
	// Call always, even when field == nil, because handleMethods clears p.fmt.plus for us.
	// 用特殊的方法处理值。
	// 即使 field == nil 时也总是调用，因为 handleMethods 为我们清理了 p.fmt.plus。
	p.field = nil // Make sure it's cleared, for safety. // 为安全起见，确认它是否已被清理。
=======
	// Call always, even when arg == nil, because handleMethods clears p.fmt.plus for us.
	p.arg = nil // Make sure it's cleared, for safety.
>>>>>>> 7f0ee023
	if value.CanInterface() {
		p.arg = value.Interface()
	}
	if wasString, handled := p.handleMethods(verb, plus, goSyntax, depth); handled {
		return wasString
	}

	return p.printReflectValue(value, verb, plus, goSyntax, depth)
}

// printReflectValue is the fallback for both printArg and printValue.
// It uses reflect to print the value.

// printReflectValue 是 printField 和 printValue 二者的备用方案。
// 它使用反射来打印值。
func (p *pp) printReflectValue(value reflect.Value, verb rune, plus, goSyntax bool, depth int) (wasString bool) {
	oldValue := p.value
	p.value = value
BigSwitch:
	switch f := value; f.Kind() {
	case reflect.Bool:
		p.fmtBool(f.Bool(), verb)
	case reflect.Int, reflect.Int8, reflect.Int16, reflect.Int32, reflect.Int64:
		p.fmtInt64(f.Int(), verb)
	case reflect.Uint, reflect.Uint8, reflect.Uint16, reflect.Uint32, reflect.Uint64, reflect.Uintptr:
		p.fmtUint64(uint64(f.Uint()), verb, goSyntax)
	case reflect.Float32, reflect.Float64:
		if f.Type().Size() == 4 {
			p.fmtFloat32(float32(f.Float()), verb)
		} else {
			p.fmtFloat64(float64(f.Float()), verb)
		}
	case reflect.Complex64, reflect.Complex128:
		if f.Type().Size() == 8 {
			p.fmtComplex64(complex64(f.Complex()), verb)
		} else {
			p.fmtComplex128(complex128(f.Complex()), verb)
		}
	case reflect.String:
		p.fmtString(f.String(), verb, goSyntax)
	case reflect.Map:
		if goSyntax {
			p.buf.WriteString(f.Type().String())
			if f.IsNil() {
				p.buf.WriteString("(nil)")
				break
			}
			p.buf.WriteByte('{')
		} else {
			p.buf.Write(mapBytes)
		}
		keys := f.MapKeys()
		for i, key := range keys {
			if i > 0 {
				if goSyntax {
					p.buf.Write(commaSpaceBytes)
				} else {
					p.buf.WriteByte(' ')
				}
			}
			p.printValue(key, verb, plus, goSyntax, depth+1)
			p.buf.WriteByte(':')
			p.printValue(f.MapIndex(key), verb, plus, goSyntax, depth+1)
		}
		if goSyntax {
			p.buf.WriteByte('}')
		} else {
			p.buf.WriteByte(']')
		}
	case reflect.Struct:
		if goSyntax {
			p.buf.WriteString(value.Type().String())
		}
		p.add('{')
		v := f
		t := v.Type()
		for i := 0; i < v.NumField(); i++ {
			if i > 0 {
				if goSyntax {
					p.buf.Write(commaSpaceBytes)
				} else {
					p.buf.WriteByte(' ')
				}
			}
			if plus || goSyntax {
				if f := t.Field(i); f.Name != "" {
					p.buf.WriteString(f.Name)
					p.buf.WriteByte(':')
				}
			}
			p.printValue(getField(v, i), verb, plus, goSyntax, depth+1)
		}
		p.buf.WriteByte('}')
	case reflect.Interface:
		value := f.Elem()
		if !value.IsValid() {
			if goSyntax {
				p.buf.WriteString(f.Type().String())
				p.buf.Write(nilParenBytes)
			} else {
				p.buf.Write(nilAngleBytes)
			}
		} else {
			wasString = p.printValue(value, verb, plus, goSyntax, depth+1)
		}
	case reflect.Array, reflect.Slice:
		// Byte slices are special.
		// 字节切片比较特殊。
		if typ := f.Type(); typ.Elem().Kind() == reflect.Uint8 {
			var bytes []byte
			if f.Kind() == reflect.Slice {
				bytes = f.Bytes()
			} else if f.CanAddr() {
				bytes = f.Slice(0, f.Len()).Bytes()
			} else {
				// We have an array, but we cannot Slice() a non-addressable array,
				// so we build a slice by hand. This is a rare case but it would be nice
				// if reflection could help a little more.
				//
				// 我们有一个数组，但我们不能让不可寻址的数组调用 Slice()，
				// 因此我们手动构建了一个切片。这是一种非常罕见的情况，
				// 但如果反射能再多点帮助，那就再好不过了。
				bytes = make([]byte, f.Len())
				for i := range bytes {
					bytes[i] = byte(f.Index(i).Uint())
				}
			}
			p.fmtBytes(bytes, verb, goSyntax, typ, depth)
			wasString = verb == 's'
			break
		}
		if goSyntax {
			p.buf.WriteString(value.Type().String())
			if f.Kind() == reflect.Slice && f.IsNil() {
				p.buf.WriteString("(nil)")
				break
			}
			p.buf.WriteByte('{')
		} else {
			p.buf.WriteByte('[')
		}
		for i := 0; i < f.Len(); i++ {
			if i > 0 {
				if goSyntax {
					p.buf.Write(commaSpaceBytes)
				} else {
					p.buf.WriteByte(' ')
				}
			}
			p.printValue(f.Index(i), verb, plus, goSyntax, depth+1)
		}
		if goSyntax {
			p.buf.WriteByte('}')
		} else {
			p.buf.WriteByte(']')
		}
	case reflect.Ptr:
		v := f.Pointer()
		// pointer to array or slice or struct?  ok at top level
		// but not embedded (avoid loops)
		// 指向数组还是切片还是结构体？在顶层它没啥问题，但嵌入后（避免循环）就不行了。
		if v != 0 && depth == 0 {
			switch a := f.Elem(); a.Kind() {
			case reflect.Array, reflect.Slice:
				p.buf.WriteByte('&')
				p.printValue(a, verb, plus, goSyntax, depth+1)
				break BigSwitch
			case reflect.Struct:
				p.buf.WriteByte('&')
				p.printValue(a, verb, plus, goSyntax, depth+1)
				break BigSwitch
			}
		}
		fallthrough
	case reflect.Chan, reflect.Func, reflect.UnsafePointer:
		p.fmtPointer(value, verb, goSyntax)
	default:
		p.unknownType(f)
	}
	p.value = oldValue
	return wasString
}

<<<<<<< HEAD
// intFromArg gets the fieldnumth element of a. On return, isInt reports whether the argument has type int.

// intFromArg 获取 a 中的 fieldnumth 元素，isInt 报告了该实参是否拥有 int 类型。
func intFromArg(a []interface{}, end, i, fieldnum int) (num int, isInt bool, newi, newfieldnum int) {
	newi, newfieldnum = end, fieldnum
	if i < end && fieldnum < len(a) {
		num, isInt = a[fieldnum].(int)
		newi, newfieldnum = i+1, fieldnum+1
=======
// intFromArg gets the argNumth element of a. On return, isInt reports whether the argument has type int.
func intFromArg(a []interface{}, argNum int) (num int, isInt bool, newArgNum int) {
	newArgNum = argNum
	if argNum < len(a) {
		num, isInt = a[argNum].(int)
		newArgNum = argNum + 1
>>>>>>> 7f0ee023
	}
	return
}

// parseArgNumber returns the value of the bracketed number, minus 1
// (explicit argument numbers are one-indexed but we want zero-indexed).
// The opening bracket is known to be present at format[0].
// The returned values are the index, the number of bytes to consume
// up to the closing paren, if present, and whether the number parsed
// ok. The bytes to consume will be 1 if no closing paren is present.
func parseArgNumber(format string) (index int, wid int, ok bool) {
	// Find closing parenthesis
	for i := 1; i < len(format); i++ {
		if format[i] == ']' {
			width, ok, newi := parsenum(format, 1, i)
			if !ok || newi != i {
				return 0, i + 1, false
			}
			return width - 1, i + 1, true // arg numbers are one-indexed and skip paren.
		}
	}
	return 0, 1, false
}

// argNumber returns the next argument to evaluate, which is either the value of the passed-in
// argNum or the value of the bracketed integer that begins format[i:]. It also returns
// the new value of i, that is, the index of the next byte of the format to process.
func (p *pp) argNumber(argNum int, format string, i int, numArgs int) (newArgNum, newi int, found bool) {
	if len(format) <= i || format[i] != '[' {
		return argNum, i, false
	}
	p.reordered = true
	index, wid, ok := parseArgNumber(format[i:])
	if ok && 0 <= index && index < numArgs {
		return index, i + wid, true
	}
	p.goodArgNum = false
	return argNum, i + wid, true
}

func (p *pp) doPrintf(format string, a []interface{}) {
	end := len(format)
<<<<<<< HEAD
	fieldnum := 0 // we process one field per non-trivial format // 我们为每个非平凡格式都处理一个字段。
=======
	argNum := 0         // we process one argument per non-trivial format
	afterIndex := false // previous item in format was an index like [3].
	p.reordered = false
	p.goodArgNum = true
>>>>>>> 7f0ee023
	for i := 0; i < end; {
		lasti := i
		for i < end && format[i] != '%' {
			i++
		}
		if i > lasti {
			p.buf.WriteString(format[lasti:i])
		}
		if i >= end {
			// done processing format string // 处理格式字符串完成
			break
		}

		// Process one verb // 处理个占位符
		i++
<<<<<<< HEAD
		// flags and widths // 标记和宽度
=======

		// Do we have flags?
>>>>>>> 7f0ee023
		p.fmt.clearflags()
	F:
		for ; i < end; i++ {
			switch format[i] {
			case '#':
				p.fmt.sharp = true
			case '0':
				p.fmt.zero = true
			case '+':
				p.fmt.plus = true
			case '-':
				p.fmt.minus = true
			case ' ':
				p.fmt.space = true
			default:
				break F
			}
		}
<<<<<<< HEAD
		// do we have width?
		// 有宽度不？
=======

		// Do we have an explicit argument index?
		argNum, i, afterIndex = p.argNumber(argNum, format, i, len(a))

		// Do we have width?
>>>>>>> 7f0ee023
		if i < end && format[i] == '*' {
			i++
			p.fmt.wid, p.fmt.widPresent, argNum = intFromArg(a, argNum)
			if !p.fmt.widPresent {
				p.buf.Write(badWidthBytes)
			}
			afterIndex = false
		} else {
			p.fmt.wid, p.fmt.widPresent, i = parsenum(format, i, end)
			if afterIndex && p.fmt.widPresent { // "%[3]2d"
				p.goodArgNum = false
			}
		}
<<<<<<< HEAD
		// do we have precision?
		// 有精度不？
=======

		// Do we have precision?
>>>>>>> 7f0ee023
		if i+1 < end && format[i] == '.' {
			i++
			if afterIndex { // "%[3].2d"
				p.goodArgNum = false
			}
			argNum, i, afterIndex = p.argNumber(argNum, format, i, len(a))
			if format[i] == '*' {
				i++
				p.fmt.prec, p.fmt.precPresent, argNum = intFromArg(a, argNum)
				if !p.fmt.precPresent {
					p.buf.Write(badPrecBytes)
				}
				afterIndex = false
			} else {
				p.fmt.prec, p.fmt.precPresent, i = parsenum(format, i, end)
				if !p.fmt.precPresent {
					p.fmt.prec = 0
					p.fmt.precPresent = true
				}
			}
		}

		if !afterIndex {
			argNum, i, afterIndex = p.argNumber(argNum, format, i, len(a))
		}

		if i >= end {
			p.buf.Write(noVerbBytes)
			continue
		}
		c, w := utf8.DecodeRuneInString(format[i:])
		i += w
		// percent is special - absorbs no operand
		// 百分号是特殊的 —— 它不接受操作数
		if c == '%' {
			p.buf.WriteByte('%') // We ignore width and prec. // 我们忽略宽度和精度。
			continue
		}
<<<<<<< HEAD
		if fieldnum >= len(a) { // out of operands // 超过操作数
=======
		if !p.goodArgNum {
			p.buf.WriteByte('%')
			p.add(c)
			p.buf.Write(badIndexBytes)
			continue
		} else if argNum >= len(a) { // out of operands
>>>>>>> 7f0ee023
			p.buf.WriteByte('%')
			p.add(c)
			p.buf.Write(missingBytes)
			continue
		}
		arg := a[argNum]
		argNum++

		goSyntax := c == 'v' && p.fmt.sharp
		plus := c == 'v' && p.fmt.plus
		p.printArg(arg, c, plus, goSyntax, 0)
	}

	// Check for extra arguments unless the call accessed the arguments
	// out of order, in which case it's too expensive to detect if they've all
	// been used and arguably OK if they're not.
	if !p.reordered && argNum < len(a) {
		p.buf.Write(extraBytes)
		for ; argNum < len(a); argNum++ {
			arg := a[argNum]
			if arg != nil {
				p.buf.WriteString(reflect.TypeOf(arg).String())
				p.buf.WriteByte('=')
			}
			p.printArg(arg, 'v', false, false, 0)
			if argNum+1 < len(a) {
				p.buf.Write(commaSpaceBytes)
			}
		}
		p.buf.WriteByte(')')
	}
}

func (p *pp) doPrint(a []interface{}, addspace, addnewline bool) {
	prevString := false
	for argNum := 0; argNum < len(a); argNum++ {
		p.fmt.clearflags()
		// always add spaces if we're doing Println
<<<<<<< HEAD
		// 若我们执行 Println 就总是添加空格
		field := a[fieldnum]
		if fieldnum > 0 {
			isString := field != nil && reflect.TypeOf(field).Kind() == reflect.String
=======
		arg := a[argNum]
		if argNum > 0 {
			isString := arg != nil && reflect.TypeOf(arg).Kind() == reflect.String
>>>>>>> 7f0ee023
			if addspace || !isString && !prevString {
				p.buf.WriteByte(' ')
			}
		}
		prevString = p.printArg(arg, 'v', false, false, 0)
	}
	if addnewline {
		p.buf.WriteByte('\n')
	}
}<|MERGE_RESOLUTION|>--- conflicted
+++ resolved
@@ -131,30 +131,22 @@
 	panicking bool
 	erroring  bool // printing an error condition // 打印错误条件
 	buf       buffer
-<<<<<<< HEAD
-	// field holds the current item, as an interface{}.
-	// field 将当前条目作为 interface{} 类型的值保存。
-	field interface{}
+	// arg holds the current item, as an interface{}.
+	// arg 将当前条目作为 interface{} 类型的值保存。
+	arg interface{}
 	// value holds the current item, as a reflect.Value, and will be
 	// the zero Value if the item has not been reflected.
 	// value 将当前条目作为 reflect.Value 类型的值保存；若该条目未被反射，则为
 	// Value 类型的零值。
-	value   reflect.Value
-	runeBuf [utf8.UTFMax]byte
-	fmt     fmt
-=======
-	// arg holds the current item, as an interface{}.
-	arg interface{}
-	// value holds the current item, as a reflect.Value, and will be
-	// the zero Value if the item has not been reflected.
 	value reflect.Value
 	// reordered records whether the format string used argument reordering.
+	// reordered 记录该格式字符串是否用实参来重新排序。
 	reordered bool
 	// goodArgNum records whether all reordering directives were valid.
+	// goodArgNum 记录所有重新排序的指令是否均有效。
 	goodArgNum bool
 	runeBuf    [utf8.UTFMax]byte
 	fmt        fmt
->>>>>>> 7f0ee023
 }
 
 // A cache holds a set of reusable objects.
@@ -745,14 +737,10 @@
 		// If it's a nil pointer, just say "<nil>". The likeliest causes are a
 		// Stringer that fails to guard against nil or a nil pointer for a
 		// value receiver, and in either case, "<nil>" is a nice result.
-<<<<<<< HEAD
 		//
 		// 若它是一个 nil 指针，只需显示“<nil>”即可。最可能的原因就是一个 Stringer
 		// 未能防止 nil 或值接收器的 nil 指针，这两种情况下，“<nil>”是个不错的结果。
-		if v := reflect.ValueOf(field); v.Kind() == reflect.Ptr && v.IsNil() {
-=======
 		if v := reflect.ValueOf(arg); v.Kind() == reflect.Ptr && v.IsNil() {
->>>>>>> 7f0ee023
 			p.buf.Write(nilAngleBytes)
 			return
 		}
@@ -760,12 +748,8 @@
 		// value will print itself nicely.
 		// 否则打印一个简明的panic消息。多数情况下panic值自己会打印得很好。
 		if p.panicking {
-<<<<<<< HEAD
-			// Nested panics; the recursion in printField cannot succeed.
-			// 嵌套panic；printField 中的递归无法成功。
-=======
 			// Nested panics; the recursion in printArg cannot succeed.
->>>>>>> 7f0ee023
+			// 嵌套 printArg 中的递归无法成功。
 			panic(err)
 		}
 		p.buf.WriteByte('%')
@@ -783,12 +767,8 @@
 		return
 	}
 	// Is it a Formatter?
-<<<<<<< HEAD
 	// 判断是否为 Formatter。
-	if formatter, ok := p.field.(Formatter); ok {
-=======
 	if formatter, ok := p.arg.(Formatter); ok {
->>>>>>> 7f0ee023
 		handled = true
 		wasString = false
 		defer p.catchPanic(p.arg, verb)
@@ -800,13 +780,8 @@
 	if plus {
 		p.fmt.plus = false
 	}
-
-<<<<<<< HEAD
-	// If we're doing Go syntax and the field knows how to supply it, take care of it now.
-	// 如果我们正在处理Go语法而 field 知道如何提供它，那就现在弄好它。
-=======
 	// If we're doing Go syntax and the argument knows how to supply it, take care of it now.
->>>>>>> 7f0ee023
+	// 如果我们正在处理Go语法而实参知道如何提供它，那就现在弄好它。
 	if goSyntax {
 		p.fmt.sharp = false
 		if stringer, ok := p.arg.(GoStringer); ok {
@@ -831,14 +806,10 @@
 			// The duplication in the bodies is necessary:
 			// setting wasString and handled, and deferring catchPanic,
 			// must happen before calling the method.
-<<<<<<< HEAD
 			//
 			// 它是 error 还是 Stringer？一下主体中的重复是必须的：
 			// 设置 wasString 和 handled 并推迟 catchPanic 必须发生在调用此方法之前。
-			switch v := p.field.(type) {
-=======
 			switch v := p.arg.(type) {
->>>>>>> 7f0ee023
 			case error:
 				wasString = false
 				handled = true
@@ -903,12 +874,8 @@
 	}
 
 	// Some types can be done without reflection.
-<<<<<<< HEAD
 	// 有些类型可以不用反射就能完成。
-	switch f := field.(type) {
-=======
 	switch f := arg.(type) {
->>>>>>> 7f0ee023
 	case bool:
 		p.fmtBool(f, verb)
 	case float32:
@@ -958,24 +925,16 @@
 			return wasString
 		}
 		// Need to use reflection
-<<<<<<< HEAD
 		// 需要使用反射。
-		return p.printReflectValue(reflect.ValueOf(field), verb, plus, goSyntax, depth)
-=======
 		return p.printReflectValue(reflect.ValueOf(arg), verb, plus, goSyntax, depth)
->>>>>>> 7f0ee023
 	}
 	p.arg = nil
 	return
 }
 
-<<<<<<< HEAD
-// printValue is like printField but starts with a reflect value, not an interface{} value.
-
-// printValue 类似于 printField，但它以一个反射值开始，而非 interface{} 值。
-=======
 // printValue is like printArg but starts with a reflect value, not an interface{} value.
->>>>>>> 7f0ee023
+
+// printValue 类似于 printArg，但它以一个反射值开始，而非 interface{} 值。
 func (p *pp) printValue(value reflect.Value, verb rune, plus, goSyntax bool, depth int) (wasString bool) {
 	if !value.IsValid() {
 		if verb == 'T' || verb == 'v' {
@@ -1000,15 +959,10 @@
 	}
 
 	// Handle values with special methods.
-<<<<<<< HEAD
-	// Call always, even when field == nil, because handleMethods clears p.fmt.plus for us.
+	// Call always, even when arg == nil, because handleMethods clears p.fmt.plus for us.
 	// 用特殊的方法处理值。
-	// 即使 field == nil 时也总是调用，因为 handleMethods 为我们清理了 p.fmt.plus。
-	p.field = nil // Make sure it's cleared, for safety. // 为安全起见，确认它是否已被清理。
-=======
-	// Call always, even when arg == nil, because handleMethods clears p.fmt.plus for us.
-	p.arg = nil // Make sure it's cleared, for safety.
->>>>>>> 7f0ee023
+	// 即使 arg == nil 时也总是调用，因为 handleMethods 为我们清理了 p.fmt.plus。
+	p.arg = nil // Make sure it's cleared, for safety. // 为安全起见，确认它是否已被清理。
 	if value.CanInterface() {
 		p.arg = value.Interface()
 	}
@@ -1192,23 +1146,14 @@
 	return wasString
 }
 
-<<<<<<< HEAD
-// intFromArg gets the fieldnumth element of a. On return, isInt reports whether the argument has type int.
-
-// intFromArg 获取 a 中的 fieldnumth 元素，isInt 报告了该实参是否拥有 int 类型。
-func intFromArg(a []interface{}, end, i, fieldnum int) (num int, isInt bool, newi, newfieldnum int) {
-	newi, newfieldnum = end, fieldnum
-	if i < end && fieldnum < len(a) {
-		num, isInt = a[fieldnum].(int)
-		newi, newfieldnum = i+1, fieldnum+1
-=======
 // intFromArg gets the argNumth element of a. On return, isInt reports whether the argument has type int.
+
+// intFromArg 获取 a 中的 argNumth 元素，isInt 报告了该实参是否拥有 int 类型。
 func intFromArg(a []interface{}, argNum int) (num int, isInt bool, newArgNum int) {
 	newArgNum = argNum
 	if argNum < len(a) {
 		num, isInt = a[argNum].(int)
 		newArgNum = argNum + 1
->>>>>>> 7f0ee023
 	}
 	return
 }
@@ -1251,14 +1196,10 @@
 
 func (p *pp) doPrintf(format string, a []interface{}) {
 	end := len(format)
-<<<<<<< HEAD
-	fieldnum := 0 // we process one field per non-trivial format // 我们为每个非平凡格式都处理一个字段。
-=======
-	argNum := 0         // we process one argument per non-trivial format
-	afterIndex := false // previous item in format was an index like [3].
+	argNum := 0         // we process one argument per non-trivial format // 我们为每个非平凡格式都处理一个实参。
+	afterIndex := false // previous item in format was an index like [3]. // 格式中的前一项是否为类似于 [3] 的下标。
 	p.reordered = false
 	p.goodArgNum = true
->>>>>>> 7f0ee023
 	for i := 0; i < end; {
 		lasti := i
 		for i < end && format[i] != '%' {
@@ -1274,12 +1215,7 @@
 
 		// Process one verb // 处理个占位符
 		i++
-<<<<<<< HEAD
-		// flags and widths // 标记和宽度
-=======
-
-		// Do we have flags?
->>>>>>> 7f0ee023
+		// Do we have flags? // 是否有标记？
 		p.fmt.clearflags()
 	F:
 		for ; i < end; i++ {
@@ -1298,16 +1234,13 @@
 				break F
 			}
 		}
-<<<<<<< HEAD
-		// do we have width?
+
+		// Do we have an explicit argument index?
+		// 有显式的实参下标么？
+		argNum, i, afterIndex = p.argNumber(argNum, format, i, len(a))
+
+		// Do we have width?
 		// 有宽度不？
-=======
-
-		// Do we have an explicit argument index?
-		argNum, i, afterIndex = p.argNumber(argNum, format, i, len(a))
-
-		// Do we have width?
->>>>>>> 7f0ee023
 		if i < end && format[i] == '*' {
 			i++
 			p.fmt.wid, p.fmt.widPresent, argNum = intFromArg(a, argNum)
@@ -1321,13 +1254,8 @@
 				p.goodArgNum = false
 			}
 		}
-<<<<<<< HEAD
-		// do we have precision?
+		// Do we have precision?
 		// 有精度不？
-=======
-
-		// Do we have precision?
->>>>>>> 7f0ee023
 		if i+1 < end && format[i] == '.' {
 			i++
 			if afterIndex { // "%[3].2d"
@@ -1366,16 +1294,12 @@
 			p.buf.WriteByte('%') // We ignore width and prec. // 我们忽略宽度和精度。
 			continue
 		}
-<<<<<<< HEAD
-		if fieldnum >= len(a) { // out of operands // 超过操作数
-=======
 		if !p.goodArgNum {
 			p.buf.WriteByte('%')
 			p.add(c)
 			p.buf.Write(badIndexBytes)
 			continue
-		} else if argNum >= len(a) { // out of operands
->>>>>>> 7f0ee023
+		} else if argNum >= len(a) { // out of operands // 超过操作数
 			p.buf.WriteByte('%')
 			p.add(c)
 			p.buf.Write(missingBytes)
@@ -1414,16 +1338,10 @@
 	for argNum := 0; argNum < len(a); argNum++ {
 		p.fmt.clearflags()
 		// always add spaces if we're doing Println
-<<<<<<< HEAD
 		// 若我们执行 Println 就总是添加空格
-		field := a[fieldnum]
-		if fieldnum > 0 {
-			isString := field != nil && reflect.TypeOf(field).Kind() == reflect.String
-=======
 		arg := a[argNum]
 		if argNum > 0 {
 			isString := arg != nil && reflect.TypeOf(arg).Kind() == reflect.String
->>>>>>> 7f0ee023
 			if addspace || !isString && !prevString {
 				p.buf.WriteByte(' ')
 			}
