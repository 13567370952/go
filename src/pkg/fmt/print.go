// Copyright 2009 The Go Authors. All rights reserved.
// Use of this source code is governed by a BSD-style
// license that can be found in the LICENSE file.

package fmt

import (
	"errors"
	"io"
	"os"
	"reflect"
	"sync"
	"unicode/utf8"
)

// Some constants in the form of bytes, to avoid string overhead.
// Needlessly fastidious, I suppose.

// 将一些内容以字节的形式存储，以此避免字符串开销。我觉得无可挑剔了。
var (
	commaSpaceBytes = []byte(", ")
	nilAngleBytes   = []byte("<nil>")
	nilParenBytes   = []byte("(nil)")
	nilBytes        = []byte("nil")
	mapBytes        = []byte("map[")
	missingBytes    = []byte("(MISSING)")
	panicBytes      = []byte("(PANIC=")
	extraBytes      = []byte("%!(EXTRA ")
	irparenBytes    = []byte("i)")
	bytesBytes      = []byte("[]byte{")
	badWidthBytes   = []byte("%!(BADWIDTH)")
	badPrecBytes    = []byte("%!(BADPREC)")
	noVerbBytes     = []byte("%!(NOVERB)")
)

// State represents the printer state passed to custom formatters.
// It provides access to the io.Writer interface plus information about
// the flags and options for the operand's format specifier.

// State 表示传递给格式化器的打印器的状态。
// 它提供了访问 io.Writer 接口及关于标记的信息，以及操作数的格式说明符选项。
type State interface {
	// Write is the function to call to emit formatted output to be printed.
	// Write 函数用于打印出已格式化的输出。
	Write(b []byte) (ret int, err error)
	// Width returns the value of the width option and whether it has been set.
	// Width 返回宽度选项的值以及它是否已被设置。
	Width() (wid int, ok bool)
	// Precision returns the value of the precision option and whether it has been set.
	// Precision 返回精度选项的值以及它是否已被设置。
	Precision() (prec int, ok bool)

	// Flag returns whether the flag c, a character, has been set.
	// Flag 返回标记 c（一个字符）是否已被设置。
	Flag(c int) bool
}

// Formatter is the interface implemented by values with a custom formatter.
// The implementation of Format may call Sprint(f) or Fprint(f) etc.
// to generate its output.

// Formatter 接口由带有定制的格式化器的值所实现。
// Format 的实现可调用 Sprintf 或 Fprintf(f) 等函数来生成其输出。
type Formatter interface {
	Format(f State, c rune)
}

// Stringer is implemented by any value that has a String method,
// which defines the ``native'' format for that value.
// The String method is used to print values passed as an operand
// to any format that accepts a string or to an unformatted printer
// such as Print.

// Stringer 接口由任何拥有 String 方法的值所实现，该方法定义了该值的“原生”格式。
// String 方法用于打印值，该值可作为操作数传至任何接受字符串的格式，或像
// Print 这样的未格式化打印器。
type Stringer interface {
	String() string
}

// GoStringer is implemented by any value that has a GoString method,
// which defines the Go syntax for that value.
// The GoString method is used to print values passed as an operand
// to a %#v format.

// GoStringer 接口由任何拥有 GoString 方法的值所实现，该方法定义了该值的Go语法格式。
// GoString 方法用于打印作为操作数传至 %#v 进行格式化的值。
type GoStringer interface {
	GoString() string
}

// Use simple []byte instead of bytes.Buffer to avoid large dependency.

// 使用 []byte 而非 bytes.Buffer 以避免大量的依赖。
type buffer []byte

func (b *buffer) Write(p []byte) (n int, err error) {
	*b = append(*b, p...)
	return len(p), nil
}

func (b *buffer) WriteString(s string) (n int, err error) {
	*b = append(*b, s...)
	return len(s), nil
}

func (b *buffer) WriteByte(c byte) error {
	*b = append(*b, c)
	return nil
}

func (bp *buffer) WriteRune(r rune) error {
	if r < utf8.RuneSelf {
		*bp = append(*bp, byte(r))
		return nil
	}

	b := *bp
	n := len(b)
	for n+utf8.UTFMax > cap(b) {
		b = append(b, 0)
	}
	w := utf8.EncodeRune(b[n:n+utf8.UTFMax], r)
	*bp = b[:n+w]
	return nil
}

type pp struct {
	n         int
	panicking bool
	erroring  bool // printing an error condition // 打印错误条件
	buf       buffer
	// field holds the current item, as an interface{}.
	// field 将当前条目作为 interface{} 类型的值保存。
	field interface{}
	// value holds the current item, as a reflect.Value, and will be
	// the zero Value if the item has not been reflected.
	// value 将当前条目作为 reflect.Value 类型的值保存；若该条目未被反射，则为
	// Value 类型的零值。
	value   reflect.Value
	runeBuf [utf8.UTFMax]byte
	fmt     fmt
}

// A cache holds a set of reusable objects.
// The slice is a stack (LIFO).
// If more are needed, the cache creates them by calling new.

// cache 保存了可重用对象的集合。
// 其切片是一个栈结构（LIFO 后进先出）。
// 如需保存更多对象，cache 会调用 new 创建它们。
type cache struct {
	mu    sync.Mutex
	saved []interface{}
	new   func() interface{}
}

func (c *cache) put(x interface{}) {
	c.mu.Lock()
	if len(c.saved) < cap(c.saved) {
		c.saved = append(c.saved, x)
	}
	c.mu.Unlock()
}

func (c *cache) get() interface{} {
	c.mu.Lock()
	n := len(c.saved)
	if n == 0 {
		c.mu.Unlock()
		return c.new()
	}
	x := c.saved[n-1]
	c.saved = c.saved[0 : n-1]
	c.mu.Unlock()
	return x
}

func newCache(f func() interface{}) *cache {
	return &cache{saved: make([]interface{}, 0, 100), new: f}
}

var ppFree = newCache(func() interface{} { return new(pp) })

// newPrinter allocates a new pp struct or grab a cached one.

// newPrinter 分配一个新的，或抓取一个已缓存的 pp 结构体。
func newPrinter() *pp {
	p := ppFree.get().(*pp)
	p.panicking = false
	p.erroring = false
	p.fmt.init(&p.buf)
	return p
}

// free saves used pp structs in ppFree; avoids an allocation per invocation.

// free 将已使用的 pp 结构体保存到 ppFree 中，以此避免为每个请求都分配。
func (p *pp) free() {
	// Don't hold on to pp structs with large buffers.
	// 不保存拥有大缓存的 pp 结构体。
	if cap(p.buf) > 1024 {
		return
	}
	p.buf = p.buf[:0]
	p.field = nil
	p.value = reflect.Value{}
	ppFree.put(p)
}

func (p *pp) Width() (wid int, ok bool) { return p.fmt.wid, p.fmt.widPresent }

func (p *pp) Precision() (prec int, ok bool) { return p.fmt.prec, p.fmt.precPresent }

func (p *pp) Flag(b int) bool {
	switch b {
	case '-':
		return p.fmt.minus
	case '+':
		return p.fmt.plus
	case '#':
		return p.fmt.sharp
	case ' ':
		return p.fmt.space
	case '0':
		return p.fmt.zero
	}
	return false
}

func (p *pp) add(c rune) {
	p.buf.WriteRune(c)
}

// Implement Write so we can call Fprintf on a pp (through State), for
// recursive use in custom verbs.

// Write 实现后，我们就可以在 pp 上（通过 State）调用 Fprintf，递归地使用定制的占位符了。
func (p *pp) Write(b []byte) (ret int, err error) {
	return p.buf.Write(b)
}

// These routines end in 'f' and take a format string.
// 这些以“f”结尾的程序接受格式字符串。

// Fprintf formats according to a format specifier and writes to w.
// It returns the number of bytes written and any write error encountered.

// Fprintf 根据于格式说明符进行格式化并写入到 w。
// 它返回写入的字节数以及任何遇到的写入错误。
func Fprintf(w io.Writer, format string, a ...interface{}) (n int, err error) {
	p := newPrinter()
	p.doPrintf(format, a)
	n64, err := w.Write(p.buf)
	p.free()
	return int(n64), err
}

// Printf formats according to a format specifier and writes to standard output.
// It returns the number of bytes written and any write error encountered.

// Printf 根据于格式说明符进行格式化并写入到标准输出。
// 它返回写入的字节数以及任何遇到的写入错误。
func Printf(format string, a ...interface{}) (n int, err error) {
	return Fprintf(os.Stdout, format, a...)
}

// Sprintf formats according to a format specifier and returns the resulting string.

// Fprintf 根据于格式说明符进行格式化并返回其结果字符串。
func Sprintf(format string, a ...interface{}) string {
	p := newPrinter()
	p.doPrintf(format, a)
	s := string(p.buf)
	p.free()
	return s
}

// Errorf formats according to a format specifier and returns the string
// as a value that satisfies error.

// Errorf 根据于格式说明符进行格式化并将字符串作为满足 error 的值返回。
func Errorf(format string, a ...interface{}) error {
	return errors.New(Sprintf(format, a...))
}

// These routines do not take a format string
// 这些程序不接受格式字符串

// Fprint formats using the default formats for its operands and writes to w.
// Spaces are added between operands when neither is a string.
// It returns the number of bytes written and any write error encountered.

// Fprint 使用其操作数的默认格式进行格式化并写入到 w。
// 当两个连续的操作数均不为字符串时，它们之间就会添加空格。
// 它返回写入的字节数以及任何遇到的错误。
func Fprint(w io.Writer, a ...interface{}) (n int, err error) {
	p := newPrinter()
	p.doPrint(a, false, false)
	n64, err := w.Write(p.buf)
	p.free()
	return int(n64), err
}

// Print formats using the default formats for its operands and writes to standard output.
// Spaces are added between operands when neither is a string.
// It returns the number of bytes written and any write error encountered.

// Print 使用其操作数的默认格式进行格式化并写入到标准输出。
// 当两个连续的操作数均不为字符串时，它们之间就会添加空格。
// 它返回写入的字节数以及任何遇到的错误。
func Print(a ...interface{}) (n int, err error) {
	return Fprint(os.Stdout, a...)
}

// Sprint formats using the default formats for its operands and returns the resulting string.
// Spaces are added between operands when neither is a string.

// Sprint 使用其操作数的默认格式进行格式化并返回其结果字符串。
// 当两个连续的操作数均不为字符串时，它们之间就会添加空格。
func Sprint(a ...interface{}) string {
	p := newPrinter()
	p.doPrint(a, false, false)
	s := string(p.buf)
	p.free()
	return s
}

// These routines end in 'ln', do not take a format string,
// always add spaces between operands, and add a newline
// after the last operand.
// 这些程序以“ln”结尾，它们不接受格式字符串，总是在操作数之间添加空格，
// 且总在最后一个操作数之后添加一个换行符。

// Fprintln formats using the default formats for its operands and writes to w.
// Spaces are always added between operands and a newline is appended.
// It returns the number of bytes written and any write error encountered.

// Fprintln 使用其操作数的默认格式进行格式化并写入到 w。
// 其操作数之间总是添加空格，且总在最后追加一个换行符。
// 它返回写入的字节数以及任何遇到的错误。
func Fprintln(w io.Writer, a ...interface{}) (n int, err error) {
	p := newPrinter()
	p.doPrint(a, true, true)
	n64, err := w.Write(p.buf)
	p.free()
	return int(n64), err
}

// Println formats using the default formats for its operands and writes to standard output.
// Spaces are always added between operands and a newline is appended.
// It returns the number of bytes written and any write error encountered.

// Fprintln 使用其操作数的默认格式进行格式化并写入到标准输出。
// 其操作数之间总是添加空格，且总在最后追加一个换行符。
// 它返回写入的字节数以及任何遇到的错误。
func Println(a ...interface{}) (n int, err error) {
	return Fprintln(os.Stdout, a...)
}

// Sprintln formats using the default formats for its operands and returns the resulting string.
// Spaces are always added between operands and a newline is appended.

// Fprintln 使用其操作数的默认格式进行格式化并写返回其结果字符串。
// 其操作数之间总是添加空格，且总在最后追加一个换行符。
func Sprintln(a ...interface{}) string {
	p := newPrinter()
	p.doPrint(a, true, true)
	s := string(p.buf)
	p.free()
	return s
}

// getField gets the i'th arg of the struct value.
// If the arg itself is an interface, return a value for
// the thing inside the interface, not the interface itself.

// 获取结构值的第 i 个实参。
// 若实参本身为接口，则返回该接口中的值，而非该接口本身。
func getField(v reflect.Value, i int) reflect.Value {
	val := v.Field(i)
	if val.Kind() == reflect.Interface && !val.IsNil() {
		val = val.Elem()
	}
	return val
}

// parsenum converts ASCII to integer.  num is 0 (and isnum is false) if no number present.

// parsenum 将 ASCII 转换为整数。若不存在数字，则 num 为 0（且isnum 为false）。
func parsenum(s string, start, end int) (num int, isnum bool, newi int) {
	if start >= end {
		return 0, false, end
	}
	for newi = start; newi < end && '0' <= s[newi] && s[newi] <= '9'; newi++ {
		num = num*10 + int(s[newi]-'0')
		isnum = true
	}
	return
}

func (p *pp) unknownType(v interface{}) {
	if v == nil {
		p.buf.Write(nilAngleBytes)
		return
	}
	p.buf.WriteByte('?')
	p.buf.WriteString(reflect.TypeOf(v).String())
	p.buf.WriteByte('?')
}

func (p *pp) badVerb(verb rune) {
	p.erroring = true
	p.add('%')
	p.add('!')
	p.add(verb)
	p.add('(')
	switch {
	case p.field != nil:
		p.buf.WriteString(reflect.TypeOf(p.field).String())
		p.add('=')
		p.printField(p.field, 'v', false, false, 0)
	case p.value.IsValid():
		p.buf.WriteString(p.value.Type().String())
		p.add('=')
		p.printValue(p.value, 'v', false, false, 0)
	default:
		p.buf.Write(nilAngleBytes)
	}
	p.add(')')
	p.erroring = false
}

func (p *pp) fmtBool(v bool, verb rune) {
	switch verb {
	case 't', 'v':
		p.fmt.fmt_boolean(v)
	default:
		p.badVerb(verb)
	}
}

// fmtC formats a rune for the 'c' format.

// fmtC 将 c 格式化为“c”格式的符文。
func (p *pp) fmtC(c int64) {
	r := rune(c) // Check for overflow. // 溢出检查。
	if int64(r) != c {
		r = utf8.RuneError
	}
	w := utf8.EncodeRune(p.runeBuf[0:utf8.UTFMax], r)
	p.fmt.pad(p.runeBuf[0:w])
}

func (p *pp) fmtInt64(v int64, verb rune) {
	switch verb {
	case 'b':
		p.fmt.integer(v, 2, signed, ldigits)
	case 'c':
		p.fmtC(v)
	case 'd', 'v':
		p.fmt.integer(v, 10, signed, ldigits)
	case 'o':
		p.fmt.integer(v, 8, signed, ldigits)
	case 'q':
		if 0 <= v && v <= utf8.MaxRune {
			p.fmt.fmt_qc(v)
		} else {
			p.badVerb(verb)
		}
	case 'x':
		p.fmt.integer(v, 16, signed, ldigits)
	case 'U':
		p.fmtUnicode(v)
	case 'X':
		p.fmt.integer(v, 16, signed, udigits)
	default:
		p.badVerb(verb)
	}
}

// fmt0x64 formats a uint64 in hexadecimal and prefixes it with 0x or
// not, as requested, by temporarily setting the sharp flag.

// fmt0x64 将一个 uint64 值格式化为带 0x 前缀的十六进制数或不进行格式化，
// 它会根据需要临时设置 # 号标记。
func (p *pp) fmt0x64(v uint64, leading0x bool) {
	sharp := p.fmt.sharp
	p.fmt.sharp = leading0x
	p.fmt.integer(int64(v), 16, unsigned, ldigits)
	p.fmt.sharp = sharp
}

// fmtUnicode formats a uint64 in U+1234 form by
// temporarily turning on the unicode flag and tweaking the precision.

// fmtUnicode 通过临时开启Unicode标记并调整精度来将一个
// uint64 值格式化为 U+1234 这样的形式。
func (p *pp) fmtUnicode(v int64) {
	precPresent := p.fmt.precPresent
	sharp := p.fmt.sharp
	p.fmt.sharp = false
	prec := p.fmt.prec
	if !precPresent {
		// If prec is already set, leave it alone; otherwise 4 is minimum.
		// 若 prec 已经设置，就保留它，否则就将 4 作为最小值精度。
		p.fmt.prec = 4
		p.fmt.precPresent = true
	}
	p.fmt.unicode = true // turn on U+ // 开启 U+ 标记
	p.fmt.uniQuote = sharp
	p.fmt.integer(int64(v), 16, unsigned, udigits)
	p.fmt.unicode = false
	p.fmt.uniQuote = false
	p.fmt.prec = prec
	p.fmt.precPresent = precPresent
	p.fmt.sharp = sharp
}

func (p *pp) fmtUint64(v uint64, verb rune, goSyntax bool) {
	switch verb {
	case 'b':
		p.fmt.integer(int64(v), 2, unsigned, ldigits)
	case 'c':
		p.fmtC(int64(v))
	case 'd':
		p.fmt.integer(int64(v), 10, unsigned, ldigits)
	case 'v':
		if goSyntax {
			p.fmt0x64(v, true)
		} else {
			p.fmt.integer(int64(v), 10, unsigned, ldigits)
		}
	case 'o':
		p.fmt.integer(int64(v), 8, unsigned, ldigits)
	case 'q':
		if 0 <= v && v <= utf8.MaxRune {
			p.fmt.fmt_qc(int64(v))
		} else {
			p.badVerb(verb)
		}
	case 'x':
		p.fmt.integer(int64(v), 16, unsigned, ldigits)
	case 'X':
		p.fmt.integer(int64(v), 16, unsigned, udigits)
	case 'U':
		p.fmtUnicode(int64(v))
	default:
		p.badVerb(verb)
	}
}

func (p *pp) fmtFloat32(v float32, verb rune) {
	switch verb {
	case 'b':
		p.fmt.fmt_fb32(v)
	case 'e':
		p.fmt.fmt_e32(v)
	case 'E':
		p.fmt.fmt_E32(v)
	case 'f':
		p.fmt.fmt_f32(v)
	case 'g', 'v':
		p.fmt.fmt_g32(v)
	case 'G':
		p.fmt.fmt_G32(v)
	default:
		p.badVerb(verb)
	}
}

func (p *pp) fmtFloat64(v float64, verb rune) {
	switch verb {
	case 'b':
		p.fmt.fmt_fb64(v)
	case 'e':
		p.fmt.fmt_e64(v)
	case 'E':
		p.fmt.fmt_E64(v)
	case 'f':
		p.fmt.fmt_f64(v)
	case 'g', 'v':
		p.fmt.fmt_g64(v)
	case 'G':
		p.fmt.fmt_G64(v)
	default:
		p.badVerb(verb)
	}
}

func (p *pp) fmtComplex64(v complex64, verb rune) {
	switch verb {
	case 'e', 'E', 'f', 'F', 'g', 'G':
		p.fmt.fmt_c64(v, verb)
	case 'v':
		p.fmt.fmt_c64(v, 'g')
	default:
		p.badVerb(verb)
	}
}

func (p *pp) fmtComplex128(v complex128, verb rune) {
	switch verb {
	case 'e', 'E', 'f', 'F', 'g', 'G':
		p.fmt.fmt_c128(v, verb)
	case 'v':
		p.fmt.fmt_c128(v, 'g')
	default:
		p.badVerb(verb)
	}
}

func (p *pp) fmtString(v string, verb rune, goSyntax bool) {
	switch verb {
	case 'v':
		if goSyntax {
			p.fmt.fmt_q(v)
		} else {
			p.fmt.fmt_s(v)
		}
	case 's':
		p.fmt.fmt_s(v)
	case 'x':
		p.fmt.fmt_sx(v, ldigits)
	case 'X':
		p.fmt.fmt_sx(v, udigits)
	case 'q':
		p.fmt.fmt_q(v)
	default:
		p.badVerb(verb)
	}
}

func (p *pp) fmtBytes(v []byte, verb rune, goSyntax bool, typ reflect.Type, depth int) {
	if verb == 'v' || verb == 'd' {
		if goSyntax {
			if typ == nil {
				p.buf.Write(bytesBytes)
			} else {
				p.buf.WriteString(typ.String())
				p.buf.WriteByte('{')
			}
		} else {
			p.buf.WriteByte('[')
		}
		for i, c := range v {
			if i > 0 {
				if goSyntax {
					p.buf.Write(commaSpaceBytes)
				} else {
					p.buf.WriteByte(' ')
				}
			}
			p.printField(c, 'v', p.fmt.plus, goSyntax, depth+1)
		}
		if goSyntax {
			p.buf.WriteByte('}')
		} else {
			p.buf.WriteByte(']')
		}
		return
	}
	switch verb {
	case 's':
		p.fmt.fmt_s(string(v))
	case 'x':
		p.fmt.fmt_bx(v, ldigits)
	case 'X':
		p.fmt.fmt_bx(v, udigits)
	case 'q':
		p.fmt.fmt_q(string(v))
	default:
		p.badVerb(verb)
	}
}

func (p *pp) fmtPointer(value reflect.Value, verb rune, goSyntax bool) {
	use0x64 := true
	switch verb {
	case 'p', 'v':
		// ok
	case 'b', 'd', 'o', 'x', 'X':
		use0x64 = false
		// ok
	default:
		p.badVerb(verb)
		return
	}

	var u uintptr
	switch value.Kind() {
	case reflect.Chan, reflect.Func, reflect.Map, reflect.Ptr, reflect.Slice, reflect.UnsafePointer:
		u = value.Pointer()
	default:
		p.badVerb(verb)
		return
	}

	if goSyntax {
		p.add('(')
		p.buf.WriteString(value.Type().String())
		p.add(')')
		p.add('(')
		if u == 0 {
			p.buf.Write(nilBytes)
		} else {
			p.fmt0x64(uint64(u), true)
		}
		p.add(')')
	} else if verb == 'v' && u == 0 {
		p.buf.Write(nilAngleBytes)
	} else {
		if use0x64 {
			p.fmt0x64(uint64(u), !p.fmt.sharp)
		} else {
			p.fmtUint64(uint64(u), verb, false)
		}
	}
}

var (
	intBits     = reflect.TypeOf(0).Bits()
	floatBits   = reflect.TypeOf(0.0).Bits()
	complexBits = reflect.TypeOf(1i).Bits()
	uintptrBits = reflect.TypeOf(uintptr(0)).Bits()
)

func (p *pp) catchPanic(field interface{}, verb rune) {
	if err := recover(); err != nil {
		// If it's a nil pointer, just say "<nil>". The likeliest causes are a
		// Stringer that fails to guard against nil or a nil pointer for a
		// value receiver, and in either case, "<nil>" is a nice result.
		//
		// 若它是一个 nil 指针，只需显示“<nil>”即可。最可能的原因就是一个 Stringer
		// 未能防止 nil 或值接收器的 nil 指针，这两种情况下，“<nil>”是个不错的结果。
		if v := reflect.ValueOf(field); v.Kind() == reflect.Ptr && v.IsNil() {
			p.buf.Write(nilAngleBytes)
			return
		}
		// Otherwise print a concise panic message. Most of the time the panic
		// value will print itself nicely.
		// 否则打印一个简明的panic消息。多数情况下panic值自己会打印得很好。
		if p.panicking {
			// Nested panics; the recursion in printField cannot succeed.
			// 嵌套panic；printField 中的递归无法成功。
			panic(err)
		}
		p.buf.WriteByte('%')
		p.add(verb)
		p.buf.Write(panicBytes)
		p.panicking = true
		p.printField(err, 'v', false, false, 0)
		p.panicking = false
		p.buf.WriteByte(')')
	}
}

func (p *pp) handleMethods(verb rune, plus, goSyntax bool, depth int) (wasString, handled bool) {
	if p.erroring {
		return
	}
	// Is it a Formatter?
	// 判断是否为 Formatter。
	if formatter, ok := p.field.(Formatter); ok {
		handled = true
		wasString = false
		defer p.catchPanic(p.field, verb)
		formatter.Format(p, verb)
		return
	}
	// Must not touch flags before Formatter looks at them.
	// 决不能在 Formatter 处理标记之前触及它们。
	if plus {
		p.fmt.plus = false
	}

	// If we're doing Go syntax and the field knows how to supply it, take care of it now.
	// 如果我们正在处理Go语法而 field 知道如何提供它，那就现在弄好它。
	if goSyntax {
		p.fmt.sharp = false
		if stringer, ok := p.field.(GoStringer); ok {
			wasString = false
			handled = true
			defer p.catchPanic(p.field, verb)
			// Print the result of GoString unadorned.
			// 纯粹地打印 GoString 的值。
			p.fmtString(stringer.GoString(), 's', false)
			return
		}
	} else {
		// If a string is acceptable according to the format, see if
		// the value satisfies one of the string-valued interfaces.
		// Println etc. set verb to %v, which is "stringable".
		//
		// 若一个字符串是否可以接受取决于其格式，就看它的值是否满足其中一种字符串值的接口。
		// Println 等函数会将占位符设置为 %v，它是“可字符串化”的。
		switch verb {
		case 'v', 's', 'x', 'X', 'q':
			// Is it an error or Stringer?
			// The duplication in the bodies is necessary:
			// setting wasString and handled, and deferring catchPanic,
			// must happen before calling the method.
			//
			// 它是 error 还是 Stringer？一下主体中的重复是必须的：
			// 设置 wasString 和 handled 并推迟 catchPanic 必须发生在调用此方法之前。
			switch v := p.field.(type) {
			case error:
				wasString = false
				handled = true
				defer p.catchPanic(p.field, verb)
				p.printField(v.Error(), verb, plus, false, depth)
				return

			case Stringer:
				wasString = false
				handled = true
				defer p.catchPanic(p.field, verb)
				p.printField(v.String(), verb, plus, false, depth)
				return
			}
		}
	}
	handled = false
	return
}

func (p *pp) printField(field interface{}, verb rune, plus, goSyntax bool, depth int) (wasString bool) {
	p.field = field
	p.value = reflect.Value{}

	if field == nil {
		if verb == 'T' || verb == 'v' {
			p.fmt.pad(nilAngleBytes)
		} else {
			p.badVerb(verb)
		}
		return false
	}

	// Special processing considerations.
	// %T (the value's type) and %p (its address) are special; we always do them first.
	// 对特殊处理的考虑。
	// %T（值的类型）与 %p（其地址）是特殊的；我们总是首先处理它。
	switch verb {
	case 'T':
		p.printField(reflect.TypeOf(field).String(), 's', false, false, 0)
		return false
	case 'p':
		p.fmtPointer(reflect.ValueOf(field), verb, goSyntax)
		return false
	}

	// Clear flags for base formatters.
	// handleMethods needs them, so we must restore them later.
	// We could call handleMethods here and avoid this work, but
	// handleMethods is expensive enough to be worth delaying.
	//
	// 为基础的格式化器清理标记。
	// handleMethods 需要它们，因此我们必须稍后重新存储它们。我们可以在此处调用
	// handleMethods 并避免它工作，但对于是否值得来说 handleMethods 的代价够高了。
	oldPlus := p.fmt.plus
	oldSharp := p.fmt.sharp
	if plus {
		p.fmt.plus = false
	}
	if goSyntax {
		p.fmt.sharp = false
	}

	// Some types can be done without reflection.
	// 有些类型可以不用反射就能完成。
	switch f := field.(type) {
	case bool:
		p.fmtBool(f, verb)
	case float32:
		p.fmtFloat32(f, verb)
	case float64:
		p.fmtFloat64(f, verb)
	case complex64:
		p.fmtComplex64(complex64(f), verb)
	case complex128:
		p.fmtComplex128(f, verb)
	case int:
		p.fmtInt64(int64(f), verb)
	case int8:
		p.fmtInt64(int64(f), verb)
	case int16:
		p.fmtInt64(int64(f), verb)
	case int32:
		p.fmtInt64(int64(f), verb)
	case int64:
		p.fmtInt64(f, verb)
	case uint:
		p.fmtUint64(uint64(f), verb, goSyntax)
	case uint8:
		p.fmtUint64(uint64(f), verb, goSyntax)
	case uint16:
		p.fmtUint64(uint64(f), verb, goSyntax)
	case uint32:
		p.fmtUint64(uint64(f), verb, goSyntax)
	case uint64:
		p.fmtUint64(f, verb, goSyntax)
	case uintptr:
		p.fmtUint64(uint64(f), verb, goSyntax)
	case string:
		p.fmtString(f, verb, goSyntax)
		wasString = verb == 's' || verb == 'v'
	case []byte:
		p.fmtBytes(f, verb, goSyntax, nil, depth)
		wasString = verb == 's'
	default:
		// Restore flags in case handleMethods finds a Formatter.
		// 在 handleMethods 找到 Formatter 的情况下重新存储标记。
		p.fmt.plus = oldPlus
		p.fmt.sharp = oldSharp
		// If the type is not simple, it might have methods.
		// 若该类型不简单，它可能拥有方法。
		if wasString, handled := p.handleMethods(verb, plus, goSyntax, depth); handled {
			return wasString
		}
		// Need to use reflection
		// 需要使用反射。
		return p.printReflectValue(reflect.ValueOf(field), verb, plus, goSyntax, depth)
	}
	p.field = nil
	return
}

// printValue is like printField but starts with a reflect value, not an interface{} value.

// printValue 类似于 printField，但它以一个反射值开始，而非 interface{} 值。
func (p *pp) printValue(value reflect.Value, verb rune, plus, goSyntax bool, depth int) (wasString bool) {
	if !value.IsValid() {
		if verb == 'T' || verb == 'v' {
			p.buf.Write(nilAngleBytes)
		} else {
			p.badVerb(verb)
		}
		return false
	}

	// Special processing considerations.
	// %T (the value's type) and %p (its address) are special; we always do them first.
	// 对特殊处理的考虑。
	// %T（值的类型）与 %p（其地址）是特殊的；我们总是首先处理它。
	switch verb {
	case 'T':
		p.printField(value.Type().String(), 's', false, false, 0)
		return false
	case 'p':
		p.fmtPointer(value, verb, goSyntax)
		return false
	}

	// Handle values with special methods.
	// Call always, even when field == nil, because handleMethods clears p.fmt.plus for us.
	// 用特殊的方法处理值。
	// 即使 field == nil 时也总是调用，因为 handleMethods 为我们清理了 p.fmt.plus。
	p.field = nil // Make sure it's cleared, for safety. // 为安全起见，确认它是否已被清理。
	if value.CanInterface() {
		p.field = value.Interface()
	}
	if wasString, handled := p.handleMethods(verb, plus, goSyntax, depth); handled {
		return wasString
	}

	return p.printReflectValue(value, verb, plus, goSyntax, depth)
}

// printReflectValue is the fallback for both printField and printValue.
// It uses reflect to print the value.

// printReflectValue 是 printField 和 printValue 二者的备用方案。
// 它使用反射来打印值。
func (p *pp) printReflectValue(value reflect.Value, verb rune, plus, goSyntax bool, depth int) (wasString bool) {
	oldValue := p.value
	p.value = value
BigSwitch:
	switch f := value; f.Kind() {
	case reflect.Bool:
		p.fmtBool(f.Bool(), verb)
	case reflect.Int, reflect.Int8, reflect.Int16, reflect.Int32, reflect.Int64:
		p.fmtInt64(f.Int(), verb)
	case reflect.Uint, reflect.Uint8, reflect.Uint16, reflect.Uint32, reflect.Uint64, reflect.Uintptr:
		p.fmtUint64(uint64(f.Uint()), verb, goSyntax)
	case reflect.Float32, reflect.Float64:
		if f.Type().Size() == 4 {
			p.fmtFloat32(float32(f.Float()), verb)
		} else {
			p.fmtFloat64(float64(f.Float()), verb)
		}
	case reflect.Complex64, reflect.Complex128:
		if f.Type().Size() == 8 {
			p.fmtComplex64(complex64(f.Complex()), verb)
		} else {
			p.fmtComplex128(complex128(f.Complex()), verb)
		}
	case reflect.String:
		p.fmtString(f.String(), verb, goSyntax)
	case reflect.Map:
		if goSyntax {
			p.buf.WriteString(f.Type().String())
			if f.IsNil() {
				p.buf.WriteString("(nil)")
				break
			}
			p.buf.WriteByte('{')
		} else {
			p.buf.Write(mapBytes)
		}
		keys := f.MapKeys()
		for i, key := range keys {
			if i > 0 {
				if goSyntax {
					p.buf.Write(commaSpaceBytes)
				} else {
					p.buf.WriteByte(' ')
				}
			}
			p.printValue(key, verb, plus, goSyntax, depth+1)
			p.buf.WriteByte(':')
			p.printValue(f.MapIndex(key), verb, plus, goSyntax, depth+1)
		}
		if goSyntax {
			p.buf.WriteByte('}')
		} else {
			p.buf.WriteByte(']')
		}
	case reflect.Struct:
		if goSyntax {
			p.buf.WriteString(value.Type().String())
		}
		p.add('{')
		v := f
		t := v.Type()
		for i := 0; i < v.NumField(); i++ {
			if i > 0 {
				if goSyntax {
					p.buf.Write(commaSpaceBytes)
				} else {
					p.buf.WriteByte(' ')
				}
			}
			if plus || goSyntax {
				if f := t.Field(i); f.Name != "" {
					p.buf.WriteString(f.Name)
					p.buf.WriteByte(':')
				}
			}
			p.printValue(getField(v, i), verb, plus, goSyntax, depth+1)
		}
		p.buf.WriteByte('}')
	case reflect.Interface:
		value := f.Elem()
		if !value.IsValid() {
			if goSyntax {
				p.buf.WriteString(f.Type().String())
				p.buf.Write(nilParenBytes)
			} else {
				p.buf.Write(nilAngleBytes)
			}
		} else {
			wasString = p.printValue(value, verb, plus, goSyntax, depth+1)
		}
	case reflect.Array, reflect.Slice:
		// Byte slices are special.
		// 字节切片比较特殊。
		if typ := f.Type(); typ.Elem().Kind() == reflect.Uint8 {
			var bytes []byte
			if f.Kind() == reflect.Slice {
				bytes = f.Bytes()
			} else if f.CanAddr() {
				bytes = f.Slice(0, f.Len()).Bytes()
			} else {
				// We have an array, but we cannot Slice() a non-addressable array,
				// so we build a slice by hand. This is a rare case but it would be nice
				// if reflection could help a little more.
				//
				// 我们有一个数组，但我们不能让不可寻址的数组调用 Slice()，
				// 因此我们手动构建了一个切片。这是一种非常罕见的情况，
				// 但如果反射能再多点帮助，那就再好不过了。
				bytes = make([]byte, f.Len())
				for i := range bytes {
					bytes[i] = byte(f.Index(i).Uint())
				}
			}
			p.fmtBytes(bytes, verb, goSyntax, typ, depth)
			wasString = verb == 's'
			break
		}
		if goSyntax {
			p.buf.WriteString(value.Type().String())
			if f.Kind() == reflect.Slice && f.IsNil() {
				p.buf.WriteString("(nil)")
				break
			}
			p.buf.WriteByte('{')
		} else {
			p.buf.WriteByte('[')
		}
		for i := 0; i < f.Len(); i++ {
			if i > 0 {
				if goSyntax {
					p.buf.Write(commaSpaceBytes)
				} else {
					p.buf.WriteByte(' ')
				}
			}
			p.printValue(f.Index(i), verb, plus, goSyntax, depth+1)
		}
		if goSyntax {
			p.buf.WriteByte('}')
		} else {
			p.buf.WriteByte(']')
		}
	case reflect.Ptr:
		v := f.Pointer()
		// pointer to array or slice or struct?  ok at top level
		// but not embedded (avoid loops)
		// 指向数组还是切片还是结构体？在顶层它没啥问题，但嵌入后（避免循环）就不行了。
		if v != 0 && depth == 0 {
			switch a := f.Elem(); a.Kind() {
			case reflect.Array, reflect.Slice:
				p.buf.WriteByte('&')
				p.printValue(a, verb, plus, goSyntax, depth+1)
				break BigSwitch
			case reflect.Struct:
				p.buf.WriteByte('&')
				p.printValue(a, verb, plus, goSyntax, depth+1)
				break BigSwitch
			}
		}
		fallthrough
	case reflect.Chan, reflect.Func, reflect.UnsafePointer:
		p.fmtPointer(value, verb, goSyntax)
	default:
		p.unknownType(f)
	}
	p.value = oldValue
	return wasString
}

// intFromArg gets the fieldnumth element of a. On return, isInt reports whether the argument has type int.

// intFromArg 获取 a 中的 fieldnumth 元素，isInt 报告了该实参是否拥有 int 类型。
func intFromArg(a []interface{}, end, i, fieldnum int) (num int, isInt bool, newi, newfieldnum int) {
	newi, newfieldnum = end, fieldnum
	if i < end && fieldnum < len(a) {
		num, isInt = a[fieldnum].(int)
		newi, newfieldnum = i+1, fieldnum+1
	}
	return
}

func (p *pp) doPrintf(format string, a []interface{}) {
	end := len(format)
	fieldnum := 0 // we process one field per non-trivial format // 我们为每个非平凡格式都处理一个字段。
	for i := 0; i < end; {
		lasti := i
		for i < end && format[i] != '%' {
			i++
		}
		if i > lasti {
			p.buf.WriteString(format[lasti:i])
		}
		if i >= end {
			// done processing format string // 处理格式字符串完成
			break
		}

		// Process one verb // 处理个占位符
		i++
		// flags and widths // 标记和宽度
		p.fmt.clearflags()
	F:
		for ; i < end; i++ {
			switch format[i] {
			case '#':
				p.fmt.sharp = true
			case '0':
				p.fmt.zero = true
			case '+':
				p.fmt.plus = true
			case '-':
				p.fmt.minus = true
			case ' ':
				p.fmt.space = true
			default:
				break F
			}
		}
		// do we have width?
		// 有宽度不？
		if i < end && format[i] == '*' {
			p.fmt.wid, p.fmt.widPresent, i, fieldnum = intFromArg(a, end, i, fieldnum)
			if !p.fmt.widPresent {
				p.buf.Write(badWidthBytes)
			}
		} else {
			p.fmt.wid, p.fmt.widPresent, i = parsenum(format, i, end)
		}
		// do we have precision?
<<<<<<< HEAD
		// 有精度不？
		if i < end && format[i] == '.' {
=======
		if i+1 < end && format[i] == '.' {
>>>>>>> 3a323670
			if format[i+1] == '*' {
				p.fmt.prec, p.fmt.precPresent, i, fieldnum = intFromArg(a, end, i+1, fieldnum)
				if !p.fmt.precPresent {
					p.buf.Write(badPrecBytes)
				}
			} else {
				p.fmt.prec, p.fmt.precPresent, i = parsenum(format, i+1, end)
				if !p.fmt.precPresent {
					p.fmt.prec = 0
					p.fmt.precPresent = true
				}
			}
		}
		if i >= end {
			p.buf.Write(noVerbBytes)
			continue
		}
		c, w := utf8.DecodeRuneInString(format[i:])
		i += w
		// percent is special - absorbs no operand
		// 百分号是特殊的 —— 它不接受操作数
		if c == '%' {
			p.buf.WriteByte('%') // We ignore width and prec. // 我们忽略宽度和精度。
			continue
		}
		if fieldnum >= len(a) { // out of operands // 超过操作数
			p.buf.WriteByte('%')
			p.add(c)
			p.buf.Write(missingBytes)
			continue
		}
		field := a[fieldnum]
		fieldnum++

		goSyntax := c == 'v' && p.fmt.sharp
		plus := c == 'v' && p.fmt.plus
		p.printField(field, c, plus, goSyntax, 0)
	}

	if fieldnum < len(a) {
		p.buf.Write(extraBytes)
		for ; fieldnum < len(a); fieldnum++ {
			field := a[fieldnum]
			if field != nil {
				p.buf.WriteString(reflect.TypeOf(field).String())
				p.buf.WriteByte('=')
			}
			p.printField(field, 'v', false, false, 0)
			if fieldnum+1 < len(a) {
				p.buf.Write(commaSpaceBytes)
			}
		}
		p.buf.WriteByte(')')
	}
}

func (p *pp) doPrint(a []interface{}, addspace, addnewline bool) {
	prevString := false
	for fieldnum := 0; fieldnum < len(a); fieldnum++ {
		p.fmt.clearflags()
		// always add spaces if we're doing Println
		// 若我们执行 Println 就总是添加空格
		field := a[fieldnum]
		if fieldnum > 0 {
			isString := field != nil && reflect.TypeOf(field).Kind() == reflect.String
			if addspace || !isString && !prevString {
				p.buf.WriteByte(' ')
			}
		}
		prevString = p.printField(field, 'v', false, false, 0)
	}
	if addnewline {
		p.buf.WriteByte('\n')
	}
}<|MERGE_RESOLUTION|>--- conflicted
+++ resolved
@@ -1200,12 +1200,8 @@
 			p.fmt.wid, p.fmt.widPresent, i = parsenum(format, i, end)
 		}
 		// do we have precision?
-<<<<<<< HEAD
 		// 有精度不？
-		if i < end && format[i] == '.' {
-=======
 		if i+1 < end && format[i] == '.' {
->>>>>>> 3a323670
 			if format[i+1] == '*' {
 				p.fmt.prec, p.fmt.precPresent, i, fieldnum = intFromArg(a, end, i+1, fieldnum)
 				if !p.fmt.precPresent {
