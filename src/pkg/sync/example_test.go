--- conflicted
+++ resolved
@@ -33,12 +33,6 @@
 			// Fetch the URL.
 			// 取回URL
 			http.Get(url)
-<<<<<<< HEAD
-			// Decrement the counter.
-			// 递减计数器
-			wg.Done()
-=======
->>>>>>> 2968e239
 		}(url)
 	}
 	// Wait for all HTTP fetches to complete.
