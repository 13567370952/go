// Copyright 2009 The Go Authors. All rights reserved.
// Use of this source code is governed by a BSD-style
// license that can be found in the LICENSE file.

// Package utf8 implements functions and constants to support text encoded in
// UTF-8. It includes functions to translate between runes and UTF-8 byte sequences.

// utf8 包实现了支持UTF-8文本编码的函数和常量.
// 其中包括了在符文和UTF-8字节序列之间进行转译的函数。
package utf8

// The conditions RuneError==unicode.ReplacementChar and
// MaxRune==unicode.MaxRune are verified in the tests.
// Defining them locally avoids this package depending on package unicode.
//
// 条件 RuneError==unicode.ReplacementChar 和 MaxRune==unicode.MaxRune
// 已在测试中验证。局部地定义它们是为了避免对 unicode 包的依赖。

// Numbers fundamental to the encoding.

// 用于编码的基本数值。
const (
	RuneError = '\uFFFD'     // the "error" Rune or "Unicode replacement character" // “错误”符文或“Unicode替换字符”
	RuneSelf  = 0x80         // characters below Runeself are represented as themselves in a single byte. // RuneSelf 值以下的字符以单个字节表示其自身。
	MaxRune   = '\U0010FFFF' // Maximum valid Unicode code point. // 最大的有效Unicode码点。
	UTFMax    = 4            // maximum number of bytes of a UTF-8 encoded Unicode character. // UTF-8编码的Unicode字符的最大字节数。
)

// Code points in the surrogate range are not valid for UTF-8.

// 替代范围内的码点是无效的UTF-8编码。
const (
	surrogateMin = 0xD800
	surrogateMax = 0xDFFF
)

const (
	t1 = 0x00 // 0000 0000
	tx = 0x80 // 1000 0000
	t2 = 0xC0 // 1100 0000
	t3 = 0xE0 // 1110 0000
	t4 = 0xF0 // 1111 0000
	t5 = 0xF8 // 1111 1000

	maskx = 0x3F // 0011 1111
	mask2 = 0x1F // 0001 1111
	mask3 = 0x0F // 0000 1111
	mask4 = 0x07 // 0000 0111

	rune1Max = 1<<7 - 1
	rune2Max = 1<<11 - 1
	rune3Max = 1<<16 - 1
)

func decodeRuneInternal(p []byte) (r rune, size int, short bool) {
	n := len(p)
	if n < 1 {
		return RuneError, 0, true
	}
	c0 := p[0]

	// 1-byte, 7-bit sequence?
	// 是否为1字节，7位的序列？
	if c0 < tx {
		return rune(c0), 1, false
	}

	// unexpected continuation byte?
	// 是否为意外的延续字节？
	if c0 < t2 {
		return RuneError, 1, false
	}

	// need first continuation byte
	// 需要第一个延续字节
	if n < 2 {
		return RuneError, 1, true
	}
	c1 := p[1]
	if c1 < tx || t2 <= c1 {
		return RuneError, 1, false
	}

	// 2-byte, 11-bit sequence?
	// 是否为2字节，11位的序列？
	if c0 < t3 {
		r = rune(c0&mask2)<<6 | rune(c1&maskx)
		if r <= rune1Max {
			return RuneError, 1, false
		}
		return r, 2, false
	}

	// need second continuation byte
	// 需要第二个延续字节
	if n < 3 {
		return RuneError, 1, true
	}
	c2 := p[2]
	if c2 < tx || t2 <= c2 {
		return RuneError, 1, false
	}

	// 3-byte, 16-bit sequence?
	// 是否为3字节，16位的序列？
	if c0 < t4 {
		r = rune(c0&mask3)<<12 | rune(c1&maskx)<<6 | rune(c2&maskx)
		if r <= rune2Max {
			return RuneError, 1, false
		}
		if surrogateMin <= r && r <= surrogateMax {
			return RuneError, 1, false
		}
		return r, 3, false
	}

	// need third continuation byte
	// 需要第三个延续字节
	if n < 4 {
		return RuneError, 1, true
	}
	c3 := p[3]
	if c3 < tx || t2 <= c3 {
		return RuneError, 1, false
	}

	// 4-byte, 21-bit sequence?
	// 是否为4字节，21位的序列？
	if c0 < t5 {
		r = rune(c0&mask4)<<18 | rune(c1&maskx)<<12 | rune(c2&maskx)<<6 | rune(c3&maskx)
		if r <= rune3Max || MaxRune < r {
			return RuneError, 1, false
		}
		return r, 4, false
	}

	// error
	// 错误
	return RuneError, 1, false
}

func decodeRuneInStringInternal(s string) (r rune, size int, short bool) {
	n := len(s)
	if n < 1 {
		return RuneError, 0, true
	}
	c0 := s[0]

	// 1-byte, 7-bit sequence?
	// 是否为1字节，7位的序列？
	if c0 < tx {
		return rune(c0), 1, false
	}

	// unexpected continuation byte?
	// 是否为意外的延续字节？
	if c0 < t2 {
		return RuneError, 1, false
	}

	// need first continuation byte
	// 需要第一个延续字节
	if n < 2 {
		return RuneError, 1, true
	}
	c1 := s[1]
	if c1 < tx || t2 <= c1 {
		return RuneError, 1, false
	}

	// 2-byte, 11-bit sequence?
	// 是否为2字节，11位的序列？
	if c0 < t3 {
		r = rune(c0&mask2)<<6 | rune(c1&maskx)
		if r <= rune1Max {
			return RuneError, 1, false
		}
		return r, 2, false
	}

	// need second continuation byte
	// 需要第二个延续字节
	if n < 3 {
		return RuneError, 1, true
	}
	c2 := s[2]
	if c2 < tx || t2 <= c2 {
		return RuneError, 1, false
	}

	// 3-byte, 16-bit sequence?
	// 是否为3字节，16位的序列？
	if c0 < t4 {
		r = rune(c0&mask3)<<12 | rune(c1&maskx)<<6 | rune(c2&maskx)
		if r <= rune2Max {
			return RuneError, 1, false
		}
		if surrogateMin <= r && r <= surrogateMax {
			return RuneError, 1, false
		}
		return r, 3, false
	}

	// need third continuation byte
	// 需要第三个延续字节
	if n < 4 {
		return RuneError, 1, true
	}
	c3 := s[3]
	if c3 < tx || t2 <= c3 {
		return RuneError, 1, false
	}

	// 4-byte, 21-bit sequence?
	// 是否为4字节，21位的序列？
	if c0 < t5 {
		r = rune(c0&mask4)<<18 | rune(c1&maskx)<<12 | rune(c2&maskx)<<6 | rune(c3&maskx)
		if r <= rune3Max || MaxRune < r {
			return RuneError, 1, false
		}
		return r, 4, false
	}

	// error
	// 错误
	return RuneError, 1, false
}

// FullRune reports whether the bytes in p begin with a full UTF-8 encoding of a rune.
// An invalid encoding is considered a full Rune since it will convert as a width-1 error rune.

// FullRune 报告 p 中的字节是否以全UTF-8编码的符文开始。
// 无效的编码取被视作一个完整的符文，因为它会转换成宽度为1的错误符文。
func FullRune(p []byte) bool {
	_, _, short := decodeRuneInternal(p)
	return !short
}

// FullRuneInString is like FullRune but its input is a string.

// FullRuneInString 类似于 FullRune，但其输入为字符串。
func FullRuneInString(s string) bool {
	_, _, short := decodeRuneInStringInternal(s)
	return !short
}

// DecodeRune unpacks the first UTF-8 encoding in p and returns the rune and its width in bytes.
// If the encoding is invalid, it returns (RuneError, 1), an impossible result for correct UTF-8.
// An encoding is invalid if it is incorrect UTF-8, encodes a rune that is
// out of range, or is not the shortest possible UTF-8 encoding for the
// value. No other validation is performed.

// DecodeRune 解包 p 中的第一个UTF-8编码，并返回该符文及其字节宽度。
// 若此编码无效，它就会返回 (RuneError, 1)，即一个对于正确的UTF-8来说不可能的值。
// 若一个编码为错误的UTF-8值，或该符文的编码超出范围，或不是该值可能的最短UTF-8编码，
// 那么它就是无效的。除此之外，并不进行其它的验证。
func DecodeRune(p []byte) (r rune, size int) {
	r, size, _ = decodeRuneInternal(p)
	return
}

// DecodeRuneInString is like DecodeRune but its input is a string.
// If the encoding is invalid, it returns (RuneError, 1), an impossible result for correct UTF-8.
// An encoding is invalid if it is incorrect UTF-8, encodes a rune that is
// out of range, or is not the shortest possible UTF-8 encoding for the
// value. No other validation is performed.

// DecodeRuneInString 类似于 DecodeRune，但其输入为字符串。
// 若此编码无效，它就会返回 (RuneError, 1)，即一个对于正确的UTF-8来说不可能的值。
// 若一个编码为错误的UTF-8值，或该符文的编码超出范围，或不是该值可能的最短UTF-8编码，
// 那么它就是无效的。除此之外，并不进行其它的验证。
func DecodeRuneInString(s string) (r rune, size int) {
	r, size, _ = decodeRuneInStringInternal(s)
	return
}

// DecodeLastRune unpacks the last UTF-8 encoding in p and returns the rune and its width in bytes.
// If the encoding is invalid, it returns (RuneError, 1), an impossible result for correct UTF-8.
// An encoding is invalid if it is incorrect UTF-8, encodes a rune that is
// out of range, or is not the shortest possible UTF-8 encoding for the
// value. No other validation is performed.

// DecodeLastRune 解包 p 中的最后一个UTF-8编码，并返回该符文及其字节宽度。
// 若此编码无效，它就会返回 (RuneError, 1)，即一个对于正确的UTF-8来说不可能的值。
// 若一个编码为错误的UTF-8值，或该符文的编码超出范围，或不是该值可能的最短UTF-8编码，
// 那么它就是无效的。除此之外，并不进行其它的验证。
func DecodeLastRune(p []byte) (r rune, size int) {
	end := len(p)
	if end == 0 {
		return RuneError, 0
	}
	start := end - 1
	r = rune(p[start])
	if r < RuneSelf {
		return r, 1
	}
	// guard against O(n^2) behavior when traversing
	// backwards through strings with long sequences of
	// invalid UTF-8.
	//
	// 当向前遍历一长串无效的UTF-8字符串时，防止复杂度为 O(n^2) 的行为。
	lim := end - UTFMax
	if lim < 0 {
		lim = 0
	}
	for start--; start >= lim; start-- {
		if RuneStart(p[start]) {
			break
		}
	}
	if start < 0 {
		start = 0
	}
	r, size = DecodeRune(p[start:end])
	if start+size != end {
		return RuneError, 1
	}
	return r, size
}

// DecodeLastRuneInString is like DecodeLastRune but its input is a string.
// If the encoding is invalid, it returns (RuneError, 1), an impossible result for correct UTF-8.
// An encoding is invalid if it is incorrect UTF-8, encodes a rune that is
// out of range, or is not the shortest possible UTF-8 encoding for the
// value. No other validation is performed.

// DecodeLastRuneInString 类似于 DecodeLastRune，但其输入为字符串。
// 若此编码无效，它就会返回 (RuneError, 1)，即一个对于正确的UTF-8来说不可能的值。
// 若一个编码为错误的UTF-8值，或该符文的编码超出范围，或不是该值可能的最短UTF-8编码，
// 那么它就是无效的。除此之外，并不进行其它的验证。
func DecodeLastRuneInString(s string) (r rune, size int) {
	end := len(s)
	if end == 0 {
		return RuneError, 0
	}
	start := end - 1
	r = rune(s[start])
	if r < RuneSelf {
		return r, 1
	}
	// guard against O(n^2) behavior when traversing
	// backwards through strings with long sequences of
	// invalid UTF-8.
	//
	// 当向前遍历一长串无效的UTF-8字符串时，防止复杂度为 O(n^2) 的行为。
	lim := end - UTFMax
	if lim < 0 {
		lim = 0
	}
	for start--; start >= lim; start-- {
		if RuneStart(s[start]) {
			break
		}
	}
	if start < 0 {
		start = 0
	}
	r, size = DecodeRuneInString(s[start:end])
	if start+size != end {
		return RuneError, 1
	}
	return r, size
}

// RuneLen returns the number of bytes required to encode the rune.
// It returns -1 if the rune is not a valid value to encode in UTF-8.

// RuneLen 返回编码该符文所需的字节数。
// 若该符文并非有效的UTF-8编码值，就返回 -1。
func RuneLen(r rune) int {
	switch {
	case r < 0:
		return -1
	case r <= rune1Max:
		return 1
	case r <= rune2Max:
		return 2
	case surrogateMin <= r && r <= surrogateMax:
		return -1
	case r <= rune3Max:
		return 3
	case r <= MaxRune:
		return 4
	}
	return -1
}

// EncodeRune writes into p (which must be large enough) the UTF-8 encoding of the rune.
// It returns the number of bytes written.

// EncodeRune 将该符文的UTF-8编码写入到 p 中（它必须足够大）。
// 它返回写入的字节数。
func EncodeRune(p []byte, r rune) int {
	// Negative values are erroneous.  Making it unsigned addresses the problem.
<<<<<<< HEAD
	// 负值是错误的。将它变成无符号数值来解决此问题。
	if uint32(r) <= rune1Max {
=======
	switch i := uint32(r); {
	case i <= rune1Max:
>>>>>>> 6119dc1b
		p[0] = byte(r)
		return 1
	case i <= rune2Max:
		p[0] = t2 | byte(r>>6)
		p[1] = tx | byte(r)&maskx
		return 2
	case i > MaxRune, surrogateMin <= i && i <= surrogateMax:
		r = RuneError
		fallthrough
	case i <= rune3Max:
		p[0] = t3 | byte(r>>12)
		p[1] = tx | byte(r>>6)&maskx
		p[2] = tx | byte(r)&maskx
		return 3
	default:
		p[0] = t4 | byte(r>>18)
		p[1] = tx | byte(r>>12)&maskx
		p[2] = tx | byte(r>>6)&maskx
		p[3] = tx | byte(r)&maskx
		return 4
	}
}

// RuneCount returns the number of runes in p.  Erroneous and short
// encodings are treated as single runes of width 1 byte.

// RuneCount 返回 p 中的符文数。
// 错误编码和短编码将被视作宽度为1字节的单个符文。
func RuneCount(p []byte) int {
	i := 0
	var n int
	for n = 0; i < len(p); n++ {
		if p[i] < RuneSelf {
			i++
		} else {
			_, size := DecodeRune(p[i:])
			i += size
		}
	}
	return n
}

// RuneCountInString is like RuneCount but its input is a string.

// RuneCountInString 类似于 RuneCount，但其输入为字符串。
func RuneCountInString(s string) (n int) {
	for _ = range s {
		n++
	}
	return
}

// RuneStart reports whether the byte could be the first byte of
// an encoded rune.  Second and subsequent bytes always have the top
// two bits set to 10.

// RuneStart 报告该字节是否为符文编码的第一个字节。
// 第二个及后续字节的最高两位总是置为 10。
func RuneStart(b byte) bool { return b&0xC0 != 0x80 }

// Valid reports whether p consists entirely of valid UTF-8-encoded runes.

// Valid 报告 p 是否完全由有效的，UTF-8编码的符文构成。
func Valid(p []byte) bool {
	i := 0
	for i < len(p) {
		if p[i] < RuneSelf {
			i++
		} else {
			_, size := DecodeRune(p[i:])
			if size == 1 {
				// All valid runes of size 1 (those
				// below RuneSelf) were handled above.
				// This must be a RuneError.
				//
				// 上面处理了所有大小为 1 的（即小于 RuneSelf
				// 的）有效符文。这肯定是一个 RuneError。
				return false
			}
			i += size
		}
	}
	return true
}

// ValidString reports whether s consists entirely of valid UTF-8-encoded runes.

// ValidString 报告 s 是否完全由有效的，UTF-8编码的符文构成。
func ValidString(s string) bool {
	for i, r := range s {
		if r == RuneError {
			// The RuneError value can be an error
			// sentinel value (if it's size 1) or the same
			// value encoded properly. Decode it to see if
			// it's the 1 byte sentinel value.
			//
			// RuneError 值可作为错误哨兵值（如果其大小为 1）
			// 或正确编码的相同值。通过解码来查看其是否为
			// 1 字节的哨兵值。
			_, size := DecodeRuneInString(s[i:])
			if size == 1 {
				return false
			}
		}
	}
	return true
}

// ValidRune reports whether r can be legally encoded as UTF-8.
// Code points that are out of range or a surrogate half are illegal.

// ValidRune 报告 r 是否能合法地作为UTF-8编码。
// 超出返回或半替代值的码点是非法的。
func ValidRune(r rune) bool {
	switch {
	case r < 0:
		return false
	case surrogateMin <= r && r <= surrogateMax:
		return false
	case r > MaxRune:
		return false
	}
	return true
}<|MERGE_RESOLUTION|>--- conflicted
+++ resolved
@@ -392,13 +392,9 @@
 // 它返回写入的字节数。
 func EncodeRune(p []byte, r rune) int {
 	// Negative values are erroneous.  Making it unsigned addresses the problem.
-<<<<<<< HEAD
 	// 负值是错误的。将它变成无符号数值来解决此问题。
-	if uint32(r) <= rune1Max {
-=======
 	switch i := uint32(r); {
 	case i <= rune1Max:
->>>>>>> 6119dc1b
 		p[0] = byte(r)
 		return 1
 	case i <= rune2Max:
