// Copyright 2009 The Go Authors. All rights reserved.
// Use of this source code is governed by a BSD-style
// license that can be found in the LICENSE file.

package io_test

import (
	"bytes"
	"errors"
	"fmt"
	. "io"
	"strings"
	"testing"
)

// An version of bytes.Buffer without ReadFrom and WriteTo

// bytes.Buffer 的没有 ReadFrom 和 WriteTo 的版本
type Buffer struct {
	bytes.Buffer
	ReaderFrom // conflicts with and hides bytes.Buffer's ReaderFrom.   // 与 bytes.Buffer 的 ReaderFrom 冲突，因而隐藏了它。
	WriterTo   // conflicts with and hides bytes.Buffer's WriterTo.     // 与 bytes.Buffer 的 WriterTo 冲突，因而隐藏了它。
}

<<<<<<< HEAD
// Simple tests, primarily to verify the ReadFrom and WriteTo callouts inside Copy and CopyN.
// 简单的测试，主要是为了验证 Copy 和 CopyN 中对 ReadFrom 和 WriteTo 的内部调用。
=======
// Simple tests, primarily to verify the ReadFrom and WriteTo callouts inside Copy, CopyBuffer and CopyN.
>>>>>>> 3b38626f

func TestCopy(t *testing.T) {
	rb := new(Buffer)
	wb := new(Buffer)
	rb.WriteString("hello, world.")
	Copy(wb, rb)
	if wb.String() != "hello, world." {
		t.Errorf("Copy did not work properly")
	}
}

func TestCopyBuffer(t *testing.T) {
	rb := new(Buffer)
	wb := new(Buffer)
	rb.WriteString("hello, world.")
	CopyBuffer(wb, rb, make([]byte, 1)) // Tiny buffer to keep it honest.
	if wb.String() != "hello, world." {
		t.Errorf("CopyBuffer did not work properly")
	}
}

func TestCopyBufferNil(t *testing.T) {
	rb := new(Buffer)
	wb := new(Buffer)
	rb.WriteString("hello, world.")
	CopyBuffer(wb, rb, nil) // Should allocate a buffer.
	if wb.String() != "hello, world." {
		t.Errorf("CopyBuffer did not work properly")
	}
}

func TestCopyReadFrom(t *testing.T) {
	rb := new(Buffer)
	wb := new(bytes.Buffer) // implements ReadFrom. // 实现 ReadFrom。
	rb.WriteString("hello, world.")
	Copy(wb, rb)
	if wb.String() != "hello, world." {
		t.Errorf("Copy did not work properly")
	}
}

func TestCopyWriteTo(t *testing.T) {
	rb := new(bytes.Buffer) // implements WriteTo.  // 实现 WriteTo。
	wb := new(Buffer)
	rb.WriteString("hello, world.")
	Copy(wb, rb)
	if wb.String() != "hello, world." {
		t.Errorf("Copy did not work properly")
	}
}

// Version of bytes.Buffer that checks whether WriteTo was called or not
type writeToChecker struct {
	bytes.Buffer
	writeToCalled bool
}

func (wt *writeToChecker) WriteTo(w Writer) (int64, error) {
	wt.writeToCalled = true
	return wt.Buffer.WriteTo(w)
}

// It's preferable to choose WriterTo over ReaderFrom, since a WriterTo can issue one large write,
// while the ReaderFrom must read until EOF, potentially allocating when running out of buffer.
// Make sure that we choose WriterTo when both are implemented.
func TestCopyPriority(t *testing.T) {
	rb := new(writeToChecker)
	wb := new(bytes.Buffer)
	rb.WriteString("hello, world.")
	Copy(wb, rb)
	if wb.String() != "hello, world." {
		t.Errorf("Copy did not work properly")
	} else if !rb.writeToCalled {
		t.Errorf("WriteTo was not prioritized over ReadFrom")
	}
}

type zeroErrReader struct {
	err error
}

func (r zeroErrReader) Read(p []byte) (int, error) {
	return copy(p, []byte{0}), r.err
}

type errWriter struct {
	err error
}

func (w errWriter) Write([]byte) (int, error) {
	return 0, w.err
}

// In case a Read results in an error with non-zero bytes read, and
// the subsequent Write also results in an error, the error from Write
// is returned, as it is the one that prevented progressing further.
func TestCopyReadErrWriteErr(t *testing.T) {
	er, ew := errors.New("readError"), errors.New("writeError")
	r, w := zeroErrReader{err: er}, errWriter{err: ew}
	n, err := Copy(w, r)
	if n != 0 || err != ew {
		t.Errorf("Copy(zeroErrReader, errWriter) = %d, %v; want 0, writeError", n, err)
	}
}

func TestCopyN(t *testing.T) {
	rb := new(Buffer)
	wb := new(Buffer)
	rb.WriteString("hello, world.")
	CopyN(wb, rb, 5)
	if wb.String() != "hello" {
		t.Errorf("CopyN did not work properly")
	}
}

func TestCopyNReadFrom(t *testing.T) {
	rb := new(Buffer)
	wb := new(bytes.Buffer) // implements ReadFrom. // 实现 ReadFrom。
	rb.WriteString("hello")
	CopyN(wb, rb, 5)
	if wb.String() != "hello" {
		t.Errorf("CopyN did not work properly")
	}
}

func TestCopyNWriteTo(t *testing.T) {
	rb := new(bytes.Buffer) // implements WriteTo.  // 实现 WriteTo。
	wb := new(Buffer)
	rb.WriteString("hello, world.")
	CopyN(wb, rb, 5)
	if wb.String() != "hello" {
		t.Errorf("CopyN did not work properly")
	}
}

type noReadFrom struct {
	w Writer
}

func (w *noReadFrom) Write(p []byte) (n int, err error) {
	return w.w.Write(p)
}

type wantedAndErrReader struct{}

func (wantedAndErrReader) Read(p []byte) (int, error) {
	return len(p), errors.New("wantedAndErrReader error")
}

func TestCopyNEOF(t *testing.T) {
	// Test that EOF behavior is the same regardless of whether
	// argument to CopyN has ReadFrom.
	// 测试 EOF 行为的一致性，不管 CopyN 的实参是否拥有 ReadFrom。

	b := new(bytes.Buffer)

	n, err := CopyN(&noReadFrom{b}, strings.NewReader("foo"), 3)
	if n != 3 || err != nil {
		t.Errorf("CopyN(noReadFrom, foo, 3) = %d, %v; want 3, nil", n, err)
	}

	n, err = CopyN(&noReadFrom{b}, strings.NewReader("foo"), 4)
	if n != 3 || err != EOF {
		t.Errorf("CopyN(noReadFrom, foo, 4) = %d, %v; want 3, EOF", n, err)
	}

	n, err = CopyN(b, strings.NewReader("foo"), 3) // b has read from
	if n != 3 || err != nil {
		t.Errorf("CopyN(bytes.Buffer, foo, 3) = %d, %v; want 3, nil", n, err)
	}

	n, err = CopyN(b, strings.NewReader("foo"), 4) // b has read from
	if n != 3 || err != EOF {
		t.Errorf("CopyN(bytes.Buffer, foo, 4) = %d, %v; want 3, EOF", n, err)
	}

	n, err = CopyN(b, wantedAndErrReader{}, 5)
	if n != 5 || err != nil {
		t.Errorf("CopyN(bytes.Buffer, wantedAndErrReader, 5) = %d, %v; want 5, nil", n, err)
	}

	n, err = CopyN(&noReadFrom{b}, wantedAndErrReader{}, 5)
	if n != 5 || err != nil {
		t.Errorf("CopyN(noReadFrom, wantedAndErrReader, 5) = %d, %v; want 5, nil", n, err)
	}
}

func TestReadAtLeast(t *testing.T) {
	var rb bytes.Buffer
	testReadAtLeast(t, &rb)
}

// A version of bytes.Buffer that returns n > 0, err on Read
// when the input is exhausted.

// bytes.Buffer 的一个版本，当输入被用尽时 Read 会返回 n > 0, EOF。
type dataAndErrorBuffer struct {
	err error
	bytes.Buffer
}

func (r *dataAndErrorBuffer) Read(p []byte) (n int, err error) {
	n, err = r.Buffer.Read(p)
	if n > 0 && r.Buffer.Len() == 0 && err == nil {
		err = r.err
	}
	return
}

func TestReadAtLeastWithDataAndEOF(t *testing.T) {
	var rb dataAndErrorBuffer
	rb.err = EOF
	testReadAtLeast(t, &rb)
}

func TestReadAtLeastWithDataAndError(t *testing.T) {
	var rb dataAndErrorBuffer
	rb.err = fmt.Errorf("fake error")
	testReadAtLeast(t, &rb)
}

func testReadAtLeast(t *testing.T, rb ReadWriter) {
	rb.Write([]byte("0123"))
	buf := make([]byte, 2)
	n, err := ReadAtLeast(rb, buf, 2)
	if err != nil {
		t.Error(err)
	}
	n, err = ReadAtLeast(rb, buf, 4)
	if err != ErrShortBuffer {
		t.Errorf("expected ErrShortBuffer got %v", err)
	}
	if n != 0 {
		t.Errorf("expected to have read 0 bytes, got %v", n)
	}
	n, err = ReadAtLeast(rb, buf, 1)
	if err != nil {
		t.Error(err)
	}
	if n != 2 {
		t.Errorf("expected to have read 2 bytes, got %v", n)
	}
	n, err = ReadAtLeast(rb, buf, 2)
	if err != EOF {
		t.Errorf("expected EOF, got %v", err)
	}
	if n != 0 {
		t.Errorf("expected to have read 0 bytes, got %v", n)
	}
	rb.Write([]byte("4"))
	n, err = ReadAtLeast(rb, buf, 2)
	want := ErrUnexpectedEOF
	if rb, ok := rb.(*dataAndErrorBuffer); ok && rb.err != EOF {
		want = rb.err
	}
	if err != want {
		t.Errorf("expected %v, got %v", want, err)
	}
	if n != 1 {
		t.Errorf("expected to have read 1 bytes, got %v", n)
	}
}

func TestTeeReader(t *testing.T) {
	src := []byte("hello, world")
	dst := make([]byte, len(src))
	rb := bytes.NewBuffer(src)
	wb := new(bytes.Buffer)
	r := TeeReader(rb, wb)
	if n, err := ReadFull(r, dst); err != nil || n != len(src) {
		t.Fatalf("ReadFull(r, dst) = %d, %v; want %d, nil", n, err, len(src))
	}
	if !bytes.Equal(dst, src) {
		t.Errorf("bytes read = %q want %q", dst, src)
	}
	if !bytes.Equal(wb.Bytes(), src) {
		t.Errorf("bytes written = %q want %q", wb.Bytes(), src)
	}
	if n, err := r.Read(dst); n != 0 || err != EOF {
		t.Errorf("r.Read at EOF = %d, %v want 0, EOF", n, err)
	}
	rb = bytes.NewBuffer(src)
	pr, pw := Pipe()
	pr.Close()
	r = TeeReader(rb, pw)
	if n, err := ReadFull(r, dst); n != 0 || err != ErrClosedPipe {
		t.Errorf("closed tee: ReadFull(r, dst) = %d, %v; want 0, EPIPE", n, err)
	}
}

func TestSectionReader_ReadAt(t *testing.T) {
	dat := "a long sample data, 1234567890"
	tests := []struct {
		data   string
		off    int
		n      int
		bufLen int
		at     int
		exp    string
		err    error
	}{
		{data: "", off: 0, n: 10, bufLen: 2, at: 0, exp: "", err: EOF},
		{data: dat, off: 0, n: len(dat), bufLen: 0, at: 0, exp: "", err: nil},
		{data: dat, off: len(dat), n: 1, bufLen: 1, at: 0, exp: "", err: EOF},
		{data: dat, off: 0, n: len(dat) + 2, bufLen: len(dat), at: 0, exp: dat, err: nil},
		{data: dat, off: 0, n: len(dat), bufLen: len(dat) / 2, at: 0, exp: dat[:len(dat)/2], err: nil},
		{data: dat, off: 0, n: len(dat), bufLen: len(dat), at: 0, exp: dat, err: nil},
		{data: dat, off: 0, n: len(dat), bufLen: len(dat) / 2, at: 2, exp: dat[2 : 2+len(dat)/2], err: nil},
		{data: dat, off: 3, n: len(dat), bufLen: len(dat) / 2, at: 2, exp: dat[5 : 5+len(dat)/2], err: nil},
		{data: dat, off: 3, n: len(dat) / 2, bufLen: len(dat)/2 - 2, at: 2, exp: dat[5 : 5+len(dat)/2-2], err: nil},
		{data: dat, off: 3, n: len(dat) / 2, bufLen: len(dat)/2 + 2, at: 2, exp: dat[5 : 5+len(dat)/2-2], err: EOF},
		{data: dat, off: 0, n: 0, bufLen: 0, at: -1, exp: "", err: EOF},
		{data: dat, off: 0, n: 0, bufLen: 0, at: 1, exp: "", err: EOF},
	}
	for i, tt := range tests {
		r := strings.NewReader(tt.data)
		s := NewSectionReader(r, int64(tt.off), int64(tt.n))
		buf := make([]byte, tt.bufLen)
		if n, err := s.ReadAt(buf, int64(tt.at)); n != len(tt.exp) || string(buf[:n]) != tt.exp || err != tt.err {
			t.Fatalf("%d: ReadAt(%d) = %q, %v; expected %q, %v", i, tt.at, buf[:n], err, tt.exp, tt.err)
		}
	}
}

func TestSectionReader_Seek(t *testing.T) {
	// Verifies that NewSectionReader's Seeker behaves like bytes.NewReader (which is like strings.NewReader)
	br := bytes.NewReader([]byte("foo"))
	sr := NewSectionReader(br, 0, int64(len("foo")))

	for whence := 0; whence <= 2; whence++ {
		for offset := int64(-3); offset <= 4; offset++ {
			brOff, brErr := br.Seek(offset, whence)
			srOff, srErr := sr.Seek(offset, whence)
			if (brErr != nil) != (srErr != nil) || brOff != srOff {
				t.Errorf("For whence %d, offset %d: bytes.Reader.Seek = (%v, %v) != SectionReader.Seek = (%v, %v)",
					whence, offset, brOff, brErr, srErr, srOff)
			}
		}
	}

	// And verify we can just seek past the end and get an EOF
	got, err := sr.Seek(100, 0)
	if err != nil || got != 100 {
		t.Errorf("Seek = %v, %v; want 100, nil", got, err)
	}

	n, err := sr.Read(make([]byte, 10))
	if n != 0 || err != EOF {
		t.Errorf("Read = %v, %v; want 0, EOF", n, err)
	}
}

func TestSectionReader_Size(t *testing.T) {
	tests := []struct {
		data string
		want int64
	}{
		{"a long sample data, 1234567890", 30},
		{"", 0},
	}

	for _, tt := range tests {
		r := strings.NewReader(tt.data)
		sr := NewSectionReader(r, 0, int64(len(tt.data)))
		if got := sr.Size(); got != tt.want {
			t.Errorf("Size = %v; want %v", got, tt.want)
		}
	}
}<|MERGE_RESOLUTION|>--- conflicted
+++ resolved
@@ -22,12 +22,9 @@
 	WriterTo   // conflicts with and hides bytes.Buffer's WriterTo.     // 与 bytes.Buffer 的 WriterTo 冲突，因而隐藏了它。
 }
 
-<<<<<<< HEAD
-// Simple tests, primarily to verify the ReadFrom and WriteTo callouts inside Copy and CopyN.
-// 简单的测试，主要是为了验证 Copy 和 CopyN 中对 ReadFrom 和 WriteTo 的内部调用。
-=======
 // Simple tests, primarily to verify the ReadFrom and WriteTo callouts inside Copy, CopyBuffer and CopyN.
->>>>>>> 3b38626f
+
+// 简单的测试，主要是为了验证 Copy 和 CopyN 中对 ReadFrom 、CopyBuffer 和 WriteTo 的内部调用。
 
 func TestCopy(t *testing.T) {
 	rb := new(Buffer)
