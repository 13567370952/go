--- conflicted
+++ resolved
@@ -226,12 +226,7 @@
 			<h2 id="pkg-note-{{$marker}}">{{noteTitle $marker | html}}s</h2>
 			<ul style="list-style: none; padding: 0;">
 			{{range .}}
-<<<<<<< HEAD
-			{{comment_html .}}
-			<li>{{html .Body}}</li>
-=======
 			<li><a href="{{posLink_url $ .}}">&#x261e;</a> {{html .Body}}</li>
->>>>>>> 03048ae4
 			{{end}}
 			</ul>
 		{{end}}
