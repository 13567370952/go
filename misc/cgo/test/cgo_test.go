--- conflicted
+++ resolved
@@ -10,34 +10,18 @@
 // so that they can use cgo (import "C").
 // These wrappers are here for gotest to find.
 
-func TestAlign(t *testing.T) { testAlign(t) }
-func TestConst(t *testing.T) { testConst(t) }
-func TestEnum(t *testing.T) { testEnum(t) }
-func TestAtol(t *testing.T) { testAtol(t) }
-func TestErrno(t *testing.T) { testErrno(t) }
-func TestMultipleAssign(t *testing.T) { testMultipleAssign(t) }
-func TestUnsignedInt(t *testing.T) { testUnsignedInt(t) }
-func TestCallback(t *testing.T) { testCallback(t) }
-func TestCallbackGC(t *testing.T) { testCallbackGC(t) }
-func TestCallbackPanic(t *testing.T) { testCallbackPanic(t) }
-func TestCallbackPanicLoop(t *testing.T) { testCallbackPanicLoop(t) }
+func TestAlign(t *testing.T)               { testAlign(t) }
+func TestConst(t *testing.T)               { testConst(t) }
+func TestEnum(t *testing.T)                { testEnum(t) }
+func TestAtol(t *testing.T)                { testAtol(t) }
+func TestErrno(t *testing.T)               { testErrno(t) }
+func TestMultipleAssign(t *testing.T)      { testMultipleAssign(t) }
+func TestUnsignedInt(t *testing.T)         { testUnsignedInt(t) }
+func TestCallback(t *testing.T)            { testCallback(t) }
+func TestCallbackGC(t *testing.T)          { testCallbackGC(t) }
+func TestCallbackPanic(t *testing.T)       { testCallbackPanic(t) }
+func TestCallbackPanicLoop(t *testing.T)   { testCallbackPanicLoop(t) }
 func TestCallbackPanicLocked(t *testing.T) { testCallbackPanicLocked(t) }
-<<<<<<< HEAD
-func TestZeroArgCallback(t *testing.T) { testZeroArgCallback(t) }
-func TestBlocking(t *testing.T) { testBlocking(t) }
-func Test1328(t *testing.T) { test1328(t) }
-func TestParallelSleep(t *testing.T) { testParallelSleep(t) }
-func TestSetEnv(t *testing.T) { testSetEnv(t) }
-func TestHelpers(t *testing.T) { testHelpers(t) }
-func TestLibgcc(t *testing.T) { testLibgcc(t) }
-func Test1635(t *testing.T) { test1635(t) }
-func TestPrintf(t *testing.T) { testPrintf(t) }
-func Test4029(t *testing.T) { test4029(t) }
-func TestBoolAlign(t *testing.T) { testBoolAlign(t) }
-func Test3729(t *testing.T) { test3729(t) }
-func Test3775(t *testing.T) { test3775(t) }
-func TestCthread(t *testing.T) { testCthread(t) }
-=======
 func TestZeroArgCallback(t *testing.T)     { testZeroArgCallback(t) }
 func TestBlocking(t *testing.T)            { testBlocking(t) }
 func Test1328(t *testing.T)                { test1328(t) }
@@ -53,6 +37,5 @@
 func Test3775(t *testing.T)                { test3775(t) }
 func TestCthread(t *testing.T)             { testCthread(t) }
 func TestCallbackCallers(t *testing.T)     { testCallbackCallers(t) }
->>>>>>> 03048ae4
 
 func BenchmarkCgoCall(b *testing.B) { benchCgoCall(b) }