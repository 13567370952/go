--- conflicted
+++ resolved
@@ -734,6 +734,10 @@
 请将你的字符串转换方法称为 <code>String</code> 而非 <code>ToString</code>。
 </p>
 
+<div class="english">
+<h3 id="mixed-caps">MixedCaps</h3>
+</div>
+
 <h3 id="混合大小写">混合大小写</h3>
 
 <div class="english">
@@ -1021,6 +1025,14 @@
 
 <h3 id="重复声明">重复声明</h3>
 
+<div class="english">
+<p>
+An aside: The last example in the previous section demonstrates a detail of how the
+<code>:=</code> short declaration form works.
+The declaration that calls <code>os.Open</code> reads,
+</p>
+</div>
+
 <p>
 顺便说一下：上一节中的最后一个例子展示了短声明形式 <code>:=</code> 的详细工作方式。
 调用了 <code>os.Open</code> 的声明语句为
@@ -1325,15 +1337,12 @@
 There is no automatic fall through, but cases can be presented
 in comma-separated lists.
 </p>
-<<<<<<< HEAD
 </div>
 
 <p>
 switch并不会自动贯穿，但多个分支可通过逗号分隔的列表来呈现。
 </p>
 
-=======
->>>>>>> 1ad5f876
 <pre>
 func shouldEscape(c byte) bool {
     switch c {
@@ -2116,7 +2125,6 @@
 In contrast, <code>new([]int)</code> returns a pointer to a newly allocated, zeroed slice
 structure, that is, a pointer to a <code>nil</code> slice value.
 </p>
-<<<<<<< HEAD
 </div>
 
 <p>
@@ -2126,8 +2134,6 @@
 即一个指向 <code>nil</code> 切片值的指针。returns a pointer to a newly allocated, zeroed slice
 structure, that is, a pointer to a <code>nil</code> slice value.
 </p>
-=======
->>>>>>> 1ad5f876
 
 <div class="english">
 <p>
@@ -2453,7 +2459,6 @@
 can modify the elements of <code>slice</code>, the slice itself (the run-time data
 structure holding the pointer, length, and capacity) is passed by value.
 </p>
-<<<<<<< HEAD
 </div>
 
 <p>
@@ -2462,9 +2467,6 @@
 </p>
 
 <div class="english">
-=======
-
->>>>>>> 1ad5f876
 <p>
 The idea of appending to a slice is so useful it's captured by the
 <code>append</code> built-in function.  To understand that function's
@@ -2890,15 +2892,12 @@
 <p>
 Another handy format is <code>%T</code>, which prints the <em>type</em> of a value.
 </p>
-<<<<<<< HEAD
 </div>
 
 <p>
 另一个方便的格式是 <code>%T</code>，它会打印一个值的<em>类型</em>。
 </p>
 
-=======
->>>>>>> 1ad5f876
 <pre>
 fmt.Printf(&quot;%T\n&quot;, timeZone)
 </pre>
@@ -3029,7 +3028,6 @@
 compiler to treat <code>v</code> as a list of arguments; otherwise it would just pass
 <code>v</code> as a single slice argument.
 </p>
-<<<<<<< HEAD
 </div>
 
 <p>
@@ -3039,8 +3037,6 @@
 </p>
 
 <div class="english">
-=======
->>>>>>> 1ad5f876
 <p>
 There's even more to printing than we've covered here.  See the <code>godoc</code> documentation
 for package <code>fmt</code> for the details.
@@ -3422,7 +3418,6 @@
 Methods can be defined for any named type that is not a pointer or an interface;
 the receiver does not have to be a struct.
 </p>
-<<<<<<< HEAD
 </div>
 
 <p>
@@ -3430,8 +3425,6 @@
 </p>
 
 <div class="english">
-=======
->>>>>>> 1ad5f876
 <p>
 In the discussion of slices above, we wrote an <code>Append</code>
 function.  We can define it as a method on slices instead.  To do
@@ -3916,7 +3909,6 @@
 <code>Request</code> is a struct containing a parsed representation
 of the request from the client.
 </p>
-<<<<<<< HEAD
 </div>
 
 <p>
@@ -3927,8 +3919,6 @@
 </p>
 
 <div class="english">
-=======
->>>>>>> 1ad5f876
 <p>
 For brevity, let's ignore POSTs and assume HTTP requests are always
 GETs; that simplification does not affect the way the handlers are
@@ -3975,7 +3965,6 @@
 <code>http.ResponseWriter</code>.)
 For reference, here's how to attach such a server to a node on the URL tree.
 </p>
-<<<<<<< HEAD
 </div>
 
 <p>
@@ -3983,8 +3972,6 @@
 作为参考，这里演示了如何将这样一个服务器程序加到URL树的一个节点上。
 </p>
 
-=======
->>>>>>> 1ad5f876
 <pre>
 import "net/http"
 ...
@@ -4303,7 +4290,6 @@
 sets of methods).
 Only interfaces can be embedded within interfaces.
 </p>
-<<<<<<< HEAD
 </div>
 
 <p>
@@ -4313,8 +4299,6 @@
 </p>
 
 <div class="english">
-=======
->>>>>>> 1ad5f876
 <p>
 The same basic idea applies to structs, but with more far-reaching
 implications.  The <code>bufio</code> package has two struct types,
@@ -4722,7 +4706,6 @@
 <p>
 A function literal can be handy in a goroutine invocation.
 </p>
-<<<<<<< HEAD
 </div>
 
 <p>
@@ -4740,8 +4723,6 @@
 </pre>
 </div>
 
-=======
->>>>>>> 1ad5f876
 <pre>
 func Announce(message string, delay time.Duration) {
     go func() {
@@ -4756,7 +4737,6 @@
 In Go, function literals are closures: the implementation makes
 sure the variables referred to by the function survive as long as they are active.
 </p>
-<<<<<<< HEAD
 </div>
 
 <p>
@@ -4764,8 +4744,6 @@
 </p>
 
 <div class="english">
-=======
->>>>>>> 1ad5f876
 <p>
 These examples aren't too practical because the functions have no way of signaling
 completion.  For that, we need channels.
@@ -4977,7 +4955,6 @@
 around like any other.  A common use of this property is
 to implement safe, parallel demultiplexing.
 </p>
-<<<<<<< HEAD
 </div>
 
 <p>
@@ -4986,8 +4963,6 @@
 </p>
 
 <div class="english">
-=======
->>>>>>> 1ad5f876
 <p>
 In the example in the previous section, <code>handle</code> was
 an idealized handler for a request but we didn't define the
