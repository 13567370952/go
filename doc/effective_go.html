--- conflicted
+++ resolved
@@ -3963,19 +3963,15 @@
 can be invoked on pointers and values, but pointer methods can only be
 invoked on pointers.
 </p>
-<<<<<<< HEAD
 </div>
 
 <p>
 我们将 <code>ByteSlice</code> 的地址传入，因为只有 <code>*ByteSlice</code>
 才满足 <code>io.Writer</code>。以指针或值为接收者的区别在于：值方法可通过指针和值调用，
-而指针方法只能通过指针来调用。这是由于指针方法可修改接收者，
-而在值的副本上所做的修改将被丢弃。
-</p>
-
-<div class="english">
-=======
-
+而指针方法只能通过指针来调用。
+</p>
+
+<div class="english">
 <p>
 This rule arises because pointer methods can modify the receiver; invoking
 them on a value would cause the method to receive a copy of the value, so
@@ -3988,8 +3984,17 @@
 its <code>Write</code> method with just <code>b.Write</code>. The compiler
 will rewrite that to <code>(&amp;b).Write</code> for us.
 </p>
-
->>>>>>> b600de75
+</div>
+
+<p>
+之所以会有这条规则是因为指针方法可以修改接收者；通过值调用它们会导致方法接收到该值的副本，
+因此任何修改都将被丢弃，因此该语言不允许这种错误。不过有个方便的例外：若该值是可寻址的，
+那么该语言就会自动插入取址操作符来对付一般的通过值调用的指针方法。在我们的例子中，变量
+<code>b</code> 是可寻址的，因此我们只需通过 <code>b.Write</code> 来调用它的
+<code>Write</code> 方法，编译器会将它重写为 <code>(&amp;b).Write</code>。
+</p>
+
+<div class="english">
 <p>
 By the way, the idea of using <code>Write</code> on a slice of bytes
 is central to the implementation of <code>bytes.Buffer</code>.
