<!--{
	"Title": "Frequently Asked Questions (FAQ)",
	"Path": "/doc/faq"
}-->

<div class="english">
<h2 id="Origins">Origins</h2>
</div>

<h2 id="由来">由来</h2>

<div class="english">
<h3 id="What_is_the_purpose_of_the_project">
What is the purpose of the project?</h3>
</div>

<h3 id="项目目的">该项目的目的在于什么？</h3>

<div class="english">
<p>
No major systems language has emerged in over a decade, but over that time
the computing landscape has changed tremendously. There are several trends:
</p>
</div>

<p>
十年以来，主流的系统级编程语言并未出现过，但在这期间，计算环境已经发生了巨大的变化。以下是一些趋势：
</p>

<div class="english">
<ul>
<li>
Computers are enormously quicker but software development is not faster.
<li>
Dependency management is a big part of software development today but the
&ldquo;header files&rdquo; of languages in the C tradition are antithetical to clean
dependency analysis&mdash;and fast compilation.
<li>
There is a growing rebellion against cumbersome type systems like those of
Java and C++, pushing people towards dynamically typed languages such as
Python and JavaScript.
<li>
Some fundamental concepts such as garbage collection and parallel computation
are not well supported by popular systems languages.
<li>
The emergence of multicore computers has generated worry and confusion.
</ul>
</div>

<ul>
<li>
计算机的速度变得极快，但软件开发还不够快。
<li>
在今天，依赖管理成为了软件开发中一个大的部分，但C传统语言的“头文件”与清晰的依赖分析——以及快速编译背道而驰。
<li>
对于像Java和C++那笨重的类型系统的反抗越来越多，这将人们推向了Python和JavaScript之类的动态类型语言。
<li>
流行的系统语言对于像垃圾回收与并行计算那种基本思想的支持并不算好。
<li>
多核计算机的出现产生了一些麻烦与混乱。
</ul>

<div class="english">
<p>
We believe it's worth trying again with a new language, a concurrent,
garbage-collected language with fast compilation. Regarding the points above:
</p>
</div>

<p>
我们相信这值得重新尝试一种新的语言，一种并发的、带垃圾回收的、快速编译的语言。它需要满足以下几点：
</p>

<div class="english">
<ul>
<li>
It is possible to compile a large Go program in a few seconds on a single computer.
<li>
Go provides a model for software construction that makes dependency
analysis easy and avoids much of the overhead of C-style include files and
libraries.
<li>
Go's type system has no hierarchy, so no time is spent defining the
relationships between types. Also, although Go has static types the language
attempts to make types feel lighter weight than in typical OO languages.
<li>
Go is fully garbage-collected and provides fundamental support for
concurrent execution and communication.
<li>
By its design, Go proposes an approach for the construction of system
software on multicore machines.
</ul>
</div>

<ul>
<li>
它可以在一台计算机上用几秒钟的时间编译一个大型的Go程序。
<li>
Go为软件构造提供了一种模型，它使依赖分析更加容易，且避免了大部分C风格include文件与库的开头。
<li>
Go的类型系统没有层级，因此不需要在类型之间的关系定义上花费时间。此外，尽管Go是静态类型的，
该语言也试图使类型感觉起来比典型的面向对象语言更轻量级。
<li>
Go完全是垃圾回收型的语言，并为并发执行与通信提供了基本的支持。
<li>
按照其设计，Go打算为多核机器上系统软件的构造提供一种方法。
</ul>

<div class="english">
<p>
A much more expansive answer to this question is available in the article,
<a href="//talks.golang.org/2012/splash.article">Go at Google:
Language Design in the Service of Software Engineering</a>.
</p>
</div>

<p>
关于此问题的更多答案见
<a href="//talks.golang.org/2012/splash.article">Go在Google：软件工程服务中的语言设计</a>
一文。
</p>

<div class="english">
<h3 id="What_is_the_status_of_the_project">
What is the status of the project?</h3>
</div>

<h3 id="项目状态">该项目的状态如何？</h3>

<div class="english">
<p>
Go became a public open source project on November 10, 2009.
After a couple of years of very active design and development, stability was called for and
Go 1 was <a href="//blog.golang.org/2012/03/go-version-1-is-released.html">released</a>
on March 28, 2012.
Go 1, which includes a <a href="/ref/spec">language specification</a>,
<a href="/pkg/">standard libraries</a>,
and <a href="/cmd/go/">custom tools</a>,
provides a stable foundation for creating reliable products, projects, and publications.
</p>
</div>

<p>
Go在2009年11月10日成为了公共开源项目。在两年的积极设计与开发之后，应稳定性要求，
Go 1于2012年3月28日<a href="http://blog.golang.org/2012/03/go-version-1-is-released.html">发布</a>。
Go 1包含<a href="/ref/spec">语言规范</a>、<a href="/pkg/">标准库</a>与<a href="/cmd/go/">定制工具</a>，
它为创建可靠的产品、项目及出版物提供了稳定的基础。
</p>

<div class="english">
<p>
With that stability established, we are using Go to develop programs, products, and tools rather than
actively changing the language and libraries.
In fact, the purpose of Go 1 is to provide <a href="/doc/go1compat.html">long-term stability</a>.
Backwards-incompatible changes will not be made to any Go 1 point release.
We want to use what we have to learn how a future version of Go might look, rather than to play with
the language underfoot.
</p>
</div>

<p>
随着其稳定性的确立，我们使用Go来开发程序、产品以及工具，而非积极地更改语言与库。
实际上，Go 1的目的就是提供<a href="/doc/go1compat.html">长期的稳定性</a>。
不向前兼容的更改将不会对任何Go 1点发行版进行。我们想通过我们所拥有的来了解Go未来的版本将看起来如何，
而不是用语言阻碍前进的路。
</p>

<div class="english">
<p>
Of course, development will continue on Go itself, but the focus will be on performance, reliability,
portability and the addition of new functionality such as improved support for internationalization.
</p>
</div>

<p>
当然，Go本身的开发将继续进行，但重点将在性能、可靠性、可移植性和新功能的添加上，例如提升对国际化的支持。
</p>

<div class="english">
<p>
There may well be a Go 2 one day, but not for a few years and it will be influenced by what we learn using Go 1 as it is today.
</p>
</div>

<p>
这在某一天可能会成为Go 2，但用不了几年，它就会被我们今天使用Go 1所学到的东西所影响。
</p>


<div class="english">
<h3 id="Whats_the_origin_of_the_mascot">
What's the origin of the mascot?</h3>
</div>

<h3 id="吉祥物">吉祥物的由来是什么？</h3>

<div class="english">
<p>
The mascot and logo were designed by
<a href="http://reneefrench.blogspot.com">Renée French</a>, who also designed
<a href="http://plan9.bell-labs.com/plan9/glenda.html">Glenda</a>,
the Plan 9 bunny.
The <a href="https://blog.golang.org/gopher">gopher</a>
is derived from one she used for an <a href="http://wfmu.org/">WFMU</a>
T-shirt design some years ago.
The logo and mascot are covered by the
<a href="http://creativecommons.org/licenses/by/3.0/">Creative Commons Attribution 3.0</a>
license.
</p>
</div>

<p>
吉祥物与Logo由<a href="http://reneefrench.blogspot.com">Renée French</a>设计，
她也设计了Plan 9的小兔子<a href="http://plan9.bell-labs.com/plan9/glenda.html">Glenda</a>。
<a href="https://blog.golang.org/gopher">Gopher</a>衍生自她在几年前为<a href="http://wfmu.org/">WFMU</a>设计的一件T恤衫。
其Logo与吉祥物以<a href="http://creativecommons.org/licenses/by/3.0/">知识共享-署名3.0</a>方式授权。
</p>

<div class="english">
<h3 id="history">
What is the history of the project?</h3>
</div>

<h3 id="历史">该项目的历史是什么？</h3>

<div class="english">
<p>
Robert Griesemer, Rob Pike and Ken Thompson started sketching the
goals for a new language on the white board on September 21, 2007.
Within a few days the goals had settled into a plan to do something
and a fair idea of what it would be.  Design continued part-time in
parallel with unrelated work.  By January 2008, Ken had started work
on a compiler with which to explore ideas; it generated C code as its
output.  By mid-year the language had become a full-time project and
had settled enough to attempt a production compiler.  In May 2008,
Ian Taylor independently started on a GCC front end for Go using the
draft specification.  Russ Cox joined in late 2008 and helped move the language
and libraries from prototype to reality.
</p>
</div>

<p>
2007年9月21日，Robert Griesemer、Rob Pike与Ken Thompson在白板上开始了对新语言目标的描绘。
在几天之内，目标被制定成做事的计划，关于其未来的美妙想法便在此刻产生。
其设计在与工作无关的平行时间中继续。到了2008年1月，Ken开始了编译器的工作，并在其上探索各种想法；
它生成C代码并将其输出。到了年中，该语言成为了全职项目，拥有了充足的安排来尝试一个产品级编译器。
在2008年5月时，Ian Taylor根据规范草案独自开始了Go GCC前端的工作。2008年年末，
Russ Cox的加入帮助将该语言与库从原型变成了现实。
</p>

<div class="english">
<p>
Go became a public open source project on November 10, 2009.
Many people from the community have contributed ideas, discussions, and code.
</p>
</div>

<p>
Go在2009年11月10日成为了公共开源项目。来自社区的许多人都可以贡献想法，参与讨论及编写代码。
</p>

<div class="english">
<h3 id="creating_a_new_language">
Why are you creating a new language?</h3>
</div>

<h3 id="新语言">你们为什么要创造新的语言？</h3>

<div class="english">
<p>
Go was born out of frustration with existing languages and
environments for systems programming.  Programming had become too
difficult and the choice of languages was partly to blame.  One had to
choose either efficient compilation, efficient execution, or ease of
programming; all three were not available in the same mainstream
language.  Programmers who could were choosing ease over
safety and efficiency by moving to dynamically typed languages such as
Python and JavaScript rather than C++ or, to a lesser extent, Java.
</p>
</div>

<p>
Go在既有语言与环境下进行系统编程的挫折中诞生。编程变得太难，对语言的选择有一定的责任。
我们必须在高效编译、高效执行或轻松编程之间选择其一，在同样主流的语言中，三者不能同时达到。
程序员们通过转移到Python和JavaScript之类的动态类型语言，而非C++或一定程度上的Java上，
来选择轻松在安全和效率之上。
</p>

<div class="english">
<p>
Go is an attempt to combine the ease of programming of an interpreted,
dynamically typed
language with the efficiency and safety of a statically typed, compiled language.
It also aims to be modern, with support for networked and multicore
computing.  Finally, working with Go is intended to be <i>fast</i>: it should take
at most a few seconds to build a large executable on a single computer.
To meet these goals required addressing a number of
linguistic issues: an expressive but lightweight type system;
concurrency and garbage collection; rigid dependency specification;
and so on.  These cannot be addressed well by libraries or tools; a new
language was called for.
</p>
</div>

<p>
Go试图成为结合解释型编程的轻松、动态类型语言的高效以及静态类型语言的安全的编译型语言。
它也打算成为现代的，支持网络与多核计算的语言。最后，用 Go 工作必须要<b>快</b>：
它在一台计算机上构建大型可执行文件时应当最多只花几十秒的时间。
一个富有表达能力但轻量级的类型系统，并发与垃圾回收机制，严格的依赖规范等等。
这些无法通过库或工具解决好，必须创造新的语言。
</p>

<div class="english">
<p>
The article <a href="//talks.golang.org/2012/splash.article">Go at Google</a>
discusses the background and motivation behind the design of the Go language,
as well as providing more detail about many of the answers presented in this FAQ.
</p>
</div>

<p>
文章 <a href="http://talks.golang.org/2012/splash.article">Go 在 Google</a>
中讨论了Go语言设计的其背景和动机，关于本FAQ中的许多为题，该文章提供了更多详情。
</p>

<div class="english">
<h3 id="ancestors">
What are Go's ancestors?</h3>
</div>

<h3 id="前身">Go的前身是什么？</h3>

<div class="english">
<p>
Go is mostly in the C family (basic syntax),
with significant input from the Pascal/Modula/Oberon
family (declarations, packages),
plus some ideas from languages
inspired by Tony Hoare's CSP,
such as Newsqueak and Limbo (concurrency).
However, it is a new language across the board.
In every respect the language was designed by thinking
about what programmers do and how to make programming, at least the
kind of programming we do, more effective, which means more fun.
</p>
</div>

<p>
Go主要是C家族的（基本语法），从Pascal/Modula/Oberon家族引入了重要的东西（声明，包），
加上一些由Tony Hoare的CSP所激发的语言的理念，例如Newsqueak与Limbo（并发）。然而，
它是一个全新的语言。在各个方面上，该语言的设计都考虑到程序员做的事情以及如何去编程，
至少是我们进行的那种编程。更实际，也就意味着更有趣。
</p>

<div class="english">
<h3 id="principles">
What are the guiding principles in the design?</h3>
</div>

<h3 id="原则">其设计的指导原则是什么？</h3>

<div class="english">
<p>
Programming today involves too much bookkeeping, repetition, and
clerical work.  As Dick Gabriel says, &ldquo;Old programs read
like quiet conversations between a well-spoken research worker and a
well-studied mechanical colleague, not as a debate with a compiler.
Who'd have guessed sophistication bought such noise?&rdquo;
The sophistication is worthwhile&mdash;no one wants to go back to
the old languages&mdash;but can it be more quietly achieved?
</p>
</div>

<p>
如今的编程包含了太多记账式的、重复的、文书式的工作。就像Dick Gabriel说的那样：
“老程序读起来就像健谈的研究工作者与善于学习的书呆子同事之间平和的对话，
而不像同编译器之间的争辩。谁会认为成熟必然带来杂乱？”这样的成熟是值得的——
没有人想要回到老的语言——但它能更安静地被实现么？
</p>

<div class="english">
<p>
Go attempts to reduce the amount of typing in both senses of the word.
Throughout its design, we have tried to reduce clutter and
complexity.  There are no forward declarations and no header files;
everything is declared exactly once.  Initialization is expressive,
automatic, and easy to use.  Syntax is clean and light on keywords.
Stuttering (<code>foo.Foo* myFoo = new(foo.Foo)</code>) is reduced by
simple type derivation using the <code>:=</code>
declare-and-initialize construct.  And perhaps most radically, there
is no type hierarchy: types just <i>are</i>, they don't have to
announce their relationships.  These simplifications allow Go to be
expressive yet comprehensible without sacrificing, well, sophistication.
</p>
</div>

<p>
Go试图在两种意义上减少文字的键入次数。贯穿其设计，我们试图减少混乱与复杂性。
它没有前置声明与头文件；任何东西都只声明一次。初始化富有表现力，自动且易于使用。
语法的关键字清晰而轻量。啰嗦的表达式（<code>foo.Foo* myFoo = new(foo.Foo)</code>）
可使用 <code>:=</code> 声明并初始化结构，通过简单的类型推断来简化。
也许最根本的是，这里没有类型层级：类型<b>就是</b>类型，无需说明它们之间的关系。
这些简化允许Go无需牺牲成熟而富有表现力且易于理解。
</p>

<div class="english">
<p>
Another important principle is to keep the concepts orthogonal.
Methods can be implemented for any type; structures represent data while
interfaces represent abstraction; and so on.  Orthogonality makes it
easier to understand what happens when things combine.
</p>
</div>

<p>
另一个重要的原则是保持概念正交。方法可被任何类型实现，结构代表数据而接口代表抽象等等。
正交性使一些东西相结合时发生的事情更易理解。
</p>

<div class="english">
<h2 id="Usage">Usage</h2>
</div>

<h2 id="使用">使用</h2>

<div class="english">
<h3 id="Is_Google_using_go_internally"> Is Google using Go internally?</h3>
</div>

<h3 id="Google使用Go">Google是否在内部使用Go？</h3>

<div class="english">
<p>
Yes. There are now several Go programs deployed in
production inside Google.  A public example is the server behind
<a href="//golang.org">golang.org</a>.
It's just the <a href="/cmd/godoc"><code>godoc</code></a>
document server running in a production configuration on
<a href="https://developers.google.com/appengine/">Google App Engine</a>.
</p>
</div>

<p>
是的。现在有几个Go程序正部署在Google的内部产品中。一个公共的例子就是在
<a href="http://golang.org">http://golang.org</a> 后台支持的服务。它仅仅是在
<a href="https://developers.google.com/appengine/">Google应用引擎</a>
上配置的产品中运行的文档服务。
</p>

<div class="english">
<p>
Other examples include the <a href="//github.com/youtube/vitess/">Vitess</a>
system for large-scale SQL installations and Google's download server, <code>dl.google.com</code>,
which delivers Chrome binaries and other large installables such as <code>apt-get</code>
packages.
</p>
</div>

<p>
其它例子包括用于大规模SQL安装的 <a href="//github.com/youtube/vitess/">Vitess</a>
系统，以及Google的下载服务器 <code>dl.google.com</code>，它用于释放Chrome二进制文件
和其它类似 <code>apt-get</code> 的大型可安装包。
</p>

<div class="english">
<h3 id="Do_Go_programs_link_with_Cpp_programs">
Do Go programs link with C/C++ programs?</h3>
</div>

<h3 id="Go链接C">Go程序能否链接C/C++程序？</h3>

<div class="english">
<p>
There are two Go compiler implementations, <code>gc</code>
and <code>gccgo</code>.
<code>Gc</code> uses a different calling convention and linker and can
therefore only be linked with C programs using the same convention.
There is such a C compiler but no C++ compiler.
<code>Gccgo</code> is a GCC front-end that can, with care, be linked with
GCC-compiled C or C++ programs.
</p>
</div>

<p>
现在有两种Go编译器实现，<code>gc</code> 和
<code>gccgo</code>。<code>gc</code> 使用了一种不同的调用约定和连接器，
因此只能与使用同样约定的C程序连接。现在只有这样的C编译器，而没有这样的C++编译器。
<code>gccgo</code> 为GCC的前端，可以小心地与GCC编译的C或C++程序连接。
</p>

<div class="english">
<p>
The <a href="/cmd/cgo/">cgo</a> program provides the mechanism for a
&ldquo;foreign function interface&rdquo; to allow safe calling of
C libraries from Go code. SWIG extends this capability to C++ libraries.
</p>
</div>

<p>
<a href="/cmd/cgo/">cgo</a> 程序为“外部函数接口”提供了一种机制，
以允许从Go代码中安全地调用C库。SWIG为C++库扩展了这种能力。
</p>


<div class="english">
<h3 id="Does_Go_support_Google_protocol_buffers">
Does Go support Google's protocol buffers?</h3>
</div>

<h3 id="Go对Google缓存协议的支持">Go是否支持Google的缓存协议？</h3>

<div class="english">
<p>
A separate open source project provides the necessary compiler plugin and library.
It is available at
<a href="//github.com/golang/protobuf">github.com/golang/protobuf/</a>
</p>
</div>

<p>
一个单独的开源项目为此提供了必要的编译器插件与库。它可从
<a href="http://code.google.com/p/goprotobuf/">http://code.google.com/p/goprotobuf/</a>
获取。
</p>


<div class="english">
<h3 id="Can_I_translate_the_Go_home_page">
Can I translate the Go home page into another language?</h3>
</div>

<h3 id="Go主页的翻译">我能否将Go主页翻译为其它语言？</h3>

<div class="english">
<p>
Absolutely. We encourage developers to make Go Language sites in their own languages.
However, if you choose to add the Google logo or branding to your site
(it does not appear on <a href="//golang.org/">golang.org</a>),
you will need to abide by the guidelines at
<a href="//www.google.com/permissions/guidelines.html">www.google.com/permissions/guidelines.html</a>
</p>
</div>

<p>
完全可以。我们鼓励开发者将Go语言站点译成他们自己的语言。然而，如果你选择加入Google的Logo，
或品牌化推广你的站点（它不会出现在<a href="http://golang.org/">golang.org</a>上），
你需要遵守<a href="http://www.google.com/permissions/guidelines.html">
http://www.google.com/permissions/guidelines.html</a> 上的指导方针。
</p>

<div class="english">
<h2 id="Design">Design</h2>
</div>

<h2 id="设计">设计</h2>

<div class="english">
<h3 id="unicode_identifiers">
What's up with Unicode identifiers?</h3>
</div>

<h3 id="Unicode标识符">Unicode标识符如何？</h3>

<div class="english">
<p>
It was important to us to extend the space of identifiers from the
confines of ASCII.  Go's rule&mdash;identifier characters must be
letters or digits as defined by Unicode&mdash;is simple to understand
and to implement but has restrictions.  Combining characters are
excluded by design, for instance.
Until there
is an agreed external definition of what an identifier might be,
plus a definition of canonicalization of identifiers that guarantees
no ambiguity, it seemed better to keep combining characters out of
the mix.  Thus we have a simple rule that can be expanded later
without breaking programs, one that avoids bugs that would surely arise
from a rule that admits ambiguous identifiers.
</p>
</div>

<p>
从ASCII的限制中扩展标识符的空间对于我们是非常重要的。Go的规则——
标识符字符必须是由Unicode定义的字母或数字——易于理解并实现，但也有限制。
比如结合式字符就排除在设计之外。在一个标识符是什么的外部定义可被接受，
且标识符的标准化定义可确保没有歧义之前，将结合式字符保持在混乱之外似乎更好些。
因此我们有一条简单的规则可以在不破坏程序的情况下以后扩展，
承认歧义性标识符的规则肯定会出现Bug，它可以避免此类Bug。
</p>

<div class="english">
<p>
On a related note, since an exported identifier must begin with an
upper-case letter, identifiers created from &ldquo;letters&rdquo;
in some languages can, by definition, not be exported.  For now the
only solution is to use something like <code>X日本語</code>, which
is clearly unsatisfactory; we are considering other options.  The
case-for-visibility rule is unlikely to change however; it's one
of our favorite features of Go.
</p>
</div>

<p>
与此相关，由于可导出标识符必须以一个大写字母开始，根据定义，
以“字母”创建的标识符在一些语言中不能被导出。目前，唯一的解决方案就是使用一些如
<code>X日本語</code> 这样的形式，这明显无法令人满意；我们在考虑其它的选项。
大小写可视性规则无论如何都不会改变，因为这是我们最喜爱的Go特性之一。
</p>

<div class="english">
<h3 id="Why_doesnt_Go_have_feature_X">Why does Go not have feature X?</h3>
</div>

<h3 id="X特性">为什么Go没有X特性？</h3>

<div class="english">
<p>
Every language contains novel features and omits someone's favorite
feature. Go was designed with an eye on felicity of programming, speed of
compilation, orthogonality of concepts, and the need to support features
such as concurrency and garbage collection. Your favorite feature may be
missing because it doesn't fit, because it affects compilation speed or
clarity of design, or because it would make the fundamental system model
too difficult.
</p>
</div>

<p>
任何语言都会包含新奇的特性，也会省略掉一些人最喜爱的特性。Go的设计着眼于编程的快乐，
编译的素的，概念的正交以及一些必须支持的特性，例如并发机制和垃圾回收机制。
你最喜欢的特性可能由于不合适而缺失了，因为它影响了编译速度或设计的清晰度，
或因为它会使根本的系统模型变得太复杂。
</p>

<div class="english">
<p>
If it bothers you that Go is missing feature <var>X</var>,
please forgive us and investigate the features that Go does have. You might find that
they compensate in interesting ways for the lack of <var>X</var>.
</p>
</div>

<p>
若Go因为缺失了特性 <var>X</var> 而烦扰到您了，请原谅我们。我们建议您研究一下Go所拥有的特性，
您可能会发现它们以有趣的方式弥补了 <var>X</var> 的缺失。
</p>

<div class="english">
<h3 id="generics">
Why does Go not have generic types?</h3>
</div>

<h3 id="泛型">为什么Go没有泛型？</h3>

<div class="english">
<p>
Generics may well be added at some point.  We don't feel an urgency for
them, although we understand some programmers do.
</p>
</div>

<p>
泛型可能会在某个时刻加入。我们对其并不感到紧急，尽管我们明白一些程序员会是这样。
</p>

<div class="english">
<p>
Generics are convenient but they come at a cost in
complexity in the type system and run-time.  We haven't yet found a
design that gives value proportionate to the complexity, although we
continue to think about it.  Meanwhile, Go's built-in maps and slices,
plus the ability to use the empty interface to construct containers
(with explicit unboxing) mean in many cases it is possible to write
code that does what generics would enable, if less smoothly.
</p>
</div>

<p>
泛型是方便的，但它们也同时付出了类型系统与运行时的复杂性代价。
尽管我们还在继续思索着，但还未找到拥有与其复杂度相称价值的设计。
与此同时，Go内建的映射与切片，加上使用空接口来构造容器（带显式拆箱）的能力，
意味着如果顺利的话，在某些情况下，它可以写出泛型所能做到的代码。
</p>

<div class="english">
<p>
This remains an open issue.
</p>
</div>

<p>
这保留为一个开放性问题。
</p>

<div class="english">
<h3 id="exceptions">
Why does Go not have exceptions?</h3>
</div>

<h3 id="异常处理">为什么Go没有异常处理？</h3>

<div class="english">
<p>
We believe that coupling exceptions to a control
structure, as in the <code>try-catch-finally</code> idiom, results in
convoluted code.  It also tends to encourage programmers to label
too many ordinary errors, such as failing to open a file, as
exceptional.
</p>
</div>

<p>
我们相信用 <code>try-catch-finally</code> 习语那样的控制结构连接成的异常，
其结果就是令人费解的代码。它往往也会怂恿程序员标注太多普通的错误，
诸如打开文件失败之类的作为异常。
</p>

<div class="english">
<p>
Go takes a different approach.  For plain error handling, Go's multi-value
returns make it easy to report an error without overloading the return value.
<a href="/doc/articles/error_handling.html">A canonical error type, coupled
with Go's other features</a>, makes error handling pleasant but quite different
from that in other languages.
</p>
</div>

<p>
Go采用了一种不同的方法。对于朴素的错误处理，Go的多值返回使错误易于报告而无需重载返回值。
<a href="/doc/articles/error_handling.html">一个典型的错误类型，配合Go的其它特性</a>，
使错误处理变得愉快而与众不同。
</p>

<div class="english">
<p>
Go also has a couple
of built-in functions to signal and recover from truly exceptional
conditions.  The recovery mechanism is executed only as part of a
function's state being torn down after an error, which is sufficient
to handle catastrophe but requires no extra control structures and,
when used well, can result in clean error-handling code.
</p>
</div>

<p>
Go也拥有内建函数的配合来标记出真正的异常状况并从中恢复。该恢复机制只会在函数的错误状态解除之后，
作为它的一部分执行，这足以处理灾难而无需格外的控制结构。如果使用得当，就能产生清晰的错误处理代码。
</p>

<div class="english">
<p>
See the <a href="/doc/articles/defer_panic_recover.html">Defer, Panic, and Recover</a> article for details.
</p>
</div>

<p>
详情见<a href="/doc/articles/defer_panic_recover.html">Defer、Panic、与Recover</a>一文。
</p>

<div class="english">
<h3 id="assertions">
Why does Go not have assertions?</h3>
</div>

<h3 id="断言">为什么Go没有断言？</h3>

<div class="english">
<p>
Go doesn't provide assertions. They are undeniably convenient, but our
experience has been that programmers use them as a crutch to avoid thinking
about proper error handling and reporting. Proper error handling means that
servers continue operation after non-fatal errors instead of crashing.
Proper error reporting means that errors are direct and to the point,
saving the programmer from interpreting a large crash trace. Precise
errors are particularly important when the programmer seeing the errors is
not familiar with the code.
</p>
</div>

<p>
Go不提供断言。它们无疑是很方便的，但我们的经验是，程序员们会使用它们作为依靠，
以避免考虑适当的错误处理和报告。适当的错误处理意味着服务器在非致命错误后可以继续运行，
而不会彻底崩溃。适当的错误报告意味着错误更加直接了当，最关键的一点是，
它能将程序员从解释大型崩溃的跟踪中拯救出来。精确的错误是极其重要的，
尤其在程序员们从不熟悉的代码中发现错误时。
</p>

<div class="english">
<p>
We understand that this is a point of contention. There are many things in
the Go language and libraries that differ from modern practices, simply
because we feel it's sometimes worth trying a different approach.
</p>
</div>

<p>
我们明白这是一个争论的焦点。Go语言和库中的一些东西不同于现代的实践，
只不过是因为我们觉得偶尔尝试下不同的方法是值得的。
</p>

<div class="english">
<h3 id="csp">
Why build concurrency on the ideas of CSP?</h3>
</div>

<h3 id="csp并发">为什么以CSP思想来构建并发？</h3>

<div class="english">
<p>
Concurrency and multi-threaded programming have a reputation
for difficulty.  We believe this is due partly to complex
designs such as pthreads and partly to overemphasis on low-level details
such as mutexes, condition variables, and memory barriers.
Higher-level interfaces enable much simpler code, even if there are still
mutexes and such under the covers.
</p>
</div>

<p>
并发和多线程编程以其困难著称。我们相信一部分原因是因为复杂的设计，例如pthreads；
一部分是因为过于强调低级的细节，例如互斥、条件变量以及内存屏障。更高级的接口可简化代码，
尽管像互斥这类的东西仍然存在。
</p>

<div class="english">
<p>
One of the most successful models for providing high-level linguistic support
for concurrency comes from Hoare's Communicating Sequential Processes, or CSP.
Occam and Erlang are two well known languages that stem from CSP.
Go's concurrency primitives derive from a different part of the family tree
whose main contribution is the powerful notion of channels as first class objects.
Experience with several earlier languages has shown that the CSP model
fits well into a procedural language framework.
</p>
</div>

<p>
Hoare的通信序列过程（即CSP）为并发提供了高级的语言支持，它是最成功的模型之一。
Go的并发原语来自该家族树不同的部分，它最主要的贡献就是将强大的信道概念作为第一类对象。
从这些早期语言中得到的经验显现出CSP模型很适合用作过程式语言的框架。
</p>

<div class="english">
<h3 id="goroutines">
Why goroutines instead of threads?</h3>
</div>

<h3 id="Go程">为什么使用Go程而非线程？</h3>

<div class="english">
<p>
Goroutines are part of making concurrency easy to use.  The idea, which has
been around for a while, is to multiplex independently executing
functions&mdash;coroutines&mdash;onto a set of threads.
When a coroutine blocks, such as by calling a blocking system call,
the run-time automatically moves other coroutines on the same operating
system thread to a different, runnable thread so they won't be blocked.
The programmer sees none of this, which is the point.
The result, which we call goroutines, can be very cheap: they have little
overhead beyond the memory for the stack, which is just a few kilobytes.
</p>
</div>

<p>
Go程是让使发易于使用的一部分。这个想法已经存在了一段时间，它是将独立执行的函数——
协程——多路复用到一组线程上。当协程被阻塞，如通过调用一个阻塞的系统调用时，
运行时会在相同的操作系统线程上自动将其它的协程转移到一个不同的，可运行的，
不会被阻塞的线程上。重点是程序员不会看见。结果，我们称之为Go程，可以非常廉价：
除非它们在在长期运行的系统调用上花费了大量的时间，否则它们只会花费比栈多一点的内存，
那只有几KB而已。
</p>

<div class="english">
<p>
To make the stacks small, Go's run-time uses resizable, bounded stacks.  A newly
minted goroutine is given a few kilobytes, which is almost always enough.
When it isn't, the run-time grows (and shrinks) the memory for storing
the stack automatically, allowing many goroutines to live in a modest
amount of memory.
The CPU overhead averages about three cheap instructions per function call.
It is practical to create hundreds of thousands of goroutines in the same
address space.
If goroutines were just threads, system resources would
run out at a much smaller number.
</p>
</div>

<p>
为了使栈很小，Go的运行时使用了分段式栈。一个新创建的Go程给定几KB，这几乎总是足够的。
当它不够时，运行时会自动地分配（并释放）扩展片段。每个函数调用平均需要大概三条廉价的指令。
这实际上是在相同的地址空间中创建了成百上千的Go程。如果Go程是线程的话，系统资源会更快地耗尽。
</p>

<div class="english">
<h3 id="atomic_maps">
Why are map operations not defined to be atomic?</h3>
</div>

<h3 id="原子性映射">为什么映射操作不定义为原子性的？</h3>

<div class="english">
<p>
After long discussion it was decided that the typical use of maps did not require
safe access from multiple goroutines, and in those cases where it did, the map was
probably part of some larger data structure or computation that was already
synchronized.  Therefore requiring that all map operations grab a mutex would slow
down most programs and add safety to few.  This was not an easy decision,
however, since it means uncontrolled map access can crash the program.
</p>
</div>

<p>
经过长时间的讨论，决定了映射的典型使用无需从多Go程中安全地访问，在那些情况下，
映射可能是一些大型数据结构的一部分或已经同步的计算。
所以要求所有映射操作抓取互斥会减慢大部分程序并添加一些安全性。
这并不是个容易的决定，然而，这也就意味着不受控制的映射访问会使程序崩溃。
</p>

<div class="english">
<p>
The language does not preclude atomic map updates.  When required, such
as when hosting an untrusted program, the implementation could interlock
map access.
</p>
</div>

<p>
该语言并不排除原子性映射的更新，在需要时，例如在部署一个不信任的程序，该实现可以互锁映射访问。
</p>

<div class="english">
<h3 id="language_changes">
Will you accept my language change?</h3>
</div>

<h3 id="语言修改">
你们会接受我对语言的修改么？</h3>

<div class="english">
<p>
People often suggest improvements to the language—the
<a href="//groups.google.com/group/golang-nuts">mailing list</a>
contains a rich history of such discussions—but very few of these changes have
been accepted.
</p>
</div>

<p>
人们经常会向该语言提出改进建议——
<a href="http://groups.google.com/group/golang-nuts">邮件列表</a>
中包含了此类讨论的丰富历史——但只有极少的修改会被接受。
</p>

<div class="english">
<p>
Although Go is an open source project, the language and libraries are protected
by a <a href="/doc/go1compat.html">compatibility promise</a> that prevents
changes that break existing programs.
If your proposal violates the Go 1 specification we cannot even entertain the
idea, regardless of its merit.
A future major release of Go may be incompatible with Go 1, but we're not ready
to start talking about what that might be.
</p>
</div>

<p>
尽管Go是个开源项目，但该语言和库受<a href="/doc/go1compat.html">兼容性保证</a>
以确保更改不回破坏既有的程序。若你的建议违反了Go 1规范，不论它是否值得，
我们都不会接受。Go将来的主版本可能不会与Go 1兼容，但我们还不打算讨论这意味着什么。
</p>

<div class="english">
<p>
Even if your proposal is compatible with the Go 1 spec, it might
not be in the spirit of Go's design goals.
The article <i><a href="//talks.golang.org/2012/splash.article">Go
at Google: Language Design in the Service of Software Engineering</a></i>
explains Go's origins and the motivation behind its design.
</p>
</div>

<p>
即使你的建议与Go 1规范兼容，它也可能不符合Go设计目标的精神。文章
<b><a href="http://talks.golang.org/2012/splash.article">Go在Google：
软件工程服务中的语言设计</a></b> 解释了Go的起源机器设计背后的动机。
</p>

<div class="english">
<h2 id="types">Types</h2>
</div>

<h2 id="类型">类型</h2>

<div class="english">
<h3 id="Is_Go_an_object-oriented_language">
Is Go an object-oriented language?</h3>
</div>

<h3 id="Go面向对象">Go是面向对象的语言吗？</h3>

<div class="english">
<p>
Yes and no. Although Go has types and methods and allows an
object-oriented style of programming, there is no type hierarchy.
The concept of &ldquo;interface&rdquo; in Go provides a different approach that
we believe is easy to use and in some ways more general. There are
also ways to embed types in other types to provide something
analogous&mdash;but not identical&mdash;to subclassing.
Moreover, methods in Go are more general than in C++ or Java:
they can be defined for any sort of data, even built-in types such
as plain, &ldquo;unboxed&rdquo; integers.
They are not restricted to structs (classes).
</p>
</div>

<p>
既是也不是。尽管Go拥有类型和方法，也允许面向对象风格的编程，但它没有类型层级。
在Go中“接口”的概念提供了不同的方法，我们相信它易于使用且在某些方面更通用。
也有一些在其它类型中嵌入类型的方法，来提供类似（而非完全相同）的东西进行子类化。
此外，Go中的方法比C++或Java中的更通用：它们可被定义为任何种类的数据。
甚至是像普通的“未装箱”整数这样的内建类型。它们并不受结构（类）的限制。
</p>

<div class="english">
<p>
Also, the lack of a type hierarchy makes &ldquo;objects&rdquo; in Go feel much more
lightweight than in languages such as C++ or Java.
</p>
</div>

<p>
此外，类型层级的缺失也使Go中的“对象”感觉起来比C++或Java的更轻量级。
</p>

<div class="english">
<h3 id="How_do_I_get_dynamic_dispatch_of_methods">
How do I get dynamic dispatch of methods?</h3>
</div>

<h3 id="动态分配">我如何获得方法的动态分配？</h3>

<div class="english">
<p>
The only way to have dynamically dispatched methods is through an
interface. Methods on a struct or any other concrete type are always resolved statically.
</p>
</div>

<p>
拥有动态分配方法的唯一途径就是通过接口。结构或其它混合类型的方法总是静态地确定。
</p>

<div class="english">
<h3 id="inheritance">
Why is there no type inheritance?</h3>
</div>

<h3 id="继承">为什么没有类型继承？</h3>

<div class="english">
<p>
Object-oriented programming, at least in the best-known languages,
involves too much discussion of the relationships between types,
relationships that often could be derived automatically.  Go takes a
different approach.
</p>
</div>

<p>
面向对象编程，至少在最著名的语言中，涉及了太多在类型之间关系的讨论，
关系总是可以自动地推断出来。Go则使用了一种不同的方法。
</p>

<div class="english">
<p>
Rather than requiring the programmer to declare ahead of time that two
types are related, in Go a type automatically satisfies any interface
that specifies a subset of its methods.  Besides reducing the
bookkeeping, this approach has real advantages.  Types can satisfy
many interfaces at once, without the complexities of traditional
multiple inheritance.
Interfaces can be very lightweight&mdash;an interface with
one or even zero methods can express a useful concept.
Interfaces can be added after the fact if a new idea comes along
or for testing&mdash;without annotating the original types.
Because there are no explicit relationships between types
and interfaces, there is no type hierarchy to manage or discuss.
</p>
</div>

<p>
不像需要程序员提前声明两个类型的关联，在Go中类型会自动满足任何接口，
以此实现其方法的子集。除了减少记账式编程外，这种方法拥有真正的优势。
类型可立刻满足一些接口，而没有传统多重继承的复杂性。
接口可以非常轻量——带一个甚至零个方法的接口能够表达一个有用的概念。
若出现了新的想法，或为了测试目的，接口其实可以在以后添加——而无需注释掉原来的类型。
由于在类型和接口之间没有明确的关系，也就无需管理或讨论类型层级。
</p>

<div class="english">
<p>
It's possible to use these ideas to construct something analogous to
type-safe Unix pipes.  For instance, see how <code>fmt.Fprintf</code>
enables formatted printing to any output, not just a file, or how the
<code>bufio</code> package can be completely separate from file I/O,
or how the <code>image</code> packages generate compressed
image files.  All these ideas stem from a single interface
(<code>io.Writer</code>) representing a single method
(<code>Write</code>).  And that's only scratching the surface.
Go's interfaces have a profound influence on how programs are structured.
</p>
</div>

<p>
用这些思想来构造一些类似于类型安全的Unix管道是可能的。例如，看看
<code>fmt.Fprintf</code> 如何能将格式化打印到任何输出而不只是文件，
或 <code>bufio</code> 包如何能从文件I/O中完全分离，或 <code>image</code>
包如何生成已压缩的图像文件。所有这些想法都来源于一个单一的接口
（<code>io.Writer</code>），都由一个单一的方法来表现（<code>Write</code>）。
而这只是表面文章。Go的接口在如何组织程序方面有着深刻的影响。
</p>

<div class="english">
<p>
It takes some getting used to but this implicit style of type
dependency is one of the most productive things about Go.
</p>
</div>

<p>
它需要一段时间来适应，但这种隐式的类型依赖是Go中最具生产力的东西之一。
</p>

<div class="english">
<h3 id="methods_on_basics">
Why is <code>len</code> a function and not a method?</h3>
</div>

<h3 id="基本的方法">为什么 <code>len</code> 是函数而非方法？</h3>

<div class="english">
<p>
We debated this issue but decided
implementing <code>len</code> and friends as functions was fine in practice and
didn't complicate questions about the interface (in the Go type sense)
of basic types.
</p>
</div>

<p>
我们讨论过这个问题，但显然在实践中将 <code>len</code> 及与其相关的功能实现为函数比较好，
而且这不会复杂化关于基本类型接口（在Go类型意义上）的问题。
</p>

<div class="english">
<h3 id="overloading">
Why does Go not support overloading of methods and operators?</h3>
</div>

<h3 id="重载">为什么Go不支持方法和操作符的重载？</h3>

<div class="english">
<p>
Method dispatch is simplified if it doesn't need to do type matching as well.
Experience with other languages told us that having a variety of
methods with the same name but different signatures was occasionally useful
but that it could also be confusing and fragile in practice.  Matching only by name
and requiring consistency in the types was a major simplifying decision
in Go's type system.
</p>
</div>

<p>
若方法分配无需很好地进行类型匹配，该方法即会被简化。其它语言的经验告诉我们，
拥有名字相同但签名不同的多种方法偶尔是有用的，但它也会在实践中造成混乱和不确定。
在Go的类型系统中，只通过名字进行匹配以及类型的一致性需求是主要的简化决策。
</p>

<div class="english">
<p>
Regarding operator overloading, it seems more a convenience than an absolute
requirement.  Again, things are simpler without it.
</p>
</div>

<p>
至于操作符重载，它似乎并不能比绝对必要的东西提供更多便利。此外，没有它事情会变得更简单。
</p>

<div class="english">
<h3 id="implements_interface">
Why doesn't Go have "implements" declarations?</h3>
</div>

<h3 id="接口实现">为什么Go没有 "implements" 声明？</h3>

<div class="english">
<p>
A Go type satisfies an interface by implementing the methods of that interface,
nothing more.  This property allows interfaces to be defined and used without
having to modify existing code.  It enables a kind of structural typing that
promotes separation of concerns and improves code re-use, and makes it easier
to build on patterns that emerge as the code develops.
The semantics of interfaces is one of the main reasons for Go's nimble,
lightweight feel.
</p>
</div>

<p>
Go的类型通过实现接口的方法来满足该接口，仅此而已。这个性质允许定义接口并使用，
而无需修改已有的代码。它使用一种结构类型来帮助关系的分离并改进代码可重用性，
并使它更容易在为代码开发而出现的模式上构建。接口的语义学是Go的灵活、轻量感的主要原因之一。
</p>

<div class="english">
<p>
See the <a href="#inheritance">question on type inheritance</a> for more detail.
</p>
</div>

<p>
更多详情见<a href="#继承">类型继承的问题</a>。
</p>

<div class="english">
<h3 id="guarantee_satisfies_interface">
How can I guarantee my type satisfies an interface?</h3>
</div>

<h3 id="保证满足接口">我如何保证我的类型满足某个接口？</h3>

<div class="english">
<p>
You can ask the compiler to check that the type <code>T</code> implements the
interface <code>I</code> by attempting an assignment using the zero value for
<code>T</code> or pointer to <code>T</code>, as appropriate:
</p>
</div>

<p>
你可以通过尝试赋值来要求编译器检查类型 <code>T</code> 是否实现了接口 <code>I</code>：
</p>

<div class="english">
<pre>
type T struct{}
var _ I = T{}       // Verify that T implements I.
var _ I = (*T)(nil) // Verify that *T implements I.
</pre>
</div>

<pre>
type T struct{}
var _ I = T{}       // 确认 T 是否实现了 I。
var _ I = (*T)(nil) // 确认 *T 是否实现了 I。
</pre>

<div class="english">
<p>
If <code>T</code> (or <code>*T</code>, accordingly) doesn't implement
<code>I</code>, the mistake will be caught at compile time.
</p>
</div>

<p>
若 <code>T</code>（或 <code>*T</code>）未实现 <code>I</code>，则错误会在编译时捕获。
</p>

<div class="english">
<p>
If you wish the users of an interface to explicitly declare that they implement
it, you can add a method with a descriptive name to the interface's method set.
For example:
</p>
</div>

<p>
如果你希望接口的使用者显式地声明它们实现了它，你可以将一个带描述性名称的方法添加到该接口的方法集中：
</p>

<pre>
type Fooer interface {
    Foo()
    ImplementsFooer()
}
</pre>

<div class="english">
<p>
A type must then implement the <code>ImplementsFooer</code> method to be a
<code>Fooer</code>, clearly documenting the fact and announcing it in
<a href="/cmd/godoc/">godoc</a>'s output.
</p>
</div>

<p>
然后类型必须实现 <code>ImplementsFooer</code> 方法成为 <code>Fooer</code>，
<a href="/cmd/godoc/">godoc</a>的输出中清晰地记录了事实和通告。
</p>

<pre>
type Bar struct{}
func (b Bar) ImplementsFooer() {}
func (b Bar) Foo() {}
</pre>

<div class="english">
<p>
Most code doesn't make use of such constraints, since they limit the utility of
the interface idea. Sometimes, though, they're necessary to resolve ambiguities
among similar interfaces.
</p>
</div>

<p>
大部分代码无需使用这类约束，因为它们限制了实用程序的接口思想。
但有时候，它们也需要解决相似接口之间的歧义。
</p>

<div class="english">
<h3 id="t_and_equal_interface">
Why doesn't type T satisfy the Equal interface?</h3>
</div>

<h3 id="t与equal接口">为什么类型T不满足Equal接口？</h3>

<div class="english">
<p>
Consider this simple interface to represent an object that can compare
itself with another value:
</p>
</div>

<p>
考虑以下简单的接口，它表示一个可以将自身与另一个值进行比较的对象：
</p>

<pre>
type Equaler interface {
    Equal(Equaler) bool
}
</pre>

<div class="english">
<p>
and this type, <code>T</code>:
</p>
</div>

<p>
以及此类型 <code>T</code>：
</p>

<pre>
type T int
func (t T) Equal(u T) bool { return t == u } // does not satisfy Equaler
</pre>

<div class="english">
<p>
Unlike the analogous situation in some polymorphic type systems,
<code>T</code> does not implement <code>Equaler</code>.
The argument type of <code>T.Equal</code> is <code>T</code>,
not literally the required type <code>Equaler</code>.
</p>
</div>

<p>
不像在一些多态类型系统中类似的情况，<code>T</code> 并未实现 <code>Equaler</code>。
<code>T.Equal</code> 的实参类型为 <code>T</code>，而非字面上所需要的类型
<code>Equalar</code>。
</p>

<div class="english">
<p>
In Go, the type system does not promote the argument of
<code>Equal</code>; that is the programmer's responsibility, as
illustrated by the type <code>T2</code>, which does implement
<code>Equaler</code>:
</p>
</div>

<p>
在Go中，类型系统并不提升 <code>Equal</code> 的实参，那是程序员的责任，
就以下类型 <code>T2</code> 所示，它实现了 <code>Equaler</code>：
</p>

<div class="english">
<pre>
type T2 int
func (t T2) Equal(u Equaler) bool { return t == u.(T2) }  // satisfies Equaler
</pre>
</div>

<pre>
type T2 int
func (t T2) Equal(u Equaler) bool { return t == u.(T2) }  // 满足Equaler
</pre>

<div class="english">
<p>
Even this isn't like other type systems, though, because in Go <em>any</em>
type that satisfies <code>Equaler</code> could be passed as the
argument to <code>T2.Equal</code>, and at run time we must
check that the argument is of type <code>T2</code>.
Some languages arrange to make that guarantee at compile time.
</p>
</div>

<p>
即使它不像其它的类型系统也好，因为在Go中<em>任何</em>满足 <code>Equaler</code>
的类型都能作为实参传至 <code>T2.Equal</code>，并在运行时我们必须检查该实参是否为
<code>T2</code>类型。一些语言将其安排在编译时以保证做到这一点。
</p>

<div class="english">
<p>
A related example goes the other way:
</p>
</div>

<p>
一个相关的例子是另一种情形：
</p>

<pre>
type Opener interface {
   Open() Reader
}

func (t T3) Open() *os.File
</pre>

<div class="english">
<p>
In Go, <code>T3</code> does not satisfy <code>Opener</code>,
although it might in another language.
</p>
</div>

<p>
在Go中，<code>T3</code> 并不满足 <code>Opener</code>，尽管它在另一种语言中可能满足。
</p>

<div class="english">
<p>
While it is true that Go's type system does less for the programmer
in such cases, the lack of subtyping makes the rules about
interface satisfaction very easy to state: are the function's names
and signatures exactly those of the interface?
Go's rule is also easy to implement efficiently.
We feel these benefits offset the lack of
automatic type promotion. Should Go one day adopt some form of polymorphic
typing, we expect there would be a way to express the idea of these
examples and also have them be statically checked.
</p>
</div>

<p>
在相同情况下，Go的类型系统确实为程序员做的更少，
子类型化的缺乏使关于接口满足的规则非常容易制订：
函数的名字和签名完全就是那些接口吗？Go的规则也容易高效地实现。
我们感觉这些效益抵消了自动类型提升的缺失。Go在某天应当采取一些多态类型的形式，
我们期望会有一些方式来表达这些例子的想法，且也拥有静态检查。
</p>

<div class="english">
<h3 id="convert_slice_of_interface">
Can I convert a []T to an []interface{}?</h3>
</div>

<h3 id="转换切片至接口">我能否将[]T转换为[]interface{}？</h3>

<div class="english">
<p>
Not directly, because they do not have the same representation in memory.
It is necessary to copy the elements individually to the destination
slice. This example converts a slice of <code>int</code> to a slice of
<code>interface{}</code>:
</p>
</div>

<p>
不能直接转换，因为它们在内存中的表示并不相同。必须单独地将元素复制到目标切片。
下面的例子将 <code>int</code> 切片转换为 <code>interface{}</code> 切片：
</p>

<pre>
t := []int{1, 2, 3, 4}
s := make([]interface{}, len(t))
for i, v := range t {
    s[i] = v
}
</pre>

<div class="english">
<h3 id="nil_error">
Why is my nil error value not equal to nil?
</h3>
</div>

<h3 id="nil错误">为什么我的nil错误值不等于nil？</h3>

<div class="english">
<p>
Under the covers, interfaces are implemented as two elements, a type and a value.
The value, called the interface's dynamic value,
is an arbitrary concrete value and the type is that of the value.
For the <code>int</code> value 3, an interface value contains,
schematically, (<code>int</code>, <code>3</code>).
</p>
</div>

<p>
在底层，接口作为两个元素实现：一个类型和一个值。该值被称为接口的动态值，
它是一个任意的具体值，而该接口的类型则为该值的类型。对于 <code>int</code> 值3，
一个接口值示意性地包含(<code>int</code>, <code>3</code>)。
</p>

<div class="english">
<p>
An interface value is <code>nil</code> only if the inner value and type are both unset,
(<code>nil</code>, <code>nil</code>).
In particular, a <code>nil</code> interface will always hold a <code>nil</code> type.
If we store a <code>nil</code> pointer of type <code>*int</code> inside
an interface value, the inner type will be <code>*int</code> regardless of the value of the pointer:
(<code>*int</code>, <code>nil</code>).
Such an interface value will therefore be non-<code>nil</code>
<em>even when the pointer inside is</em> <code>nil</code>.
</p>
</div>

<p>
只有在内部值和类型都未设置时(<code>nil</code>, <code>nil</code>)，一个接口的值才为
<code>nil</code>。特别是，一个 <code>nil</code> 接口将总是拥有一个 <code>nil</code>
类型。若我们在一个接口值中存储一个 <code>*int</code> 类型的 <code>nil</code>
指针，则内部类型将为 <code>*int</code>，无论该指针的值是什么：
(<code>*int</code>, <code>nil</code>)。因此，这样的接口值会是非 <code>nil</code>
的，<em>即使在该指针的内部为</em> <code>nil</code>。
</p>

<div class="english">
<p>
This situation can be confusing, and arises when a <code>nil</code> value is
stored inside an interface value such as an <code>error</code> return:
</p>
</div>

<p>
这种情况会让人迷惑，而且当 <code>nil</code> 值存储在接口值内部时这种情况总是发生，
例如一个 <code>error</code> 返回：
</p>

<div class="english">
<pre>
func returnsError() error {
	var p *MyError = nil
	if bad() {
		p = ErrBad
	}
	return p // Will always return a non-nil error.
}
</pre>
</div>

<pre>
func returnsError() error {
	var p *MyError = nil
	if bad() {
		p = ErrBad
	}
	return p // 将总是返回一个非nil错误。
}
</pre>

<div class="english">
<p>
If all goes well, the function returns a <code>nil</code> <code>p</code>,
so the return value is an <code>error</code> interface
value holding (<code>*MyError</code>, <code>nil</code>).
This means that if the caller compares the returned error to <code>nil</code>,
it will always look as if there was an error even if nothing bad happened.
To return a proper <code>nil</code> <code>error</code> to the caller,
the function must return an explicit <code>nil</code>:
</p>
</div>

<p>
如果一切顺利，该函数会返回一个 <code>nil</code> 的 <code>p</code>，
因此该返回值为拥有(<code>*MyError</code>, <code>nil</code>)的 <code>error</code>
接口值。这也就意味着如果调用者将返回的错误与 <code>nil</code> 相比较，
它将总是看上去有错误，即便没有什么坏事发生。要向调用者返回一个适当的
<code>nil</code> <code>error</code>，该函数必须返回一个显式的 <code>nil</code>：
</p>

<pre>
func returnsError() error {
	if bad() {
		return ErrBad
	}
	return nil
}
</pre>

<div class="english">
<p>
It's a good idea for functions
that return errors always to use the <code>error</code> type in
their signature (as we did above) rather than a concrete type such
as <code>*MyError</code>, to help guarantee the error is
created correctly. As an example,
<a href="/pkg/os/#Open"><code>os.Open</code></a>
returns an <code>error</code> even though, if not <code>nil</code>,
it's always of concrete type
<a href="/pkg/os/#PathError"><code>*os.PathError</code></a>.
</p>
</div>

<p>
这对于总是在签名中使用 <code>error</code> 类型返回错误（正如我们上面做的）而非像
<code>*MyError</code> 这样具体类型的函数来说是个不错的主意，它可以帮助确保错误被正确地创建。
例如，即使 <a href="/pkg/os/#Open"><code>os.Open</code></a> 返回一个 <code>error</code>，
若非 <code>nil</code> 的话，它总是具体的类型
<a href="/pkg/os/#PathError"><code>*os.PathError</code></a>。
</p>

<div class="english">
<p>
Similar situations to those described here can arise whenever interfaces are used.
Just keep in mind that if any concrete value
has been stored in the interface, the interface will not be <code>nil</code>.
For more information, see
<a href="/doc/articles/laws_of_reflection.html">The Laws of Reflection</a>.
</p>
</div>

<p>
对于那些描述，无论接口是否被使用，相似的情形都会出现。只要记住，如果任何具体的值已被存储在接口中，
该接口就不为 <code>nil</code>。更多信息请访问<a href="/doc/articles/laws_of_reflection.html">反射法则</a>。
</p>


<div class="english">
<h3 id="unions">
Why are there no untagged unions, as in C?</h3>
</div>

<h3 id="联合">为什么没有像C那样的无标签联合？</h3>

<div class="english">
<p>
Untagged unions would violate Go's memory safety
guarantees.
</p>
</div>

<p>
无标签联合会违反Go的内存安全保证。
</p>

<div class="english">
<h3 id="variant_types">
Why does Go not have variant types?</h3>
</div>

<h3 id="变体类型">为什么没有变体类型？</h3>

<div class="english">
<p>
Variant types, also known as algebraic types, provide a way to specify
that a value might take one of a set of other types, but only those
types. A common example in systems programming would specify that an
error is, say, a network error, a security error or an application
error and allow the caller to discriminate the source of the problem
by examining the type of the error. Another example is a syntax tree
in which each node can be a different type: declaration, statement,
assignment and so on.
</p>
</div>

<p>
变体类型，亦称为代数类型，它提供了一种方法来指定一个值可以获得其它类型集中的一个类型，
但仅限于那些类型。在系统编程中一个常见的例子是指定了一个错误，具体来说，一个网络错误、
一个安全性错误或一个应用错误，并允许调用者通过检查该错误的类型来辨别错误的根源。
另一个例子是在语法树中的每个节点可以为不同的类型：声明、语句、赋值等等。
</p>

<div class="english">
<p>
We considered adding variant types to Go, but after discussion
decided to leave them out because they overlap in confusing ways
with interfaces. What would happen if the elements of a variant type
were themselves interfaces?
</p>
</div>

<p>
我们考虑过将变体类型添加到Go中，但经过讨论后决定远离它们，因为它们以混乱的方式与接口重叠。
如果变体类型的元素是它们自己的接口会发生什么？
</p>

<div class="english">
<p>
Also, some of what variant types address is already covered by the
language. The error example is easy to express using an interface
value to hold the error and a type switch to discriminate cases.  The
syntax tree example is also doable, although not as elegantly.
</p>
</div>

<p>
此外，变体类型从事的一些工作已被该语言所覆盖。上面有关错误的例子很容易使用接口值来表达，
以此控制错误及类型转换来辨别状况。关于语法树的例子也可以这么做，尽管不太优雅。
</p>

<<<<<<< HEAD
<div class="english">
=======
<h3 id="covariant_types">
Why does Go not have covariant result types?</h3>

<p>
Covariant result types would mean that an interface like

<pre>
type Copyable interface {
	Copy() interface{}
}
</pre>

would be satisfied by the method

<pre>
func (v Value) Copy() Value
</pre>

because <code>Value</code> implements the empty interface.
In Go method types must match exactly, so <code>Value</code> does not
implement <code>Copyable</code>.
Go separates the notion of what a
type does&mdash;its methods&mdash;from the type's implementation.
If two methods return different types, they are not doing the same thing.
Programmers who want covariant result types are often trying to
express a type heirarchy through interfaces.
In Go it's more natural to have a clean separation between interface
and implementation.
</p>

>>>>>>> e5956bca
<h2 id="values">Values</h2>
</div>

<h2 id="值">值</h2>

<div class="english">
<h3 id="conversions">
Why does Go not provide implicit numeric conversions?</h3>
</div>

<h3 id="转换">为什么Go不提供隐式数值转换？</h3>

<div class="english">
<p>
The convenience of automatic conversion between numeric types in C is
outweighed by the confusion it causes.  When is an expression unsigned?
How big is the value?  Does it overflow?  Is the result portable, independent
of the machine on which it executes?
It also complicates the compiler; &ldquo;the usual arithmetic conversions&rdquo;
are not easy to implement and inconsistent across architectures.
For reasons of portability, we decided to make things clear and straightforward
at the cost of some explicit conversions in the code.
The definition of constants in Go&mdash;arbitrary precision values free
of signedness and size annotations&mdash;ameliorates matters considerably,
though.
</p>
</div>

<p>
在C中数值类型之间的自动转换所造成的混乱超过了它的便利。一个表达式什么时候是无符号的？
这个值有多大？它可以被覆盖吗？该结果可被移植，独立于它所执行的机器吗？
这也使编译器陷入了麻烦；“一般的算数转换”不容易实现且在跨架构时不一致。
出于可移植性的原因，我们决定在代码中付出一些显式转换的代价，来使事情变得清晰而直接。
而在Go中对常量的定义——无符号和大小注解的任意精度的值——对事情有却重大的改善。
</p>

<div class="english">
<p>
A related detail is that, unlike in C, <code>int</code> and <code>int64</code>
are distinct types even if <code>int</code> is a 64-bit type.  The <code>int</code>
type is generic; if you care about how many bits an integer holds, Go
encourages you to be explicit.
</p>
</div>

<p>
一个相关的细节是，不像在C中，<code>int</code> 和 <code>int64</code> 是不同的类型，
即使 <code>int</code> 是一个64位的类型。<code>int</code> 类型是一般的，
如果你关心一个整数占多少位，Go会鼓励你搞清楚它。
</p>

<div class="english">
<p>
A blog post titled <a href="https://blog.golang.org/constants">Constants</a>
explores this topic in more detail.
</p>
</div>

<p>
<a href="http://blog.golang.org/constants">常量</a>一文探讨了此话题的更多细节。
</p>

<div class="english">
<h3 id="builtin_maps">
Why are maps built in?</h3>
</div>

<h3 id="内建映射">为什么映射是内建的？</h3>

<div class="english">
<p>
The same reason strings are: they are such a powerful and important data
structure that providing one excellent implementation with syntactic support
makes programming more pleasant.  We believe that Go's implementation of maps
is strong enough that it will serve for the vast majority of uses.
If a specific application can benefit from a custom implementation, it's possible
to write one but it will not be as convenient syntactically; this seems a reasonable tradeoff.
</p>
</div>

<p>
同样的理由是：它们是如此地强大和重要的数据结构，提供了一种有句法上支持的卓越的实现，
使编程更加惬意。我们相信Go的映射实现足够健壮以服务于绝大多数的使用。
若一个具体的应用可从定制的实现中收益，那就可以写一个，但它将在语法上不那么方便，
这似乎是个合理的权衡。
</p>

<div class="english">
<h3 id="map_keys">
Why don't maps allow slices as keys?</h3>
</div>

<h3 id="映射键">为什么映射不允许将切片作为键？</h3>

<div class="english">
<p>
Map lookup requires an equality operator, which slices do not implement.
They don't implement equality because equality is not well defined on such types;
there are multiple considerations involving shallow vs. deep comparison, pointer vs.
value comparison, how to deal with recursive types, and so on.
We may revisit this issue&mdash;and implementing equality for slices
will not invalidate any existing programs&mdash;but without a clear idea of what
equality of slices should mean, it was simpler to leave it out for now.
</p>
</div>

<p>
映射查找需要一个相等性操作符，而切片并未实现它。它们不能实现相等性，
因为相等性没有在这种类型上很好地定义，这里有多个因素，涉及到浅层次与深层次之间的比较，
指针与值之间的比较，如何处理递归类型等等。我们可能会重新审视这个问题——并为切片实现相等性，
而不会使任何已存在的程序失效——但切片的相等性意味着什么还没有一个清晰的概念，
现在最简单的方法就是远离它。
</p>

<div class="english">
<p>
In Go 1, unlike prior releases, equality is defined for structs and arrays, so such
types can be used as map keys. Slices still do not have a definition of equality, though.
</p>
</div>

<p>
不像之前的发布版，在Go 1中为结构和数组的相等性下了定义，因此这样的类型可被用作映射的键。
然而，切片仍然没有相等性的定义。
</p>

<div class="english">
<h3 id="references">
Why are maps, slices, and channels references while arrays are values?</h3>
</div>

<h3 id="参考">为什么映射、切片和信道是引用，而数组是值？</h3>

<div class="english">
<p>
There's a lot of history on that topic.  Early on, maps and channels
were syntactically pointers and it was impossible to declare or use a
non-pointer instance.  Also, we struggled with how arrays should work.
Eventually we decided that the strict separation of pointers and
values made the language harder to use.  Changing these
types to act as references to the associated, shared data structures resolved
these issues. This change added some regrettable complexity to the
language but had a large effect on usability: Go became a more
productive, comfortable language when it was introduced.
</p>
</div>

<p>
这个话题有很长的历史。在早期，映射和在语法上是指针，它不可能通过声明或使用非指针来实例化。
此外，我们也曾在数组该如何工作的问题上挣扎。最后我们认为，指针和值的严格分离会使语言更难用。
将这些类型的行为修改成对关联的引用，共享数据结构解决了这些问题。
这种修改向该语言加入了一些令人遗憾的复杂性，但它们在可用性上有更大的效果：
当它被引入时，Go成为了一门更高效，更舒适的语言。
</p>

<div class="english">
<h2 id="Writing_Code">Writing Code</h2>
</div>

<h2 id="编写代码">编写代码</h2>

<div class="english">
<h3 id="How_are_libraries_documented">
How are libraries documented?</h3>
</div>

<h3 id="库文档化">如何将库文档化？</h3>

<div class="english">
<p>
There is a program, <code>godoc</code>, written in Go, that extracts
package documentation from the source code. It can be used on the
command line or on the web. An instance is running at
<a href="/pkg/">golang.org/pkg/</a>.
In fact, <code>godoc</code> implements the full site at
<a href="/">golang.org/</a>.
</p>
</div>

<p>
有一个用Go编写的程序 <code>godoc</code> 它可以从源码中提取包文档。
它可以在命令行或Web中使用。一个例子就是它运行在<a href="/pkg/">golang.org/pkg/</a>上。
实际上，<code>godoc</code> 已经在<a href="/">golang.org/</a>上实现了完整的网站。
</p>

<div class="english">
<p>
A <code>godoc</code> instance may be configured to provide rich,
interactive static analyses of symbols in the programs it displays; details are
listed <a href="https://golang.org/lib/godoc/analysis/help.html">here</a>.
</p>
</div>

<p>
通过设置，<code>godoc</code> 实例可为它显示的程序中的符号提供富文本的交互式静态分析。
详见<a href="https://golang.org/lib/godoc/analysis/help.html">此文</a>。
</p>

<div class="english">
<p>
For access to documentation from the command line, the
<a href="https://golang.org/pkg/cmd/go/">go</a> tool has a
<a href="https://golang.org/pkg/cmd/go/#hdr-Show_documentation_for_package_or_symbol">doc</a>
subcommand that provides a textual interface to the same information.
</p>
</div>

<p>
要从命令行中访问文档，<a href="https://golang.org/pkg/cmd/go/">go</a> 工具有一个
<a href="https://golang.org/pkg/cmd/go/#hdr-Show_documentation_for_package_or_symbol">doc</a>
子命令，它为同样的信息提供了文本界面。
</p>

<div class="english">
<h3 id="Is_there_a_Go_programming_style_guide">
Is there a Go programming style guide?</h3>
</div>

<h3 id="编程风格">有没有Go编程风格指南？</h3>

<div class="english">
<p>
Eventually, there may be a small number of rules to guide things
like naming, layout, and file organization.
The document <a href="effective_go.html">Effective Go</a>
contains some style advice.
More directly, the program <code>gofmt</code> is a pretty-printer
whose purpose is to enforce layout rules; it replaces the usual
compendium of do's and don'ts that allows interpretation.
All the Go code in the repository has been run through <code>gofmt</code>.
</p>
</div>

<p>
最后，可能有少量的规则来指导像命名、布局以及文件组织这类的事情。
文档<a href="effective_go.html">高效Go编程</a>包含了一些风格建议。
更直接的说，程序 <code>gofmt</code> 是一个美观打印工具，它的目的在于强制实施布局规则，
它可以取代要解释该做什么和不该做什么的纲要所有代码仓库中的Go代码都运行过了 <code>gofmt</code>。
</p>

<div class="english">
<p>
The document titled
<a href="//golang.org/s/comments">Go Code Review Comments</a>
is a collection of very short essays about details of Go idiom that are often
missed by programmers.
It is a handy reference for people doing code reviews for Go projects.
</p>
</div>

<p>
文档 <a href="http://golang.org/s/comments">Go 代码审核评注</a>
收集了 Go 的习惯用法，程序员们经常忽视它们。它是一份便于审核人员审核Go项目代码的引用资料。
</p>

<div class="english">
<h3 id="How_do_I_submit_patches_to_the_Go_libraries">
How do I submit patches to the Go libraries?</h3>
</div>

<h3 id="提交补丁">我如何向Go库提交补丁？</h3>

<div class="english">
<p>
The library sources are in the <code>src</code> directory of the repository.
If you want to make a significant change, please discuss on the mailing list before embarking.
</p>
</div>

<p>
库的源码在 <code>go/src/pkg</code> 中。如果你想进行重大的更改，请在动手前在邮件列表中讨论。
</p>

<div class="english">
<p>
See the document
<a href="contribute.html">Contributing to the Go project</a>
for more information about how to proceed.
</p>
</div>

<p>
关于如何进行的更多信息请访问<a href="contribute.html">为Go项目做贡献</a>。
</p>


<div class="english">
<h3 id="git_https">
Why does "go get" use HTTPS when cloning a repository?</h3>
</div>

<h3 id="git用https">为什么“go get”在克隆代码仓库时使用HTTPS？</h3>

<div class="english">
<p>
Companies often permit outgoing traffic only on the standard TCP ports 80 (HTTP)
and 443 (HTTPS), blocking outgoing traffic on other ports, including TCP port 9418
(git) and TCP port 22 (SSH).
When using HTTPS instead of HTTP, <code>git</code> enforces certificate validation by
default, providing protection against man-in-the-middle, eavesdropping and tampering attacks.
The <code>go get</code> command therefore uses HTTPS for safety.
</p>
</div>

<p>
公司通常只允许标准TCP端口80（HTTP）和443（HTTPS）的向外通行，而封闭其它端口的向外通行，
包括TCP端口9418（git）和TCP端口22（SSH）。当使用HTTPS代替HTTP时，<code>git</code>
默认会强制执行证书认证来提供保护，防止中间人的窃听和篡改攻击。因此为了安全，
<code>go get</code> 命令就使用了HTTPS。
</p>

<div class="english">
<p>
If you use <code>git</code> and prefer to push changes through SSH using your existing key
it's easy to work around this. For GitHub, try one of these solutions:
</p>
</div>

<p>
如果你更喜欢 <code>git</code> 用你现有的密钥通过SSH来推送更改，那也很容易。
对于GitHub，试试下面的解决方案：
</p>

<div class="english">
<ul>
<li>Manually clone the repository in the expected package directory:
<pre>
$ cd $GOPATH/src/github.com/username
$ git clone git@github.com:username/package.git
</pre>
</li>
<li>Force <code>git push</code> to use the <code>SSH</code> protocol by appending
these two lines to <code>~/.gitconfig</code>:
<pre>
[url "git@github.com:"]
	pushInsteadOf = https://github.com/
</pre>
</li>
</ul>
</div>

<ul>
<li>在期望的目录下手动克隆代码仓库：
<pre>
$ cd $GOPATH/src/github.com/username
$ git clone git@github.com:username/package.git
</pre>
</li>
<li>将一下两行添加到 <code>~/.gitconfig</code> 中，强制 <code>git push</code>
使用 <code>SSH</code> 协议：
<pre>
[url "git@github.com:"]
	pushInsteadOf = https://github.com/
</pre>
</li>
</ul>

<div class="english">
<h3 id="get_version">
How should I manage package versions using "go get"?</h3>
</div>

<h3 id="版本管理">
我如何通过“go get”来管理包的版本？</h3>

<div class="english">
<p>
"Go get" does not have any explicit concept of package versions.
Versioning is a source of significant complexity, especially in large code bases,
and we are unaware of any approach that works well at scale in a large enough
variety of situations to be appropriate to force on all Go users.
What "go get" and the larger Go toolchain do provide is isolation of
packages with different import paths.
For example, the standard library's <code>html/template</code> and <code>text/template</code>
coexist even though both are "package template".
This observation leads to some advice for package authors and package users.
</p>
</div>

<p>
“go get”并没有明确的包版本概念。版本是最主要的复杂性来源，尤其是在大型代码的基础上，
我们并没有适合所有Go用户的万能解决方案。“go get”和更大的Go工具链，仅能为包提供不同的导入路径来隔离它们。
例如，尽管标准库的 <code>html/template</code> 和 <code>text/template</code>
都是“template包”，但它们能够共存。下面为包的作者和用户给出一些意见和建议。
</p>

<div class="english">
<p>
Packages intended for public use should try to maintain backwards compatibility as they evolve.
The <a href="/doc/go1compat.html">Go 1 compatibility guidelines</a> are a good reference here:
don't remove exported names, encourage tagged composite literals, and so on.
If different functionality is required, add a new name instead of changing an old one.
If a complete break is required, create a new package with a new import path.</p>
</div>

<p>
公用的包应为它们的演化尽量保持向下兼容性。<a href="/doc/go1compat.html">Go 1 兼容性方针</a>
是个不错的参考：不要移除可导出的名称，鼓励标记出复合字面，等等。若需要不同的功能，请添加一个新的名字，
而非更改旧的名字。若需要完全打破兼容性，请用新的导入路径创建一个新的包。
</p>

<div class="english">
<p>
If you're using an externally supplied package and worry that it might change in
unexpected ways, the simplest solution is to copy it to your local repository.
(This is the approach Google takes internally.)
Store the copy under a new import path that identifies it as a local copy.
For example, you might copy "original.com/pkg" to "you.com/external/original.com/pkg".
The <a href="https://godoc.org/golang.org/x/tools/cmd/gomvpkg">gomvpkg</a>
program is one tool to help automate this process.
</p>
</div>

<p>
若您使用的是外部提供的包，并担心它会以意想不到的方式改变，最简单的解决方案就是把它复制到你的本地仓库中。
（这是Google内部采用的方法。）将该副本存储在一个新的导入路径中，以此来标识出它是个本地的副本。
例如，你可以将“original.com/pkg”复制成“you.com/external/original.com/pkg”。
<a href="https://godoc.org/golang.org/x/tools/cmd/gomvpkg">gomvpkg</a>程序就是个帮你自动处理它的工具。
</p>

<div class="english">
<p>
The Go 1.5 release includes an experimental facility to the
<a href="https://golang.org/cmd/go">go</a> command
that makes it easier to manage external dependencies by "vendoring"
them into a special directory near the package that depends upon them.
See the <a href="https://golang.org/s/go15vendor">design
document</a> for details.
</p>
</div>

<p>
Go 1.5 发行版的 <a href="https://golang.org/cmd/go">go</a>
命令包含一个实验性的设施，它能通过将外部依赖“供应”进依赖它们的包旁边的特殊目录中来简化管理。
更多详情见<a href="https://golang.org/s/go15vendor">设计文档</a>。
</p>


<div class="english">
<h2 id="Pointers">Pointers and Allocation</h2>
</div>

<h2 id="指针">指针与分配</h2>

<div class="english">
<h3 id="pass_by_value">
When are function parameters passed by value?</h3>
</div>

<h3 id="传值">函数形参在什么时候传值？</h3>

<div class="english">
<p>
As in all languages in the C family, everything in Go is passed by value.
That is, a function always gets a copy of the
thing being passed, as if there were an assignment statement assigning the
value to the parameter.  For instance, passing an <code>int</code> value
to a function makes a copy of the <code>int</code>, and passing a pointer
value makes a copy of the pointer, but not the data it points to.
(See a <a href="/doc/faq#methods_on_values_or_pointers">later
section</a> for a discussion of how this affects method receivers.)
</p>
</div>

<p>
和所有C家族中的语言一样，Go中的所有懂喜都通过值来传递。也就是说，
函数总是会获得向它传递的东西的一份副本，就好像有一个赋值语句向它的形参赋值。
例如，将一个 <code>int</code> 值传入一个函数就会创建该 <code>int</code>
值的一份副本，而传入一个指针值则会创建该指针的一份副本，而不是它所指向的数据。
（关于它如何影响方法接收器的讨论见<a href="/doc/faq#methods_on_values_or_pointers">后面的章节</a>。）
</p>

<div class="english">
<p>
Map and slice values behave like pointers: they are descriptors that
contain pointers to the underlying map or slice data.  Copying a map or
slice value doesn't copy the data it points to.  Copying an interface value
makes a copy of the thing stored in the interface value.  If the interface
value holds a struct, copying the interface value makes a copy of the
struct.  If the interface value holds a pointer, copying the interface value
makes a copy of the pointer, but again not the data it points to.
</p>
</div>

<p>
映射和切片值的行为就像指针一样：它们就是包含指向基本映射或切片数据的指针的描述符。
复制一个映射或切片会创建一个存储在接口值中的东西的一个副本。若该接口值保存了一个结构，
复制该接口值则会创建一个该结构的副本。若该接口值保存了一个指针，
复制该接口值则会创建一个该指针的副本，而且同样不是它所指向的数据。
</p>

<div class="english">
<h3 id="pointer_to_interface">
When should I use a pointer to an interface?</h3>
</div>

<h3 id="接口指针">我应在何时使用接口指针？</h3>

<div class="english">
<p>
Almost never. Pointers to interface values arise only in rare, tricky situations involving
disguising an interface value's type for delayed evaluation.
</p>
</div>

<p>
几乎用不着。接口值指针极其罕见，复杂情况涉及掩饰接口值的类型以延迟求值。
</p>

<div class="english">
<p>
It is however a common mistake to pass a pointer to an interface value
to a function expecting an interface. The compiler will complain about this
error but the situation can still be confusing, because sometimes a
<a href="#different_method_sets">pointer
is necessary to satisfy an interface</a>.
The insight is that although a pointer to a concrete type can satisfy
an interface, with one exception <em>a pointer to an interface can never satisfy an interface</em>.
</p>
</div>

<p>
不过有一个常见的错误，就是将接口值指针传递给一个期望接受接口的函数。编译器会抱怨这种错误，
但这种情况仍然会产生混淆，因为有时<a href="#不同的方法集">为了满足一个接口，指针是必要的</a>。
这种洞察力就在于，尽管常量类型的指针可以满足一个接口，但还有一个例外：<b>接口指针永远无法满足接口</b>。
</p>

<div class="english">
<p>
Consider the variable declaration,
</p>
</div>

<p>
考虑此变量声明：
</p>

<pre>
var w io.Writer
</pre>

<div class="english">
<p>
The printing function <code>fmt.Fprintf</code> takes as its first argument
a value that satisfies <code>io.Writer</code>—something that implements
the canonical <code>Write</code> method. Thus we can write
</p>
</div>

<p>
打印函数 <code>fmt.Fprintf</code> 将其第一个实参作为接口值，该值满足像
<code>io.Writer</code> 这类实现了标准 <code>Write</code> 方法的接口。
因此我们可以这样写：
</p>

<pre>
fmt.Fprintf(w, "hello, world\n")
</pre>

<div class="english">
<p>
If however we pass the address of <code>w</code>, the program will not compile.
</p>
</div>

<p>
If however we pass the address of <code>w</code>, the program will not compile.
但如果我们传递了 <code>w</code> 的地址，该程序将不会编译。
</p>

<div class="english">
<pre>
fmt.Fprintf(&amp;w, "hello, world\n") // Compile-time error.
</pre>
</div>

<pre>
fmt.Fprintf(&amp;w, "hello, world\n") // 编译时错误。
</pre>

<div class="english">
<p>
The one exception is that any value, even a pointer to an interface, can be assigned to
a variable of empty interface type (<code>interface{}</code>).
Even so, it's almost certainly a mistake if the value is a pointer to an interface;
the result can be confusing.
</p>
</div>

<p>
一个例外就是任何值，甚至接口指针都能被赋予一个空接口类型（<code>interface{}</code>）的变量。
即便如此，若该值是一个指针接口，就几乎可以断定它是个错误；其结果仍会产生混淆。
</p>

<div class="english">
<h3 id="methods_on_values_or_pointers">
Should I define methods on values or pointers?</h3>
</div>

<h3 id="值或指针的方法">我应当为值或指针定义方法吗？</h3>

<div class="english">
<pre>
func (s *MyStruct) pointerMethod() { } // method on pointer
func (s MyStruct)  valueMethod()   { } // method on value
</pre>
</div>

<pre>
func (s *MyStruct) pointerMethod() { } // 为指针定义的方法
func (s MyStruct)  valueMethod()   { } // 为值定义的方法
</pre>

<div class="english">
<p>
For programmers unaccustomed to pointers, the distinction between these
two examples can be confusing, but the situation is actually very simple.
When defining a method on a type, the receiver (<code>s</code> in the above
examples) behaves exactly as if it were an argument to the method.
Whether to define the receiver as a value or as a pointer is the same
question, then, as whether a function argument should be a value or
a pointer.
There are several considerations.
</p>
</div>

<p>
对于不习惯指针的程序员，这两个例子之间的差别会造成混乱，但这种情况其实是非常简单的。
当为一个类型定义了一个方法，则接收者（上面例子中的 <code>s</code>）的表现正好就是该方法的实参。
将接收者定义为值还是指针都是一样的问题，就像一个函数的实参应该是值还是指针一样。
有几点需要考虑的地方。
</p>

<div class="english">
<p>
First, and most important, does the method need to modify the
receiver?
If it does, the receiver <em>must</em> be a pointer.
(Slices and maps act as references, so their story is a little
more subtle, but for instance to change the length of a slice
in a method the receiver must still be a pointer.)
In the examples above, if <code>pointerMethod</code> modifies
the fields of <code>s</code>,
the caller will see those changes, but <code>valueMethod</code>
is called with a copy of the caller's argument (that's the definition
of passing a value), so changes it makes will be invisible to the caller.
</p>
</div>

<p>
首先，也是最重要的一点，方法需要修改接收者吗？如果是，则接收者<em>必须</em>是一个指针。
（切片和映射的行为类似于引用，所以它们的状况有一点微妙，但比如说要改变方法中切片的长度，
则接受者仍然必须是指针。）在上面的例子中，如果 <code>pointerMethod</code> 修改了
<code>s</code> 的字段，那么调用者将观察到那些改变，但 <code>valueMethod</code>
是由调用者实参的副本调用的（这是传值的规定），因此对它的更改对于调用者来说是不可见的。
</p>

<div class="english">
<p>
By the way, pointer receivers are identical to the situation in Java,
although in Java the pointers are hidden under the covers; it's Go's
value receivers that are unusual.
</p>
</div>

<p>
顺便一提，指针接收者在Java中的情况和Go是相同的，尽管在Java中指针隐藏在幕后；
而Go的值接受者则不相同。
</p>

<div class="english">
<p>
Second is the consideration of efficiency. If the receiver is large,
a big <code>struct</code> for instance, it will be much cheaper to
use a pointer receiver.
</p>
</div>

<p>
其次是效率问题的考虑。若接受者很大，比如说一个大型的 <code>struct</code>，
使用指针接收器将更廉价。
</p>

<div class="english">
<p>
Next is consistency. If some of the methods of the type must have
pointer receivers, the rest should too, so the method set is
consistent regardless of how the type is used.
See the section on <a href="#different_method_sets">method sets</a>
for details.
</p>
</div>

<p>
接着是一致性问题。若某些类型的方法必须拥有指针接收者，则其余的也应该这样，
因此不管该类型被如何使用，方法集都始终如一。更多详情见<a href="#不同的方法集">方法集</a>一节。
</p>

<div class="english">
<p>
For types such as basic types, slices, and small <code>structs</code>,
a value receiver is very cheap so unless the semantics of the method
requires a pointer, a value receiver is efficient and clear.
</p>
</div>

<p>
对于诸如基本类型、切片以及小型 <code>struct</code> 这样的类型，值接收者是非常廉价的，
因此除非该方法的语义需要一个指针，一个有效而清楚的值接收者。
</p>


<div class="english">
<h3 id="new_and_make">
What's the difference between new and make?</h3>
</div>

<h3 id="new与make">new与make之间有什么不同？</h3>

<div class="english">
<p>
In short: <code>new</code> allocates memory, <code>make</code> initializes
the slice, map, and channel types.
</p>
</div>

<p>
简单来说：<code>new</code> 分配内存，<code>make</code> 初始化切片、映射和信道类型。
</p>

<div class="english">
<p>
See the <a href="/doc/effective_go.html#allocation_new">relevant section
of Effective Go</a> for more details.
</p>
</div>

<p>
更多信息请访问<a href="/doc/effective_go.html#allocation_new">高效Go编程的相关章节</a>。
</p>

<div class="english">
<h3 id="q_int_sizes">
What is the size of an <code>int</code> on a 64 bit machine?</h3>
</div>

<h3 id="int的大小问题"><code>int</code> 在64位机器上的大小是多少？</h3>

<div class="english">
<p>
The sizes of <code>int</code> and <code>uint</code> are implementation-specific
but the same as each other on a given platform.
For portability, code that relies on a particular
size of value should use an explicitly sized type, like <code>int64</code>.
Prior to Go 1.1, the 64-bit Go compilers (both gc and gccgo) used
a 32-bit representation for <code>int</code>. As of Go 1.1 they use
a 64-bit representation.
On the other hand, floating-point scalars and complex
numbers are always sized: <code>float32</code>, <code>complex64</code>,
etc., because programmers should be aware of precision when using
floating-point numbers.
The default size of a floating-point constant is <code>float64</code>.
</p>
</div>

<p>
<code>int</code> 和 <code>uint</code> 的大小取决于具体实现，
但在给定平台上它们彼此之间相同。64位Go编译器（gc和gccgo）使用32位来表示
<code>int</code>。依赖于值具体大小的代码应当使用确定大小的类型，比如说
<code>int64</code>。另一方面，浮点数标量和复数的大小总是固定的：<code>float32</code>、
<code>complex64</code> 等等，因为程序员在使用浮点数时应当知道精度。
浮点数常量的默认大小为 <code>float64</code>。
</p>

<div class="english">
<p>
At the moment, all implementations use 32-bit ints, an essentially arbitrary decision.
However, we expect that <code>int</code> will be increased to 64 bits on 64-bit
architectures in a future release of Go.
</p>
</div>

<p>
目前，所有的实现都用32位int，基本上是很武断的决定。然而，我们希望在未来的Go发行版中，
<code>int</code> 会在64位架构上增加到64位。
</p>

<div class="english">
<h3 id="stack_or_heap">
How do I know whether a variable is allocated on the heap or the stack?</h3>
</div>

<h3 id="堆或栈">我如何知道变量分配在堆上还是栈上？</h3>

<div class="english">
<p>
From a correctness standpoint, you don't need to know.
Each variable in Go exists as long as there are references to it.
The storage location chosen by the implementation is irrelevant to the
semantics of the language.
</p>
</div>

<p>
从正确性立场上看，你无须了解它。Go中存在的每一个变量都只需引用它就行。
由实现选择的存储位置与该语言的语义无关。
</p>

<div class="english">
<p>
The storage location does have an effect on writing efficient programs.
When possible, the Go compilers will allocate variables that are
local to a function in that function's stack frame.  However, if the
compiler cannot prove that the variable is not referenced after the
function returns, then the compiler must allocate the variable on the
garbage-collected heap to avoid dangling pointer errors.
Also, if a local variable is very large, it might make more sense
to store it on the heap rather than the stack.
</p>
</div>

<p>
存储位置对于编写有效的程序来说并无影响。如果可能，Go编译器会在该函数的栈帧中，
分配该函数的局部变量。然而，如果编译器不能证明在该函数返回后，该变量不再被引用，
那么编译器必须在垃圾回收的堆上分配该变量，以避免悬空指针错误。此外，若局部变量非常大，
它可能会更合理地将变量存储在堆而非栈中。
</p>

<div class="english">
<p>
In the current compilers, if a variable has its address taken, that variable
is a candidate for allocation on the heap. However, a basic <em>escape
analysis</em> recognizes some cases when such variables will not
live past the return from the function and can reside on the stack.
</p>
</div>

<p>
在当前编译器中，若一个变量的地址已被占用，该变量对于堆上的分配来说就是个候选的。
然而，当这样的变量不会在该函数返回后继续存在并驻留在栈上时，
一个基本的<em>逃逸分析</em>就能识别这一情况。
</p>

<div class="english">
<h3 id="Why_does_my_Go_process_use_so_much_virtual_memory">
Why does my Go process use so much virtual memory?</h3>
</div>

<h3 id="用的虚拟内存多">
为什么我的Go进程会使用那么多虚拟内存？</h3>

<div class="english">
<p>
The Go memory allocator reserves a large region of virtual memory as an arena
for allocations. This virtual memory is local to the specific Go process; the
reservation does not deprive other processes of memory.
</p>
</div>

<p>
Go的内存分配器在虚拟内存中预留了一大块区域作为分配的地方。这块虚拟内存局部于具体的Go进程，
而这种预留并不会剥夺内存中的其它进程。
</p>

<p>
To find the amount of actual memory allocated to a Go process, use the Unix
<code>top</code> command and consult the <code>RES</code> (Linux) or
<code>RSIZE</code> (Mac OS X) columns.
<!-- TODO(adg): find out how this works on Windows -->
</p>

<p>
要得出分配给某个Go进程的实际内存数额，请使用Unix的 <code>top</code> 命令并查阅
<code>RES</code>（Linux）或 <code>RSIZE</code>（Mac OS X）一列。
</p>

<div class="english">
<h2 id="Concurrency">Concurrency</h2>
</div>

<h2 id="并发">并发</h2>

<div class="english">
<h3 id="What_operations_are_atomic_What_about_mutexes">
What operations are atomic? What about mutexes?</h3>
</div>

<h3 id="原子性与互斥性">
什么操作是原子性的？什么是互斥性的？</h3>

<div class="english">
<p>
We haven't fully defined it all yet, but some details about atomicity are
available in the <a href="/ref/mem">Go Memory Model specification</a>.
</p>
</div>

<p>
我们现在还没有完整地定义它，不过一些关于原子性的细节还是可以从
<a href="/ref/mem">Go内存模型规范</a>中找到的。
</p>

<div class="english">
<p>
Regarding mutexes, the <a href="/pkg/sync">sync</a>
package implements them, but we hope Go programming style will
encourage people to try higher-level techniques. In particular, consider
structuring your program so that only one goroutine at a time is ever
responsible for a particular piece of data.
</p>
</div>

<p>
至于互斥性，<a href="/pkg/sync">sync</a>包实现了它们，
但我们希望Go的编程风格会鼓励人们尝试更高级的技巧。特别是，考虑结构化你的程序，
以便一次只用一个Go程来负责一块特定的数据。
</p>

<div class="english">
<p>
Do not communicate by sharing memory. Instead, share memory by communicating.
</p>
</div>

<p>
不要通过共享内存来进行通信，而应该通过通信来共享内存。
</p>

<div class="english">
<p>
See the <a href="/doc/codewalk/sharemem/">Share Memory By Communicating</a> code walk and its <a href="//blog.golang.org/2010/07/share-memory-by-communicating.html">associated article</a> for a detailed discussion of this concept.
</p>
</div>

<p>
关于这个概念的详细讨论，请参阅 <a href="/doc/codewalk/sharemem/">通过通信共享内存</a>
的代码漫步及其 <a href="http://blog.golang.org/2010/07/share-memory-by-communicating.html">相关文章</a>。
</p>

<div class="english">
<h3 id="Why_no_multi_CPU">
Why doesn't my multi-goroutine program use multiple CPUs?</h3>
</div>

<h3 id="不能使用多CPU">为什么我的多Go程程序不能使用多个CPU？</h3>

<div class="english">
<p>
The number of CPUs available simultaneously to executing goroutines is
controlled by the <code>GOMAXPROCS</code> shell environment variable.
In earlier releases of Go, the default value was 1, but as of Go 1.5 the default
value is the number of cores available.
Therefore programs compiled after 1.5 should demonstrate parallel execution
of multiple goroutines.
To change the behavior, set the environment variable or use the similarly-named
<a href="/pkg/runtime/#GOMAXPROCS">function</a>
of the runtime package to configure the
run-time support to utilize a different number of threads.
</p>
</div>

<p>
可同时用于执行Go程的 CPU 数由 <code>GOMAXPROCS</code> Shell 环境变量控制。
在早期的 Go 发行版中，它的默认值为 1，不过到了 Go 1.5，它的默认值变成了可用的核心数。
因此在 1.5 以后编译的程序应当能展现出多个Go程的并行执行。要改变它的行为，
需设置该环境变量或使用 runtime 包中同名的<a href="/pkg/runtime/#GOMAXPROCS">函数</a>
来配置不同线程数的运行时支持。
</p>

<div class="english">
<p>
Programs that perform parallel computation might benefit from a further increase in
<code>GOMAXPROCS</code>.
However, be aware that
<a href="//blog.golang.org/2013/01/concurrency-is-not-parallelism.html">concurrency
is not parallelism</a>.
</p>
</div>

<p>
执行并行计算的程序应该能从进一步增大 <code>GOMAXPROCS</code> 中获益。不过，你必须意识到
<a href="http://blog.golang.org/2013/01/concurrency-is-not-parallelism.html">并发不是并行</a>。
</p>

<div class="english">
<h3 id="Why_GOMAXPROCS">
Why does using <code>GOMAXPROCS</code> &gt; 1 sometimes make my program
slower?</h3>
</div>

<h3 id="使用GOMAXPROCS">为什么使用 <code>GOMAXPROCS</code> &gt; 1 有时会使我的程序变慢？</h3>

<div class="english">
<p>
It depends on the nature of your program.
Problems that are intrinsically sequential cannot be sped up by adding
more goroutines.
Concurrency only becomes parallelism when the problem is
intrinsically parallel.
</p>
</div>

<p>
这取决于你程序的性质。在本质上连续的问题并不能通过添加更多Go程来提高速度。
只有当问题在本质上并行的时候，并发才能编程并行处理。
</p>

<div class="english">
<p>
In practical terms, programs that spend more time
communicating on channels than doing computation
may experience performance degradation when using
multiple OS threads.
This is because sending data between threads involves switching
contexts, which has significant cost.
For instance, the <a href="/ref/spec#An_example_package">prime sieve example</a>
from the Go specification has no significant parallelism although it launches many
goroutines; increasing <code>GOMAXPROCS</code> is more likely to slow it down than
to speed it up.
</p>
</div>

<p>
在实际应用中，比起进行运算，在信道上花费更多时间通信的程序，会在使用多操作系统线程时经历性能下降。
这是因为在线程间发送数据涉及到切换上下文，这需要很大的代价。比如说，在Go语言规范中
<a href="/ref/spec#An_example_package">素数筛</a>的例子并没有明显的并行性，
尽管它启动了一些Go程，但增加 <code>GOMAXPROCS</code> 更有可能会减慢速度，而非提高速度。
</p>

<div class="english">
<p>
Go's goroutine scheduler is not as good as it needs to be, although it
has improved in recent releases.
In the future, it may better optimize its use of OS threads.
For now, if there are performance issues,
setting <code>GOMAXPROCS</code> on a per-application basis may help.
</p>
</div>

<p>
Go的Go程调度并不如所需要的那么好，尽管它在最近的发行版中有所提升。
在将来，它应当能对操作系统线程的使用进行更好的优化。
现在，如果出现了性能问题，<code>GOMAXPROCS</code> 应当根据每个应用来进行设置。
</p>

<div class="english">
<p>
For more detail on this topic see the talk entitled,
<a href="//blog.golang.org/2013/01/concurrency-is-not-parallelism.html">Concurrency
is not Parallelism</a>.
</p>
</div>

<p>
关于此话题的更多详情见
<a href="http://blog.golang.org/2013/01/concurrency-is-not-parallelism.html">并发不是并行</a>。
</p>

<div class="english">
<h2 id="Functions_methods">Functions and Methods</h2>
</div>

<h2 id="函数与方法">函数与方法</h2>

<div class="english">
<h3 id="different_method_sets">
Why do T and *T have different method sets?</h3>
</div>

<h3 id="不同的方法集">为什么T与*T拥有不同的方法集？</h3>

<div class="english">
<p>
From the <a href="/ref/spec#Types">Go Spec</a>:
</p>

<blockquote>
The method set of any other named type <code>T</code> consists of all methods
with receiver type <code>T</code>. The method set of the corresponding pointer
type <code>*T</code> is the set of all methods with receiver <code>*T</code> or
<code>T</code> (that is, it also contains the method set of <code>T</code>).
</blockquote>
</div>

<p>
根据<a href="/ref/spec#类型">Go规范</a>中的定义
</p>

<blockquote>
其它任意已命名类型 <code>T</code> 的方法集由所有带接收者类型 <code>T</code> 的方法组成。
与指针类型 <code>*T</code> 相应的方法集为所有带接收者 <code>*T</code> 或 <code>T</code>
的方法的集（就是说，它也包含 <code>T</code> 的方法集）。
</blockquote>

<div class="english">
<p>
If an interface value contains a pointer <code>*T</code>,
a method call can obtain a value by dereferencing the pointer,
but if an interface value contains a value <code>T</code>,
there is no useful way for a method call to obtain a pointer.
</p>
</div>

<p>
如果一个接口值包含一个指针 <code>*T</code>，一个方法调用可通过解引用该指针来获得一个值，
但如果一个接口值包含一个值 <code>T</code>，就没有可用的方式让一个方法调用获得一个指针。
</p>

<div class="english">
<p>
Even in cases where the compiler could take the address of a value
to pass to the method, if the method modifies the value the changes
will be lost in the caller.
As an example, if the <code>Write</code> method of
<a href="/pkg/bytes/#Buffer"><code>bytes.Buffer</code></a>
used a value receiver rather than a pointer,
this code:
</p>
</div>

<p>
即便在编译器可以获得传入方法的值的地址的情况下，若该方法修改了该值，则更改会在调用者中丢失。
As an example, if the <code>Write</code> method of
<a href="/pkg/bytes/#Buffer"><code>bytes.Buffer</code></a>
used a value receiver rather than a pointer,
this code:
</p>

<pre>
var buf bytes.Buffer
io.Copy(buf, os.Stdin)
</pre>

<div class="english">
<p>
would copy standard input into a <i>copy</i> of <code>buf</code>,
not into <code>buf</code> itself.
This is almost never the desired behavior.
</p>
</div>

<p>
会将标准输入复制到 <code>buf</code> 的<b>副本</b>中，而不是复制到 <code>buf</code>
自身。这几乎是从不期望的行为。
</p>

<div class="english">
<h3 id="closures_and_goroutines">
What happens with closures running as goroutines?</h3>
</div>

<h3 id="闭包与Go程">闭包作为Go程在运行时会发生什么？</h3>

<div class="english">
<p>
Some confusion may arise when using closures with concurrency.
Consider the following program:
</p>
</div>

<p>
当闭包与并发一起使用时，可能会产生一些混乱。考虑以下程序：
</p>

<div class="english">
<pre>
func main() {
    done := make(chan bool)

    values := []string{"a", "b", "c"}
    for _, v := range values {
        go func() {
            fmt.Println(v)
            done &lt;- true
        }()
    }

    // wait for all goroutines to complete before exiting
    for _ = range values {
        &lt;-done
    }
}
</pre>
</div>

<pre>
func main() {
    done := make(chan bool)

    values := []string{"a", "b", "c"}
    for _, v := range values {
        go func() {
            fmt.Println(v)
            done &lt;- true
        }()
    }

    // 在退出前等待所有Go程完成
    for _ = range values {
        &lt;-done
    }
}
</pre>

<div class="english">
<p>
One might mistakenly expect to see <code>a, b, c</code> as the output.
What you'll probably see instead is <code>c, c, c</code>.  This is because
each iteration of the loop uses the same instance of the variable <code>v</code>, so
each closure shares that single variable. When the closure runs, it prints the
value of <code>v</code> at the time <code>fmt.Println</code> is executed,
but <code>v</code> may have been modified since the goroutine was launched.
To help detect this and other problems before they happen, run
<a href="/cmd/go/#hdr-Run_go_tool_vet_on_packages"><code>go vet</code></a>.
</p>
</div>

<p>
有人可能会错误地希望看到 <code>a, b, c</code> 作为输出。而你可能会看到
<code>c, c, c</code>。这是因为每一次循环迭代中都使用了变量 <code>v</code>
的相同实例，因此每一个闭包都共享了单一的变量。当该闭包运行时，它将在
<code>fmt.Println</code> 执行后打印出 <code>v</code> 的值，但 <code>v</code>
可能已经在Go程启动后被修改了。要在这类问题发生前发现它们，请运行
<a href="/cmd/go/#Run_go_tool_vet_on_packages"><code>go vet</code></a>。
</p>

<div class="english">
<p>
To bind the current value of <code>v</code> to each closure as it is launched, one
must modify the inner loop to create a new variable each iteration.
One way is to pass the variable as an argument to the closure:
</p>
</div>

<p>
要将 <code>v</code> 的当前值在每一个闭包启动后绑定至它们，就必须在每一次迭代中，
通过修改内部循环来创建新的变量。其中一种方式就是将变量作为实参传至该闭包中：
</p>

<pre>
    for _, v := range values {
        go func(<b>u</b> string) {
            fmt.Println(<b>u</b>)
            done &lt;- true
        }(<b>v</b>)
    }
</pre>

<div class="english">
<p>
In this example, the value of <code>v</code> is passed as an argument to the
anonymous function. That value is then accessible inside the function as
the variable <code>u</code>.
</p>
</div>

<p>
在这个例子中，<code>v</code> 的值作为一个实参传入了该匿名函数。然后这个值就可作为变量
<code>u</code> 在该函数中访问了。
</p>

<div class="english">
<p>
Even easier is just to create a new variable, using a declaration style that may
seem odd but works fine in Go:
</p>
</div>

<p>
甚至只需简单地创建新的变量，使用声明的风格看起来可能有点怪，但这在Go中能很好地工作：
</p>

<div class="english">
<pre>
    for _, v := range values {
        <b>v := v</b> // create a new 'v'.
        go func() {
            fmt.Println(<b>v</b>)
            done &lt;- true
        }()
    }
</pre>
</div>

<pre>
    for _, v := range values {
        <b>v := v</b> // 创建新的“v”。
        go func() {
            fmt.Println(<b>v</b>)
            done &lt;- true
        }()
    }
</pre>

<div class="english">
<h2 id="Control_flow">Control flow</h2>
</div>

<h2 id="流程控制">流程控制</h2>

<div class="english">
<h3 id="Does_Go_have_a_ternary_form">
Does Go have the <code>?:</code> operator?</h3>
</div>

<h3 id="三元形式">Go有没有 <code>?:</code> 操作符？</h3>

<div class="english">
<p>
There is no ternary testing operation in Go. You may use the following to achieve the same
result:
</p>
</div>

<p>
Go中没有三元测试操作符。你可以使用下面的方法来实现相同的结果：
</p>

<pre>
if expr {
    n = trueVal
} else {
    n = falseVal
}
</pre>

<div class="english">
<h2 id="Packages_Testing">Packages and Testing</h2>
</div>

<h2 id="包测试">包与测试</h2>

<div class="english">
<h3 id="How_do_I_create_a_multifile_package">
How do I create a multifile package?</h3>
</div>

<h3 id="多文件包">我如何创建多文件包？</h3>

<div class="english">
<p>
Put all the source files for the package in a directory by themselves.
Source files can refer to items from different files at will; there is
no need for forward declarations or a header file.
</p>
</div>

<p>
把所有源文件都放进与它们自己的包相同的目录中去。源文件可随意从不同的文件中引用项，
而无需提前声明或头文件。
</p>

<div class="english">
<p>
Other than being split into multiple files, the package will compile and test
just like a single-file package.
</p>
</div>

<p>
除分割成多个文件外，包可以像个单文件包一样编译并测试。
</p>

<div class="english">
<h3 id="How_do_I_write_a_unit_test">
How do I write a unit test?</h3>
</div>

<h3 id="单元测试">我如何编写单元测试？</h3>

<div class="english">
<p>
Create a new file ending in <code>_test.go</code> in the same directory
as your package sources. Inside that file, <code>import "testing"</code>
and write functions of the form
</p>
</div>

<p>
在相同的目录中创建一个以 <code>_test.go</code> 结尾的新文件作为你的包源文件。
在该文件中，加入 <code>import "testing"</code> 并编写以下形式的函数：
</p>

<pre>
func TestFoo(t *testing.T) {
    ...
}
</pre>

<div class="english">
<p>
Run <code>go test</code> in that directory.
That script finds the <code>Test</code> functions,
builds a test binary, and runs it.
</p>
</div>

<p>
在该目录中运行 <code>go test</code>。该脚本会查找 <code>Test</code> 函数，
构建一个测试二进制文件并运行它。
</p>

<div class="english">
<p>See the <a href="/doc/code.html">How to Write Go Code</a> document,
the <a href="/pkg/testing/"><code>testing</code></a> package
and the <a href="/cmd/go/#hdr-Test_packages"><code>go test</code></a> subcommand for more details.
</p>
</div>

<p>
更多详情见<a href="/doc/code.html">如何使用Go编程</a>文档、
<a href="/pkg/testing/"><code>testing</code></a> 包以及
<a href="/cmd/go/#Test_packages"><code>go test</code></a>子命令。
</p>

<div class="english">
<h3 id="testing_framework">
Where is my favorite helper function for testing?</h3>
</div>

<h3 id="测试框架">我最喜欢的测试助手函数在哪？</h3>

<div class="english">
<p>
Go's standard <a href="/pkg/testing/"><code>testing</code></a> package makes it easy to write unit tests, but it lacks
features provided in other language's testing frameworks such as assertion functions.
An <a href="#assertions">earlier section</a> of this document explained why Go
doesn't have assertions, and
the same arguments apply to the use of <code>assert</code> in tests.
Proper error handling means letting other tests run after one has failed, so
that the person debugging the failure gets a complete picture of what is
wrong. It is more useful for a test to report that
<code>isPrime</code> gives the wrong answer for 2, 3, 5, and 7 (or for
2, 4, 8, and 16) than to report that <code>isPrime</code> gives the wrong
answer for 2 and therefore no more tests were run. The programmer who
triggers the test failure may not be familiar with the code that fails.
Time invested writing a good error message now pays off later when the
test breaks.
</p>
</div>

<p>
Go的标准 <a href="/pkg/testing/"><code>testing</code></a> 包使编写单元测试更加容易，
但是它缺乏在其它语言的测试框架提供的特性，比如断言函数。
在本文档<a href="#assertions">前面的一小节</a>中解释了为什么Go没有断言，
同样的论点也适用于在测试中对 <code>assert</code> 的使用。
适当的错误处理意味着可以在一项测试失败后让其它测试继续运行，
因此调试错误的人能够得到一幅关于错误的完整的画面。比起 <code>isPrime</code>
对于2给出错误答案的报告后就不再运行更多测试来说，<code>isPrime</code>
对于2、3、5和7（或2、4、8和16）给出错误答案的报告更加有用。
触发测试失败的程序员可以无需熟悉失败的代码。
</p>

<div class="english">
<p>
A related point is that testing frameworks tend to develop into mini-languages
of their own, with conditionals and controls and printing mechanisms,
but Go already has all those capabilities; why recreate them?
We'd rather write tests in Go; it's one fewer language to learn and the
approach keeps the tests straightforward and easy to understand.
</p>
</div>

<p>
一个相关的问题是，测试框架往往会发展成他们自己的带条件测试、流程控制以及打印机制的迷你语言，
但Go已经拥有了所有的那些能力，为什么要重新创造它们呢？我们更愿意在Go中写测试，
因为它只需学习少量的语言，而这种方式会使测试直截了当且易于理解。
</p>

<div class="english">
<p>
If the amount of extra code required to write
good errors seems repetitive and overwhelming, the test might work better if
table-driven, iterating over a list of inputs and outputs defined
in a data structure (Go has excellent support for data structure literals).
The work to write a good test and good error messages will then be amortized over many
test cases. The standard Go library is full of illustrative examples, such as in
<a href="/src/fmt/fmt_test.go">the formatting tests for the <code>fmt</code> package</a>.
</p>
</div>

<p>
如果需要编写额外的代码量，良好的错误似乎是重复的和压倒一切的，如果通过表格控制，
在数据结构中定义的输入输出列表上进行迭代（Go对于数据结构字面有着极好的支持），
则该测试可能会工作得更好。编写良好的测试及良好的错误信息的工作会分担很多测试情况。
在Go的标准库中充满了说明性的例子，比如说在 <a href="/src/pkg/fmt/fmt_test.go"><code>fmt</code> 包中的格式化测试</a>。
</p>

<div class="english">
<h3 id="x_in_std">
Why isn't <i>X</i> in the standard library?</h3>
</div>

<h3 id="x不在标准库中">为什么<i>X</i>不在标准库中？</h3>

<div class="english">
<p>
The standard library's purpose is to support the runtime, connect to
the operating system, and provide key functionality that many Go
programs require, such as formatted I/O and networking.
It also contains elements important for web programming, including
cryptography and support for standards like HTTP, JSON, and XML.
</p>
</div>

<p>
标准库的目的是支持运行时、连接操作系统以及提供 Go 程序所需的关键功能，
例如格式化输入/输出和网络。它也包含对 Web 编程十分重要的元素，包括加密和
HTTP、JSON 以及 XML 等标准的支持。
</p>

<div class="english">
<p>
There is no clear criterion that defines what is included because for
a long time, this was the <i>only</i> Go library.
There are criteria that define what gets added today, however.
</p>
</div>

<p>
对于标准库里应该包含什么，目前还没有明确的标准，因为在很长一段时间里，这是<b>唯一</b>的
Go 标准库。然而，还是有一些标准定义了现在可以把什么加进来。
</p>

<div class="english">
<p>
New additions to the standard library are rare and the bar for
inclusion is high.
Code included in the standard library bears a large ongoing maintenance cost
(often borne by those other than the original author),
is subject to the <a href="/doc/go1compat.html">Go 1 compatibility promise</a>
(blocking fixes to any flaws in the API),
and is subject to the Go
<a href="https://golang.org/s/releasesched">release schedule</a>,
preventing bug fixes from being available to users quickly.
</p>
</div>

<p>
能够新添加到标准库的东西十分罕见，添加的门槛也非常高。
包含在标准库中的代码负有很高的长期维护成本（通常由原作者以外的人承担），同时还受到
<a href="/doc/go1compat.html">Go 1 兼容性承诺</a>（阻止修复API中的任何缺陷）的制约，
<a href="https://golang.org/s/releasesched">Go 发布日程</a>也会妨碍迅速向用户提供
Bug 修复。
</p>

<div class="english">
<p>
Most new code should live outside of the standard library and be accessible
via the <a href="/cmd/go/"><code>go</code> tool</a>'s
<code>go get</code> command.
Such code can have its own maintainers, release cycle,
and compatibility guarantees.
Users can find packages and read their documentation at
<a href="https://godoc.org/">godoc.org</a>.
</p>
</div>

<p>
大部分新代码都应当独立于标准库之外，且可通过
<a href="/cmd/go/"><code>go</code> 工具</a>的 <code>go get</code> 命令访问。
这样的代码能拥有自己的维护者、发布周期和兼容性保证。用户可在
<a href="https://godoc.org/">godoc.org</a> 上查找包并阅读其文档。
</p>

<div class="english">
<p>
Although there are pieces in the standard library that don't really belong,
such as <code>log/syslog</code>, we continue to maintain everything in the
library because of the Go 1 compatibility promise.
But we encourage most new code to live elsewhere.
</p>
</div>

<p>
尽管标准库中的某些部分并不属于它，但我们仍会根据 Go 1 兼容性承诺来继续维护其中的任何东西。
不过，我们鼓励大多数新代码都放到其它地方。
</p>

<div class="english">
<h2 id="Implementation">Implementation</h2>
</div>

<h2 id="实现">实现</h2>

<div class="english">
<h3 id="What_compiler_technology_is_used_to_build_the_compilers">
What compiler technology is used to build the compilers?</h3>
</div>

<h3 id="编译器">该编译器使用什么编译器技术构建？</h3>

<div class="english">
<p>
<code>Gccgo</code> has a front end written in C++, with a recursive descent parser coupled to the
standard GCC back end. <code>Gc</code> is written in Go using
<code>yacc</code>/<code>bison</code> for the parser
and uses a custom loader, also written in Go but
based on the Plan 9 loader, to generate ELF/Mach-O/PE binaries.
</p>
</div>

<p>
<code>gccgo</code> 拥有一个耦合到标准GCC后端的，带递归下降解析器的C++前端。
<code>Gc</code> 是用Go编写的，它使用 <code>yacc</code>/<code>bison</code>
作为解析器，同时还使用了一个定制的加载器（同样以 Go 编写但基于 Plan 9 的加载器）来生成
ELF/Mach-O/PE 二进制文件。
</p>

<div class="english">
<p>
We considered using LLVM for <code>gc</code> but we felt it was too large and
slow to meet our performance goals.
</p>

<p>
The original <code>gc</code>, the Go compiler, was written in C
because of the difficulties of bootstrapping&mdash;you'd need a Go compiler to
set up a Go environment.
But things have advanced and as of Go 1.5 the compiler is written in Go.
It was converted from C to Go using automatic translation tools, as
described in <a href="/s/go13compiler">this design document</a>
and <a href="https://talks.golang.org/2015/gogo.slide#1">a recent talk</a>.
Thus the compiler is now "self-hosting", which means we must face
the bootstrapping problem.
The solution, naturally, is to have a working Go installation already,
just as one normally has a working C installation in place.
The story of how to bring up a new Go installation from source
is described <a href="/s/go15bootstrap">separately</a>.
</p>
</div>

<p>
The original <code>gc</code>, the Go compiler, was written in C
because of the difficulties of bootstrapping&mdash;you'd need a Go compiler to
set up a Go environment.
But things have advanced and as of Go 1.5 the compiler is written in Go.
It was converted from C to Go using automatic translation tools, as
described in <a href="/s/go13compiler">this design document</a>
and <a href="https://talks.golang.org/2015/gogo.slide#1">a recent talk</a>.
Thus the compiler is now "self-hosting", which means we must face
the bootstrapping problem.
The solution, naturally, is to have a working Go installation already,
just as one normally has a working C installation in place.
The story of how to bring up a new Go installation from source
is described <a href="/s/go15bootstrap">separately</a>.
</p>

<div class="english">
<p>
Go is a fine language in which to implement a Go compiler.
Although <code>gc</code> does not use them (yet?), a native lexer and
parser are available in the <a href="/pkg/go/"><code>go</code></a> package
and there is also a <a href="/pkg/go/types">type checker</a>.
</p>
</div>

<p>
Go is a fine language in which to implement a Go compiler.
Although <code>gc</code> does not use them (yet?), a native lexer and
parser are available in the <a href="/pkg/go/"><code>go</code></a> package
and there is also a <a href="/pkg/go/types">type checker</a>.
</p>
======
<div class="english">
<h3 id="How_is_the_run_time_support_implemented">
How is the run-time support implemented?</h3>
</div>

<h3 id="运行时支持">运行时如何支持实现？</h3>

<div class="english">
<p>
Again due to bootstrapping issues, the run-time code was originally written mostly in C (with a
tiny bit of assembler) but it has since been translated to Go
(except for some assembler bits).
<code>Gccgo</code>'s run-time support uses <code>glibc</code>.
The <code>gccgo</code> compiler implements goroutines using
a technique called segmented stacks,
supported by recent modifications to the gold linker.
</p>
</div>

<p>
还是因为自举的问题，运行时代码大部分以C编写（以及一丁点汇编），
不过已经翻译为 Go（除了一些汇编器位）。<code>gccgo</code> 的运行时使用
<code>glibc</code> 支持。<code>gccgo</code>
编译器通过分段栈技术实现了Go程，由gold连接器最近的修改所支持。
</p>

<div class="english">
<h3 id="Why_is_my_trivial_program_such_a_large_binary">
Why is my trivial program such a large binary?</h3>
</div>

<h3 id="二进制文件">为什么我琐碎的程序其二进制文件却如此之大？</h3>

<div class="english">
<p>
The linker in the <code>gc</code> tool chain
creates statically-linked binaries by default.  All Go binaries therefore include the Go
run-time, along with the run-time type information necessary to support dynamic
type checks, reflection, and even panic-time stack traces.
</p>
</div>

<p>
gc工具链中的连接器默认创建静态链接库。
因此所有的Go二进制文件都包括了Go运行时，连同运行时类型信息必须支持的动态类型检测、
反射甚至恐慌时栈跟踪。
</p>

<div class="english">
<p>
A simple C "hello, world" program compiled and linked statically using gcc
on Linux is around 750 kB,
including an implementation of <code>printf</code>.
An equivalent Go program using <code>fmt.Printf</code>
is around 2.3 MB, but
that includes more powerful run-time support and type information.
</p>
</div>

<p>
一个简单的C“hello, world”程序在Linux上使用gcc静态地编译并连接后大约有750KB，
包括一个 <code>printf</code> 的实现。一个使用 <code>fmt.Printf</code>
的等价的Go程序大约有2.3MB，但它包含更多强大的运行时支持与类型信息。
</p>

<div class="english">
<h3 id="unused_variables_and_imports">
Can I stop these complaints about my unused variable/import?</h3>
</div>

<h3 id="未使用变量与导入">我能否停止关于我未使用变量/导入的抱怨？</h3>

<div class="english">
<p>
The presence of an unused variable may indicate a bug, while
unused imports just slow down compilation,
an effect that can become substantial as a program accumulates
code and programmers over time.
For these reasons, Go refuses to compile programs with unused
variables or imports,
trading short-term convenience for long-term build speed and
program clarity.
</p>
</div>

<p>
未使用变量的存在可能预示着bug，而未使用的导入只会减慢编译速度。
在你的代码树中积累太多的未使用导入可能会使事情变得非常慢。
由于这些原因，Go都不允许它们出现。
</p>

<div class="english">
<p>
Still, when developing code, it's common to create these situations
temporarily and it can be annoying to have to edit them out before the
program will compile.
</p>
</div>

<p>
在开发代码时，临时创建这些状况很常见，而在程序编译之前必须将它们编辑掉是很烦人的。
</p>

<div class="english">
<p>
Some have asked for a compiler option to turn those checks off
or at least reduce them to warnings.
Such an option has not been added, though,
because compiler options should not affect the semantics of the
language and because the Go compiler does not report warnings, only
errors that prevent compilation.
</p>
</div>

<p>
有些人要求加入一个编译器选项来关闭这些检查，或至少减少那些警告。
然而，这样的选项还未被添加，因为编译器选项不能影响到语言的语义，
而且Go编译器并不报告警告，只会报告错误来防止编译。
</p>

<div class="english">
<p>
There are two reasons for having no warnings.  First, if it's worth
complaining about, it's worth fixing in the code.  (And if it's not
worth fixing, it's not worth mentioning.) Second, having the compiler
generate warnings encourages the implementation to warn about weak
cases that can make compilation noisy, masking real errors that
<em>should</em> be fixed.
</p>
</div>

<p>
没有警告的理由有两个。其一，若它值得抱怨，也就值得在代码中修复它。（而如果它不值得修复，
也就没必要提到。）其二，让编译器产生警告会鼓励实现就微弱的情况产生警告，这会使编译器变得嘈杂，
从而掩盖那些<em>需要</em>被修复的真正的错误。
</p>

<div class="english">
<p>
It's easy to address the situation, though.  Use the blank identifier
to let unused things persist while you're developing.
</p>
</div>

<p>
尽管解说这些情况是容易的，然而可以使用空白标识符来让未使用的东西在你的开发中存在一会儿。
</p>

<div class="english">
<pre>
import "unused"

// This declaration marks the import as used by referencing an
// item from the package.
var _ = unused.Item  // TODO: Delete before committing!

func main() {
    debugData := debug.Profile()
    _ = debugData // Used only during debugging.
    ....
}
</pre>
</div>

<pre>
import "unused"

// 此声明标记了从包中导入的被引用的项。
var _ = unused.Item  // TODO：在提交前删除它！

func main() {
    debugData := debug.Profile()
    _ = debugData // 只在调试时使用
    ....
}
</pre>

<div class="english">
<p>
Nowadays, most Go programmers use a tool,
<a href="http://godoc.org/golang.org/x/tools/cmd/goimports">goimports</a>,
which automatically rewrites a Go source file to have the correct imports,
eliminating the unused imports issue in practice.
This program is easily connected to most editors to run automatically when a Go source file is written.
</p>
</div>

<p>
现在，大多数 Go 程序员会使用
<a href="http://godoc.org/code.google.com/p/go.tools/cmd/goimports">goimports</a>
工具，它能自动重写 Go 源文件使其拥有正确的导入，消除实践中的未使用导入问题。
此程序很容易连接到大多数编辑器，使其在保存 Go 源文件时自动运行。
</p>

<div class="english">
<h2 id="Performance">Performance</h2>
</div>

<h2 id="性能">性能</h2>

<div class="english">
<h3 id="Why_does_Go_perform_badly_on_benchmark_x">
Why does Go perform badly on benchmark X?</h3>
</div>

<h3 id="基准测试">为什么Go在基准测试X中表现很差？</h3>

<div class="english">
<p>
One of Go's design goals is to approach the performance of C for comparable
programs, yet on some benchmarks it does quite poorly, including several
in <a href="/test/bench/shootout/">test/bench/shootout</a>. The slowest depend on libraries
for which versions of comparable performance are not available in Go.
For instance, <a href="/test/bench/shootout/pidigits.go">pidigits.go</a>
depends on a multi-precision math package, and the C
versions, unlike Go's, use <a href="http://gmplib.org/">GMP</a> (which is
written in optimized assembler).
Benchmarks that depend on regular expressions
(<a href="/test/bench/shootout/regex-dna.go">regex-dna.go</a>, for instance) are
essentially comparing Go's native <a href="/pkg/regexp">regexp package</a> to
mature, highly optimized regular expression libraries like PCRE.
</p>
</div>

<p>
Go的设计目标之一就是在可比较的程序上逼近C的性能，然而在一些基准测试中它的表现确实很差，
包括几项<a href="/test/bench/shootout/">test/bench/shootout</a>中的测试。
最慢的依赖库对于可比较性能的版本来说在Go中并不可用。例如
<a href="/test/bench/shootout/pidigits.go">pidigits.go</a>
依赖于一个多精度的数学包，而C版本的则使用<a href="http://gmplib.org/">GMP</a>
（它使用优化的汇编编写的）。依赖于正则表达式的基准测试
（例如<a href="/test/bench/shootout/regex-dna.go">regex-dna.go</a>）
在本质上是将Go的原生<a href="/pkg/regexp">regexp包</a>与像PCRE那样成熟的，
高度优化的正则表达式库相比较。
</p>

<div class="english">
<p>
Benchmark games are won by extensive tuning and the Go versions of most
of the benchmarks need attention.  If you measure comparable C
and Go programs
(<a href="/test/bench/shootout/reverse-complement.go">reverse-complement.go</a> is one example), you'll see the two
languages are much closer in raw performance than this suite would
indicate.
</p>
</div>

<p>
虽然基准测试游戏通过广泛的调优赢了，但大部分Go版本的基准测试还需要关注。如果你考量了C和Go的可比较程序
（<a href="/test/bench/shootout/reverse-complement.go">reverse-complement.go</a>是其中一个例子），
你就会发现这两种语言在这个套件上表明的原始性能非常接近。
</p>

<div class="english">
<p>
Still, there is room for improvement. The compilers are good but could be
better, many libraries need major performance work, and the garbage collector
isn't fast enough yet. (Even if it were, taking care not to generate unnecessary
garbage can have a huge effect.)
</p>
</div>

<p>
不过，它还有提升的空间。编译器很好，但可以变得更好，一些库需要主要的性能工作，
且垃圾回收器也还不够快。（即使这样，也要小心不要产生不必要的垃圾，否则会有巨大的影响。）
</p>

<div class="english">
<p>
In any case, Go can often be very competitive.
There has been significant improvement in the performance of many programs
as the language and tools have developed.
See the blog post about
<a href="//blog.golang.org/2011/06/profiling-go-programs.html">profiling
Go programs</a> for an informative example.
</p>
</div>

<p>
在任何情况下，Go都是非常有竞争力的。用该语言及工具开发的许多软件在性能上都有着明显的改善。
请参阅博文<a href="http://blog.golang.org/2011/06/profiling-go-programs.html">Go程序性能分析</a>
了解一个有益的例子。
</p>

<div class="english">
<h2 id="change_from_c">Changes from C</h2>
</div>

<h2 id="对于C的改变">对于C的改变</h2>

<div class="english">
<h3 id="different_syntax">
Why is the syntax so different from C?</h3>
</div>

<h3 id="不同的语法">为什么它的语法和C如此不同？</h3>

<div class="english">
<p>
Other than declaration syntax, the differences are not major and stem
from two desires.  First, the syntax should feel light, without too
many mandatory keywords, repetition, or arcana.  Second, the language
has been designed to be easy to analyze
and can be parsed without a symbol table.  This makes it much easier
to build tools such as debuggers, dependency analyzers, automated
documentation extractors, IDE plug-ins, and so on.  C and its
descendants are notoriously difficult in this regard.
</p>
</div>

<p>
除了声明语法外，它们之间的不同并不多，这主要源于两种需求。首先，语法应当感觉很轻量，
没有太多强制性的关键字、重复或奥秘。其次，该语言被设计成易于分析的，无需符号表来解析。
这会使构建诸如调试器、依赖分析器、自动文档提取器、IDE插件等工具变得更加容易。
C及其后代在这方面上是极其困难的。
</p>

<div class="english">
<h3 id="declarations_backwards">
Why are declarations backwards?</h3>
</div>

<h3 id="声明在后">为什么声明在后面？</h3>

<div class="english">
<p>
They're only backwards if you're used to C. In C, the notion is that a
variable is declared like an expression denoting its type, which is a
nice idea, but the type and expression grammars don't mix very well and
the results can be confusing; consider function pointers.  Go mostly
separates expression and type syntax and that simplifies things (using
prefix <code>*</code> for pointers is an exception that proves the rule).  In C,
the declaration
</p>
</div>

<p>
如果你习惯于C，对你来说它们只是在后面而已。在C中，它的概念就像用表示它类型的表达式来声明变量。
这是个好主意，不过类型和表达式的语法不要混合得太好，而结果会使人迷惑；考虑函数指针。
Go将表达式和类型语法大部分分离开，并简化了一些东西（对指针使用 <code>*</code> 前缀是检验该规则的例外）。
在C中，声明
</p>

<pre>
    int* a, b;
</pre>

<div class="english">
<p>
declares <code>a</code> to be a pointer but not <code>b</code>; in Go
</p>
</div>

<p>
会将 <code>a</code> 声明为指针，而 <code>b</code> 则不会；而在Go中
</p>

<pre>
    var a, b *int
</pre>
<div class="english">
<p>
declares both to be pointers.  This is clearer and more regular.
Also, the <code>:=</code> short declaration form argues that a full variable
declaration should present the same order as <code>:=</code> so
</p>
</div>

<p>
会将二者都声明为指针。这样更清楚也更规则。另外，<code>:=</code>
短变量声明形式证明一个完整的变量声明应当以 <code>:=</code> 呈现相同的顺序，因此
</p>

<pre>
    var a uint64 = 1
</pre>

<div class="english">
<p>
has the same effect as
</p>
</div>

<p>
的效果等同于
</p>

<pre>
    a := uint64(1)
</pre>

<div class="english">
<p>
Parsing is also simplified by having a distinct grammar for types that
is not just the expression grammar; keywords such as <code>func</code>
and <code>chan</code> keep things clear.
</p>
</div>

<p>
解析也通过拥有一个独特的，不只是表达式的类型语法而得到了简化，像 <code>func</code>
和 <code>chan</code> 这样的关键字让事情变得清晰。
</p>

<div class="english">
<p>
See the article about
<a href="/doc/articles/gos_declaration_syntax.html">Go's Declaration Syntax</a>
for more details.
</p>
</div>

<p>
更多详情请参阅<a href="/doc/articles/gos_declaration_syntax.html">Go的声明语法</a>。
</p>

<div class="english">
<h3 id="no_pointer_arithmetic">
Why is there no pointer arithmetic?</h3>
</div>

<h3 id="没有指针运算">为什么没有指针运算？</h3>

<div class="english">
<p>
Safety.  Without pointer arithmetic it's possible to create a
language that can never derive an illegal address that succeeds
incorrectly.  Compiler and hardware technology have advanced to the
point where a loop using array indices can be as efficient as a loop
using pointer arithmetic.  Also, the lack of pointer arithmetic can
simplify the implementation of the garbage collector.
</p>
</div>

<p>
为了安全。没有指针运算可创建一种语言，它不会派生出可以错误地成功访问的非法地址。
编译器和硬件技术已经发展到了循环使用数组下标比循环使用指针运算更有效率的地步。
此外，指针运算的缺失还可以简化垃圾收集器的实现。
</p>

<div class="english">
<h3 id="inc_dec">
Why are <code>++</code> and <code>--</code> statements and not expressions?  And why postfix, not prefix?</h3>
</div>

<h3 id="递增递减">为什么 <code>++</code> 与 <code>--</code> 语句不是表达式？为什么只有后缀式而没有前缀式？</h3>

<div class="english">
<p>
Without pointer arithmetic, the convenience value of pre- and postfix
increment operators drops.  By removing them from the expression
hierarchy altogether, expression syntax is simplified and the messy
issues around order of evaluation of <code>++</code> and <code>--</code>
(consider <code>f(i++)</code> and <code>p[i] = q[++i]</code>)
are eliminated as well.  The simplification is
significant.  As for postfix vs. prefix, either would work fine but
the postfix version is more traditional; insistence on prefix arose
with the STL, a library for a language whose name contains, ironically, a
postfix increment.
</p>
</div>

<p>
没有指针运算，前缀和后缀增量操作符的便利性就会减少。通过将它们从表达式层级中整体移除，
表达式语法就会简化，而围绕 <code>++</code> 和 <code>--</code> 求值顺序混乱的问题
（考虑 <code>f(i++)</code> 和 <code>p[i] = q[++i]</code>）就能被很好地消除。
这种简化是非常有意义的。至于后缀式与前缀式，二者都能很好地工作，但后缀式版本更加传统；
前缀式则是STL所坚持的。具有讽刺意味的是，具有讽刺意味的是，它是为某种名字里包含后缀增量的语言写的。
</p>

<div class="english">
<h3 id="semicolons">
Why are there braces but no semicolons? And why can't I put the opening
brace on the next line?</h3>
</div>

<h3 id="分号">为什么有大括号却没有分号？为什么我不能将开大括号放在下一行？</h3>

<div class="english">
<p>
Go uses brace brackets for statement grouping, a syntax familiar to
programmers who have worked with any language in the C family.
Semicolons, however, are for parsers, not for people, and we wanted to
eliminate them as much as possible.  To achieve this goal, Go borrows
a trick from BCPL: the semicolons that separate statements are in the
formal grammar but are injected automatically, without lookahead, by
the lexer at the end of any line that could be the end of a statement.
This works very well in practice but has the effect that it forces a
brace style.  For instance, the opening brace of a function cannot
appear on a line by itself.
</p>
</div>

<p>
Go使用大括号为语句进行分组，这种语法对于使用C家族中任何语言工作的程序员来说是很熟悉的。
然而，分号是为了解析器，而不是人们，而我们想要尽可能地消除它。为实现这个目标，
Go从BCPL里借鉴了一个小诡计：用来分隔语句的分号还在正式的语法中，但词法分析器将所有行末都当做语句的结束，
并自动插入分号，而无需前瞻。这种做法在实践中非常好，不过副作用就是强制的大括号风格。
例如，函数的开大括号不能单独占据一行。
</p>

<div class="english">
<p>
Some have argued that the lexer should do lookahead to permit the
brace to live on the next line.  We disagree.  Since Go code is meant
to be formatted automatically by
<a href="/cmd/gofmt/"><code>gofmt</code></a>,
<i>some</i> style must be chosen.  That style may differ from what
you've used in C or Java, but Go is a new language and
<code>gofmt</code>'s style is as good as any other.  More
important&mdash;much more important&mdash;the advantages of a single,
programmatically mandated format for all Go programs greatly outweigh
any perceived disadvantages of the particular style.
Note too that Go's style means that an interactive implementation of
Go can use the standard syntax one line at a time without special rules.
</p>
</div>

<p>
一些人争论词法分析器应当前瞻性地允许大括号占据下一行。而我们不这么认为。
由于Go代码会自动地被<a href="/cmd/gofmt/"><code>gofmt</code></a> 格式化，
<b>一些</b>风格就必须被选择。那种风格可能不同于你在C或Java中使用的风格，
但Go是一门新的语言，而且 <code>gofmt</code> 的风格比任何其它的风格都要好。
更重要——还要重要的是，对于所有的Go程序来说，单一的、程序化的、强制性格式的优势，
比任何独有的风格的劣势都更加好。还需要注意的是，
Go的风格意味着Go的交互式实现可以使用标准的的语法，一次一行而无需特殊的规则。
</p>

<div class="english">
<h3 id="garbage_collection">
Why do garbage collection?  Won't it be too expensive?</h3>
</div>

<h3 id="垃圾回收">为什么要有垃圾回收？代价会不会太高？</h3>

<div class="english">
<p>
One of the biggest sources of bookkeeping in systems programs is
memory management.  We feel it's critical to eliminate that
programmer overhead, and advances in garbage collection
technology in the last few years give us confidence that we can
implement it with low enough overhead and no significant
latency.
</p>
</div>

<p>
记账式系统编程的最大来源就是内存管理。我们觉得关键就在于消除程序员的开销，
而垃圾回收技术的进步给了我们以足够低的开销和没有明显的延迟来实现它的信心。
</p>

<div class="english">
<p>
Another point is that a large part of the difficulty of concurrent
and multi-threaded programming is memory management;
as objects get passed among threads it becomes cumbersome
to guarantee they become freed safely.
Automatic garbage collection makes concurrent code far easier to write.
Of course, implementing garbage collection in a concurrent environment is
itself a challenge, but meeting it once rather than in every
program helps everyone.
</p>
</div>

<p>
另一点是并发和多线程编程的一大部分困难也源于内存管理；
在线程之间传递的对象要保证它们被安全地释放是很麻烦的。自动垃圾回收使并发代码很容易编写。
当然，在并发环境中实现垃圾回收本身也是一个挑战，但比起在每个程序中实现它来说，
只需实现它一次就能帮助到每一个人。
</p>

<div class="english">
<p>
Finally, concurrency aside, garbage collection makes interfaces
simpler because they don't need to specify how memory is managed across them.
</p>
</div>

<p>
最后，撇开并发不说，垃圾回收使接口更简单，因为它们无需指定内存该如何管理。
</p>

<div class="english">
<p>
The current implementation is a parallel mark-and-sweep collector.
Recent improvements, documented in
<a href="/s/go14gc">this design document</a>,
have introduced bounded pause times and improved the
parallelism.
Future versions might attempt new approaches.
</p>
</div>

<p>
当前的实现是并行的标记-清理式收集器。最近的改进记录在
<a href="/s/go14gc">此设计文档中</a>，我们引入了暂停时间限制并提高了并行性。
未来的版本会尝试新的方法。
</p>

<div class="english">
<p>
On the topic of performance, keep in mind that Go gives the programmer
considerable control over memory layout and allocation, much more than
is typical in garbage-collected languages. A careful programmer can reduce
the garbage collection overhead dramatically by using the language well;
see the article about
<a href="//blog.golang.org/2011/06/profiling-go-programs.html">profiling
Go programs</a> for a worked example, including a demonstration of Go's
profiling tools.
</p>

<p>
关于性能的话题，只需记住Go在内存布局和分配上给了程序员相当大的控制权，比典型的垃圾回收式语言更多。
细心的程序员通过好好使用该语言，可以显著减少垃圾收集的开销；
请参阅关于<a href="http://blog.golang.org/2011/06/profiling-go-programs.html">Go程序性能分析</a>的文章，
里面包含了一个可工作的例子和一个Go分析工具的演示。
</p>
</div><|MERGE_RESOLUTION|>--- conflicted
+++ resolved
@@ -1712,14 +1712,23 @@
 以此控制错误及类型转换来辨别状况。关于语法树的例子也可以这么做，尽管不太优雅。
 </p>
 
-<<<<<<< HEAD
-<div class="english">
-=======
+<div class="english">
 <h3 id="covariant_types">
 Why does Go not have covariant result types?</h3>
-
+</div>
+
+<h3 id="协变类型">
+为什么 Go 没有协变结果类型？</h3>
+
+<div class="english">
 <p>
 Covariant result types would mean that an interface like
+</p>
+</div>
+
+<p>
+协变结果类型意味着像
+</p>
 
 <pre>
 type Copyable interface {
@@ -1727,12 +1736,22 @@
 }
 </pre>
 
+<div class="english">
+<p>
 would be satisfied by the method
+</p>
+</div>
+
+<p>
+这类的接口会被方法
+</p>
 
 <pre>
 func (v Value) Copy() Value
 </pre>
 
+<div class="english">
+<p>
 because <code>Value</code> implements the empty interface.
 In Go method types must match exactly, so <code>Value</code> does not
 implement <code>Copyable</code>.
@@ -1744,8 +1763,17 @@
 In Go it's more natural to have a clean separation between interface
 and implementation.
 </p>
-
->>>>>>> e5956bca
+</div>
+
+<p>
+所满足，这是因为 <code>Value</code> 实现了空接口。Go 的方法类型必须精确匹配，因此
+<code>Value</code> 不能实现 <code>Copyable</code>。Go
+将类型所做的事（即它的方法）和该类型的实现分离开来。如果两个方法返回不同的类型，
+那么它们做的事情并不相同。想要协变结果类型的程序员通常可通过接口表达类型层次来达到目的。
+在 Go 中清楚地区分开接口和实现会更加自然。
+</p>
+
+<div class="english">
 <h2 id="values">Values</h2>
 </div>
 
