--- conflicted
+++ resolved
@@ -2050,7 +2050,6 @@
 </ul>
 </div>
 
-<<<<<<< HEAD
 <ul>
 <li>在期望的目录下手动克隆代码仓库：
 <pre>
@@ -2068,10 +2067,14 @@
 </ul>
 
 <div class="english">
-=======
 <h3 id="get_version">
 How should I manage package versions using "go get"?</h3>
-
+</div>
+
+<h3 id="版本管理">
+我如何通过“go get”来管理包的版本？</h3>
+
+<div class="english">
 <p>
 "Go get" does not have any explicit concept of package versions.
 Versioning is a source of significant complexity, especially in large code bases,
@@ -2083,14 +2086,31 @@
 coexist even though both are "package template".
 This observation leads to some advice for package authors and package users.
 </p>
-
+</div>
+
+<p>
+“go get”并没有明确的包版本概念。版本是最主要的复杂性来源，尤其是在大型代码的基础上，
+我们并没有适合所有Go用户的万能解决方案。“go get”和更大的Go工具链，仅能为包提供不同的导入路径来隔离它们。
+例如，尽管标准库的 <code>html/template</code> 和 <code>text/template</code>
+都是“template包”，但它们能够共存。下面为包的作者和用户给出一些意见和建议。
+</p>
+
+<div class="english">
 <p>
 Packages intended for public use should try to maintain backwards compatibility as they evolve.
 The <a href="/doc/go1compat.html">Go 1 compatibility guidelines</a> are a good reference here:
 don't remove exported names, encourage tagged composite literals, and so on.
 If different functionality is required, add a new name instead of changing an old one.
 If a complete break is required, create a new package with a new import path.</p>
-
+</div>
+
+<p>
+公用的包应为它们的演化尽量保持向下兼容性。<a href="/doc/go1compat.html">Go 1 兼容性方针</a>
+是个不错的参考：不要移除已导出的名称，鼓励标记出复合字面，等等。若需要不同的功能，请添加一个新的名字，
+而非更改旧的名字。若需要完全打破兼容性，请用新的导入路径创建一个新的包。
+</p>
+
+<div class="english">
 <p>
 If you're using an externally supplied package and worry that it might change in
 unexpected ways, the simplest solution is to copy it to your local repository.
@@ -2099,8 +2119,16 @@
 For example, you might copy "original.com/pkg" to "you.com/external/original.com/pkg".
 Keith Rarick's <a href="https://github.com/kr/goven">goven</a> is one tool to help automate this process.
 </p>
-
->>>>>>> 9a420b79
+</div>
+
+<p>
+若您使用的是外部提供的包，并担心它会以意想不到的方式改变，最简单的解决方案就是把它复制到你的本地仓库中。
+（这是Google内部采用的方法。）将该副本存储在一个新的导入路径中，以此来标识出它是个本地的副本。
+例如，你可以将“original.com/pkg”复制成“you.com/external/original.com/pkg”。
+Keith Rarick的<a href="https://github.com/kr/goven">goven</a>就是个帮你自动处理它的工具。
+</p>
+
+<div class="english">
 <h2 id="Pointers">Pointers and Allocation</h2>
 </div>
 
