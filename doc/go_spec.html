<!--{
	"Title": "Go编程语言规范",
	"Subtitle": "版本：2012年6月4日 || 译者：Oling Cat <olingcat@gmail.com>",
	"Path": "/ref/spec"
}-->

<!--{
	"Title": "The Go Programming Language Specification",
	"Subtitle": "Version of June 4, 2012",
	"Path": "/ref/spec"
}-->

<!--
TODO
[ ] need language about function/method calls and parameter passing rules
[ ] last paragraph of #Assignments (constant promotion) should be elsewhere
    and mention assignment to empty interface.
[ ] need to say something about "scope" of selectors?
[ ] clarify what a field name is in struct declarations
    (struct{T} vs struct {T T} vs struct {t T})
[ ] need explicit language about the result type of operations
[ ] should probably write something about evaluation order of statements even
	though obvious
[ ] review language on implicit dereferencing
-->

<!--
TODO
[ ] 需要语言中关于函数/方法调用和形参传递的规则
[ ] #赋值（常量推广）的最后一段应在别处
    且应在空接口中提及赋值。
[ ] 需要说一些关于选择器“作用域”的事？
[ ] 阐明在结构声明中什么是字段名
    (struct{T} 与 struct {T T} 与 struct {t T})
[ ] 关于操作符的返回类型需要详尽的语言描述
[ ] 或许应当写一些关于语句求值顺序的东西，
    尽管它很明显
[ ] 复审语言的隐式间接引用
-->


<div class="english">
<h2 id="Introduction">Introduction</h2>
</div>

<h2 id="前言">前言</h2>

<div class="english">
<p>
This is a reference manual for the Go programming language. For
more information and other documents, see <a href="http://golang.org/">http://golang.org</a>.
</p>
</div>

<p>
这是一份关于Go语言的参考手册。欲获取更多信息与文档，
请访问<a href="http://golang.org/">http://golang.org</a>。
</p>

<div class="english">
<p>
Go is a general-purpose language designed with systems programming
in mind. It is strongly typed and garbage-collected and has explicit
support for concurrent programming.  Programs are constructed from
<i>packages</i>, whose properties allow efficient management of
dependencies. The existing implementations use a traditional
compile/link model to generate executable binaries.
</p>
</div>

<p>
Go是通用型编程语言，它为系统编程而设计。它是强类型化的语言，具有垃圾回收机制，并明确支持并发编程。
程序由<i>包</i>构造，以此来提供高效的依赖管理功能。当前实现使用传统的 编译/链接 模型来生成可执行的二进制文件。
</p>

<div class="english">
<p>
The grammar is compact and regular, allowing for easy analysis by
automatic tools such as integrated development environments.
</p>
</div>

<p>
其语法紧凑而规则，便于IDE等自动化工具分析。
</p>


<div class="english">
<h2 id="Notation">Notation</h2>
</div>

<h2 id="记法">记法</h2>

<div class="english">
<p>
The syntax is specified using Extended Backus-Naur Form (EBNF):
</p>

<pre class="grammar">
Production  = production_name "=" [ Expression ] "." .
Expression  = Alternative { "|" Alternative } .
Alternative = Term { Term } .
Term        = production_name | token [ "…" token ] | Group | Option | Repetition .
Group       = "(" Expression ")" .
Option      = "[" Expression "]" .
Repetition  = "{" Expression "}" .
</pre>
</div>

<p>
其语法使用扩展巴克斯-诺尔范式（EBNF）指定：
</p>

<pre class="grammar">
生成式 = 生成式名 "=" [ 表达式 ] "." .
表达式 = 选择项 { "|" 选择项 } .
选择项 = 条目 { 条目 } .
条目   = 生成式名 | 标记 [ "…" 标记 ] | 组 | 可选项 | 重复项 .
组     = "(" 表达式 ")" .
可选项 = "[" 表达式 "]" .
重复项 = "{" 表达式 "}" .
</pre>

<div class="english">
<p>
Productions are expressions constructed from terms and the following
operators, in increasing precedence:
</p>

<pre class="grammar">
|   alternation
()  grouping
[]  option (0 or 1 times)
{}  repetition (0 to n times)
</pre>
</div>

<p>
生成式由表达式构造，表达式通过术语及以下操作符构造，自上而下优先级递增（低=>高）：
</p>

<pre class="grammar">
|   选择
()  分组
[]  可选 （0 或 1 次）
{}  重复 （0 到 n 次）
</pre>

<div class="english">
<p>
Lower-case production names are used to identify lexical tokens.
Non-terminals are in CamelCase. Lexical tokens are enclosed in
double quotes <code>""</code> or back quotes <code>``</code>.
</p>
</div>

<p>
小写生成式名用于识别词法标记。非终止符使用驼峰记法。
词法符号由双引号 <code>""</code> 或反引号 <code>``</code> 围绕。
</p>

<div class="english">
<p>
The form <code>a … b</code> represents the set of characters from
<code>a</code> through <code>b</code> as alternatives. The horizontal
ellipsis <code>…</code> is also used elsewhere in the spec to informally denote various
enumerations or code snippets that are not further specified. The character <code>…</code>
(as opposed to the three characters <code>...</code>) is not a token of the Go
language.
</p>
</div>

<p>
形式 <code>a … b</code> 表示把从 <code>a</code> 到 <code>b</code> 的字符集作为选择项。
横向省略号 <code>…</code> 也在本文档的其它地方非正式地表示各种列举或简略的代码片断。
单个字符 <code>…</code>（不同于三个字符 <code>...</code>）并非Go语言本身的标记。
</p>


<div class="english">
<h2 id="Source_code_representation">Source code representation</h2>
</div>

<h2 id="源码的表示">源码的表示</h2>

<div class="english">
<p>
Source code is Unicode text encoded in
<a href="http://en.wikipedia.org/wiki/UTF-8">UTF-8</a>. The text is not
canonicalized, so a single accented code point is distinct from the
same character constructed from combining an accent and a letter;
those are treated as two code points.  For simplicity, this document
will use the term <i>character</i> to refer to a Unicode code point.
</p>
</div>

<p>
源码是采用<a href="http://en.wikipedia.org/wiki/UTF-8">UTF-8</a>编码的Unicode文本。
该文本是非商业化的，因此单一的着重号码点不同于结合了字母与着重号的字符结构，
那些应当视为两个码点。为简单起见，本文档将使用术语<i>字符</i>来代替Unicode码点。
</p>

<div class="english">
<p>
Each code point is distinct; for instance, upper and lower case letters
are different characters.
</p>
</div>

<p>
每个码点都是不同的，例如，大写与小写的字母就是不同的字符。
</p>

<div class="english">
<p>
Implementation restriction: For compatibility with other tools, a
compiler may disallow the NUL character (U+0000) in the source text.
</p>
</div>

<p>
实现限制：为兼容其它工具，编译器会阻止字符NUL（U+0000）出现在源码文本中。
</p>


<div class="english">
<h3 id="Characters">Characters</h3>
</div>

<h3 id="字符">字符</h3>

<div class="english">
<p>
The following terms are used to denote specific Unicode character classes:
</p>

<pre class="ebnf">
newline        = /* the Unicode code point U+000A */ .
unicode_char   = /* an arbitrary Unicode code point except newline */ .
unicode_letter = /* a Unicode code point classified as "Letter" */ .
unicode_digit  = /* a Unicode code point classified as "Decimal Digit" */ .
</pre>
</div>

<p>
具体的Unicode字符类别由以下术语表示：
</p>

<pre class="ebnf">
换行符      = /* Unicode码点 U+000A */ .
Unicode字符 = /* 除newline以外的任意Unicode码点 */ .
Unicode字母 = /* 类型为“字母”的Unicode码点 */ .
Unicode数字 = /* 类型为“十进制数字”的Unicode码点 */ .
</pre>

<div class="english">
<p>
In <a href="http://www.unicode.org/versions/Unicode6.0.0/">The Unicode Standard 6.0</a>,
Section 4.5 "General Category"
defines a set of character categories.  Go treats
those characters in category Lu, Ll, Lt, Lm, or Lo as Unicode letters,
and those in category Nd as Unicode digits.
</p>
</div>

<p>
在<a href="http://www.unicode.org/versions/Unicode6.0.0/">Unicode标准6.0</a>，
章节4.5 “一般类别” 中定义了字符集类别。
其中类别Lu，Ll，Lt，Lm及Lo被视为Unicode字母，类别Nd被视为Unicode数字。
</p>

<div class="english">
<h3 id="Letters_and_digits">Letters and digits</h3>
</div>

<h3 id="字母和数字">字母和数字</h3>

<div class="english">
<p>
The underscore character <code>_</code> (U+005F) is considered a letter.
</p>
<pre class="ebnf">
letter        = unicode_letter | "_" .
decimal_digit = "0" … "9" .
octal_digit   = "0" … "7" .
hex_digit     = "0" … "9" | "A" … "F" | "a" … "f" .
</pre>
</div>

<p>
下划线字符<code>_</code>（U+005F）被视为一个字母。
</p>
<pre class="ebnf">
字母         = Unicode字母 | "_" .
十进制数字   = "0" … "9" .
八进制数字   = "0" … "7" .
十六进制数字 = "0" … "9" | "A" … "F" | "a" … "f" .
</pre>

<div class="english">
<h2 id="Lexical_elements">Lexical elements</h2>
</div>

<h2 id="词法元素">词法元素</h2>

<div class="english">
<h3 id="Comments">Comments</h3>
</div>

<h3 id="注释">注释</h3>

<div class="english">
<p>
There are two forms of comments:
</p>
</div>

<p>
注释有两种形式：
</p>

<div class="english">
<ol>
<li>
<i>Line comments</i> start with the character sequence <code>//</code>
and stop at the end of the line. A line comment acts like a newline.
</li>
<li>
<i>General comments</i> start with the character sequence <code>/*</code>
and continue through the character sequence <code>*/</code>. A general
comment containing one or more newlines acts like a newline, otherwise it acts
like a space.
</li>
</ol>
</div>

<ol>
<li>
<i>行注释</i> 以<code>//</code> 开始，至行尾结束。一条行注释视为一个换行符。
</li>
<li>
<i>块注释</i> 以 <code>/*</code> 开始，至 <code>*/</code> 结束。
块注释在包含多行时视为一个换行符，否则视为一个空格。
</li>
</ol>

<div class="english">
<p>
Comments do not nest.
</p>
</div>

<p>
注释不可嵌套。
</p>

<div class="english">
<h3 id="Tokens">Tokens</h3>
</div>

<h3 id="标记">标记</h3>

<div class="english">
<p>
Tokens form the vocabulary of the Go language.
There are four classes: <i>identifiers</i>, <i>keywords</i>, <i>operators
and delimiters</i>, and <i>literals</i>.  <i>White space</i>, formed from
spaces (U+0020), horizontal tabs (U+0009),
carriage returns (U+000D), and newlines (U+000A),
is ignored except as it separates tokens
that would otherwise combine into a single token. Also, a newline or end of file
may trigger the insertion of a <a href="#Semicolons">semicolon</a>.
While breaking the input into tokens,
the next token is the longest sequence of characters that form a
valid token.
</p>
</div>

<p>
标记构成Go语言的词汇。它有4种类型：<i>标识符</i>，<i>关键字</i>，
<i>运算符与分隔符</i>以及<i>文字</i>。<i>空白符</i>由空格（U+0020），
横向制表符（U+0009），回车符（U+000D）和换行符（U+000A）组成，除非用来分隔会合并成单个的标记，
否则它将被忽略。此外，换行符或EOF（文件结束符）会触发<a href="#分号">分号</a>的插入。
当把输入分解为标记时，可形成有效标记的最长字符序列将作为下一个标记。
</p>

<div class="english">
<h3 id="Semicolons">Semicolons</h3>
</div>

<h3 id="分号">分号</h3>

<div class="english">
<p>
The formal grammar uses semicolons <code>";"</code> as terminators in
a number of productions. Go programs may omit most of these semicolons
using the following two rules:
</p>

<ol>
<li>
<p>
When the input is broken into tokens, a semicolon is automatically inserted
into the token stream at the end of a non-blank line if the line's final
token is
</p>
<ul>
	<li>an
	    <a href="#Identifiers">identifier</a>
	</li>

	<li>an
	    <a href="#Integer_literals">integer</a>,
	    <a href="#Floating-point_literals">floating-point</a>,
	    <a href="#Imaginary_literals">imaginary</a>,
	    <a href="#Character_literals">character</a>, or
	    <a href="#String_literals">string</a> literal
	</li>

	<li>one of the <a href="#Keywords">keywords</a>
	    <code>break</code>,
	    <code>continue</code>,
	    <code>fallthrough</code>, or
	    <code>return</code>
	</li>

	<li>one of the <a href="#Operators_and_Delimiters">operators and delimiters</a>
	    <code>++</code>,
	    <code>--</code>,
	    <code>)</code>,
	    <code>]</code>, or
	    <code>}</code>
	</li>
</ul>
</li>

<li>
To allow complex statements to occupy a single line, a semicolon
may be omitted before a closing <code>")"</code> or <code>"}"</code>.
</li>
</ol>
</div>

<p>
正式语法使用分号 <code>";"</code> 作为一些生成式的结尾。Go程序会使用以下两条规则来省略大多数分号：
</p>

<ol>
<li>
<p>
当输入被分解成标记时，若此行末的标记为以下标记之一，分号就会被自动插入到标记流中的非空行末处：
</p>
<ul>
	<li>
	    <a href="#标识符">标识符</a>
	</li>

	<li>
	    <a href="#整数">整数</a>，
	    <a href="#浮点数">浮点数</a>，
	    <a href="#虚数">虚数</a>，
	    <a href="#字符">字符</a>或
	    <a href="#字符串">字符串</a>文字
	</li>

	<li><a href="#关键字">关键字</a>
	    <code>break</code>，
	    <code>continue</code>，
	    <code>fallthrough</code>或
	    <code>return</code>
	</li>

	<li><a href="#运算符与分隔符">运算符与分隔符</a>
	    <code>++</code>，
	    <code>--</code>，
	    <code>)</code>，
	    <code>]</code>或
	    <code>}</code>
	</li>
</ul>
</li>

<li>
为允许复合语句占据单行，闭合的 <code>")"</code> 或 <code>"}"</code> 之前的分号可以省略。
</li>
</ol>

<div class="english">
<p>
To reflect idiomatic use, code examples in this document elide semicolons
using these rules.
</p>
</div>

<p>
为符合习惯用法，本文档中的代码示例将使用这些规则省略分号。
</p>


<div class="english">
<h3 id="Identifiers">Identifiers</h3>
</div>

<h3 id="标识符">标识符</h3>

<div class="english">
<p>
Identifiers name program entities such as variables and types.
An identifier is a sequence of one or more letters and digits.
The first character in an identifier must be a letter.
</p>
<pre class="ebnf">
identifier = letter { letter | unicode_digit } .
</pre>
</div>

<p>
标识符被用来命名程序实体，例如变量和类型。一个标识符由一个或多个字母和数字组成。
标识符的第一个字符必须是字母。
</p>
<pre class="ebnf">
标识符 = 字母 { 字母 | Unicode数字 } .
</pre>
<pre>
a
_x9
ThisVariableIsExported
αβ
</pre>

<div class="english">
<p>
Some identifiers are <a href="#Predeclared_identifiers">predeclared</a>.
</p>
</div>

<p>
一些标识符是<a href="#预声明">预声明</a>的。
</p>


<div class="english">
<h3 id="Keywords">Keywords</h3>
</div>

<h3 id="关键字">关键字</h3>

<div class="english">
<p>
The following keywords are reserved and may not be used as identifiers.
</p>
</div>

<p>
以下为保留关键字，不能用作标识符。
</p>

<pre class="grammar">
break        default      func         interface    select
case         defer        go           map          struct
chan         else         goto         package      switch
const        fallthrough  if           range        type
continue     for          import       return       var
</pre>

<div class="english">
<h3 id="Operators_and_Delimiters">Operators and Delimiters</h3>
</div>

<h3 id="运算符与分隔符">运算符与分隔符</h3>

<div class="english">
<p>
The following character sequences represent <a href="#Operators">operators</a>, delimiters, and other special tokens:
</p>
</div>

<p>
以下字符序列表示<a href="#运算符">运算符</a>，分隔符和其它特殊标记：
</p>

<pre class="grammar">
+    &amp;     +=    &amp;=     &amp;&amp;    ==    !=    (    )
-    |     -=    |=     ||    &lt;     &lt;=    [    ]
*    ^     *=    ^=     &lt;-    &gt;     &gt;=    {    }
/    &lt;&lt;    /=    &lt;&lt;=    ++    =     :=    ,    ;
%    &gt;&gt;    %=    &gt;&gt;=    --    !     ...   .    :
     &amp;^          &amp;^=
</pre>

<div class="english">
<h3 id="Integer_literals">Integer literals</h3>
</div>

<h3 id="整数字面">整数字面</h3>

<div class="english">
<p>
An integer literal is a sequence of digits representing an
<a href="#Constants">integer constant</a>.
An optional prefix sets a non-decimal base: <code>0</code> for octal, <code>0x</code> or
<code>0X</code> for hexadecimal.  In hexadecimal literals, letters
<code>a-f</code> and <code>A-F</code> represent values 10 through 15.
</p>
<pre class="ebnf">
int_lit     = decimal_lit | octal_lit | hex_lit .
decimal_lit = ( "1" … "9" ) { decimal_digit } .
octal_lit   = "0" { octal_digit } .
hex_lit     = "0" ( "x" | "X" ) hex_digit { hex_digit } .
</pre>
</div>

<p>
整数字面由数字序列组成，代表<a href="#常量">整数常量</a> 。非十进制数由这些前缀定义：
<code>0</code> 为八进制数前缀，<code>0x</code> 或 <code>0X</code>为十六进制数前缀。
在十六进制数字面中，字母 <code>a-f</code> 或 <code>A-F</code> 表示值10到15。
</p>
<pre class="ebnf">
整数字面       = 十进制数字面 | 八进制数字面 | 十六进制数字面 .
十进制数字面   = ( "1" … "9" ) { 十进制数字 } .
八进制数字面   = "0" { 八进制数字 } .
十六进制数字面 = "0" ( "x" | "X" ) 十六进制数字 { 十六进制数字 } .
</pre>

<pre>
42
0600
0xBadFace
170141183460469231731687303715884105727
</pre>

<div class="english">
<h3 id="Floating-point_literals">Floating-point literals</h3>
</div>

<h3 id="浮点数字面">浮点数字面</h3>

<div class="english">
<p>
A floating-point literal is a decimal representation of a
<a href="#Constants">floating-point constant</a>.
It has an integer part, a decimal point, a fractional part,
and an exponent part.  The integer and fractional part comprise
decimal digits; the exponent part is an <code>e</code> or <code>E</code>
followed by an optionally signed decimal exponent.  One of the
integer part or the fractional part may be elided; one of the decimal
point or the exponent may be elided.
</p>
<pre class="ebnf">
float_lit = decimals "." [ decimals ] [ exponent ] |
            decimals exponent |
            "." decimals [ exponent ] .
decimals  = decimal_digit { decimal_digit } .
exponent  = ( "e" | "E" ) [ "+" | "-" ] decimals .
</pre>
</div>

<p>
浮点数字面由十进制<a href="#常量">浮点常量</a>表示。
它由整数部分，小数点，小数部分和指数部分构成。整数部分与小数部分由十进制数字组成；
指数部分由一个 <code>e</code> 或 <code>E</code> 紧跟一个带可选正负号的十进制指数构成。
整数部分或小数部分可以省略；小数点或指数亦可省略。
</p>
<pre class="ebnf">
浮点数字面 = 十进制数 "." [ 十进制数 ] [ 指数 ] |
             十进制指数 |
             "." 十进制数 [ 指数 ] .
十进制数   = 十进制数字 { 十进制数字 } .
指数       = ( "e" | "E" ) [ "+" | "-" ] 十进制数 .
</pre>

<pre>
0.
72.40
072.40  // == 72.40
2.71828
1.e+0
6.67428e-11
1E6
.25
.12345E+5
</pre>

<div class="english">
<h3 id="Imaginary_literals">Imaginary literals</h3>
</div>

<h3 id="虚数字面">虚数字面</h3>

<div class="english">
<p>
An imaginary literal is a decimal representation of the imaginary part of a
<a href="#Constants">complex constant</a>.
It consists of a
<a href="#Floating-point_literals">floating-point literal</a>
or decimal integer followed
by the lower-case letter <code>i</code>.
</p>
<pre class="ebnf">
imaginary_lit = (decimals | float_lit) "i" .
</pre>
</div>

<p>
虚数字面由十进制<a href="#常量">复数常量</a>的虚部表示。它由
<a href="#浮点数字面">浮点数字面</a>或十进制整数紧跟小写字母 <code>i</code> 构成。
</p>
<pre class="ebnf">
虚数字面 = (十进制数 | 浮点数字面) "i" .
</pre>

<pre>
0i
011i  // == 11i
0.i
2.71828i
1.e+0i
6.67428e-11i
1E6i
.25i
.12345E+5i
</pre>


<div class="english">
<h3 id="Character_literals">Character literals</h3>
</div>

<h3 id="字符字面">字符字面</h3>

<div class="english">
<p>
A character literal represents a <a href="#Constants">character constant</a>,
typically a Unicode code point, as one or more characters enclosed in single
quotes.  Within the quotes, any character may appear except single
quote and newline. A single quoted character represents itself,
while multi-character sequences beginning with a backslash encode
values in various formats.
</p>
</div>

<p>
字符字面由一个<a href="#常量">字符常量</a>表示，通常一个Unicode码点作为一个或更多字符围绕在单引号中。
在引号内，除单引号和换行符外的任何字符都可出现。
引号内的单个字符通常代表其自身，而以反斜杠开头的多字符序列则会编码为不同的形式。
</p>

<div class="english">
<p>
The simplest form represents the single character within the quotes;
since Go source text is Unicode characters encoded in UTF-8, multiple
UTF-8-encoded bytes may represent a single integer value.  For
instance, the literal <code>'a'</code> holds a single byte representing
a literal <code>a</code>, Unicode U+0061, value <code>0x61</code>, while
<code>'ä'</code> holds two bytes (<code>0xc3</code> <code>0xa4</code>) representing
a literal <code>a</code>-dieresis, U+00E4, value <code>0xe4</code>.
</p>
</div>

<p>
最简单的形式就是引号内只有一个字符；既然Go源码文本是UTF-8编码的Unicode字符，
多个UTF-8编码的字节就可以表示一个单一的整数值。例如，字面 <code>'a'</code> 包含一个字节，
表示一个字面 <code>a</code>，Unicode字符U+0061，值 <code>0x61</code>，而 <code>'ä'</code>
则包含两个字节（<code>0xc3</code> <code>0xa4</code>），表示一个字面 <code>分音符-a</code>，
Unicode字符U+00E4，值 <code>0xe4</code>。
</p>

<div class="english">
<p>
Several backslash escapes allow arbitrary values to be represented
as ASCII text.  There are four ways to represent the integer value
as a numeric constant: <code>\x</code> followed by exactly two hexadecimal
digits; <code>\u</code> followed by exactly four hexadecimal digits;
<code>\U</code> followed by exactly eight hexadecimal digits, and a
plain backslash <code>\</code> followed by exactly three octal digits.
In each case the value of the literal is the value represented by
the digits in the corresponding base.
</p>
</div>

<p>
反斜杠转义允许用ASCII文本来表示任意值。将整数值表示为数字常量有4种方法：
<code>\x</code> 紧跟2个十六进制数字；<code>\u</code> 紧跟4个十六进制数字；
<code>\U</code> 紧跟8个十六进制数字；单个<code>\</code>紧跟3个八进制数字。
在任何情况下，字面的值都是其相应进制的数字表示的值。
</p>

<div class="english">
<p>
Although these representations all result in an integer, they have
different valid ranges.  Octal escapes must represent a value between
0 and 255 inclusive.  Hexadecimal escapes satisfy this condition
by construction. The escapes <code>\u</code> and <code>\U</code>
represent Unicode code points so within them some values are illegal,
in particular those above <code>0x10FFFF</code> and surrogate halves.
</p>
</div>

<p>
尽管这些表示方式都会产生整数，其有效范围却不相同。八进制转义只能表示 0 到 255 之间的值。
十六进制转义则视其结构而定。转义符 <code>\u</code> 和 <code>\U</code> 表示Unicode码点，
因此其中的一些值是非法的，特别是那些大于 <code>0x10FFFF</code> 的值和半替代值。
</p>

<div class="english">
<p>
After a backslash, certain single-character escapes represent special values:
</p>
<pre class="grammar">
\a   U+0007 alert or bell
\b   U+0008 backspace
\f   U+000C form feed
\n   U+000A line feed or newline
\r   U+000D carriage return
\t   U+0009 horizontal tab
\v   U+000b vertical tab
\\   U+005c backslash
\'   U+0027 single quote  (valid escape only within character literals)
\"   U+0022 double quote  (valid escape only within string literals)
</pre>
</div>

<p>
在反斜杠后，某些单字符转义表示特殊值：
</p>
<pre class="grammar">
\a   U+0007 警报或铃声
\b   U+0008 退格
\f   U+000C 换页
\n   U+000A 换行
\r   U+000D 回车
\t   U+0009 横向制表
\v   U+000b 纵向制表
\\   U+005c 反斜杠
\'   U+0027 单引号(仅在字符字面中有效)
\"   U+0022 双引号(仅在字符串字面中有效)
</pre>

<div class="english">
<p>
All other sequences starting with a backslash are illegal inside character literals.
</p>
<pre class="ebnf">
char_lit         = "'" ( unicode_value | byte_value ) "'" .
unicode_value    = unicode_char | little_u_value | big_u_value | escaped_char .
byte_value       = octal_byte_value | hex_byte_value .
octal_byte_value = `\` octal_digit octal_digit octal_digit .
hex_byte_value   = `\` "x" hex_digit hex_digit .
little_u_value   = `\` "u" hex_digit hex_digit hex_digit hex_digit .
big_u_value      = `\` "U" hex_digit hex_digit hex_digit hex_digit
                           hex_digit hex_digit hex_digit hex_digit .
escaped_char     = `\` ( "a" | "b" | "f" | "n" | "r" | "t" | "v" | `\` | "'" | `"` ) .
</pre>
</div>

<p>
在字符字面中，所有其它以反斜杠开始的序列都是非法的。
</p>
<pre class="ebnf">
字符字面       = "'" ( Unicode值 | 字节值 ) "'" .
Unicode值      = Unicode字符 | 小Unicode值 | 大Unicode值 | 转义字符 .
字节值         = 八进制字节值 | 十六进制字节值 .
八进制字节值   = `\` 八进制数字 八进制数字 八进制数字 .
十六进制字节值 = `\` "x" 十六进制数字 十六进制数字 .
小Unicode值    = `\` "u" 十六进制数字 十六进制数字 十六进制数字 十六进制数字 .
大Unicode值    = `\` "U" 十六进制数字 十六进制数字 十六进制数字 十六进制数字
                      十六进制数字 十六进制数字 十六进制数字 十六进制数字 .
转义字符       = `\` ( "a" | "b" | "f" | "n" | "r" | "t" | "v" | `\` | "'" | `"` ) .
</pre>

<pre>
'a'
'ä'
'本'
'\t'
'\000'
'\007'
'\377'
'\x07'
'\xff'
'\u12e4'
'\U00101234'
</pre>


<div class="english">
<h3 id="String_literals">String literals</h3>
</div>

<h3 id="字符串字面">字符串字面</h3>

<div class="english">
<p>
A string literal represents a <a href="#Constants">string constant</a>
obtained from concatenating a sequence of characters. There are two forms:
raw string literals and interpreted string literals.
</p>
</div>

<p>
字符串字面表示<a href="#常量">字符串常量</a>，可通过连结字符序列获得。
它有两种形式：原始字符串字面和解译字符串字面。
</p>

<div class="english">
<p>
Raw string literals are character sequences between back quotes
<code>``</code>.  Within the quotes, any character is legal except
back quote. The value of a raw string literal is the
string composed of the uninterpreted characters between the quotes;
in particular, backslashes have no special meaning and the string may
contain newlines.
Carriage returns inside raw string literals
are discarded from the raw string value.
</p>
</div>

<p>
原始字符串字面为反引号 <code>``</code> 之间的字符序列。在该引号内，
除反引号外的任何字符都是合法的。原始字符串字面的值为此引号之间的无解译字符组成的字符串；
另外，反斜杠没有特殊意义且字符串可包含换行符。原始字符串字面中的回车符将会从原始字符串的值中丢弃。
</p>

<div class="english">
<p>
Interpreted string literals are character sequences between double
quotes <code>&quot;&quot;</code>. The text between the quotes,
which may not contain newlines, forms the
value of the literal, with backslash escapes interpreted as they
are in character literals (except that <code>\'</code> is illegal and
<code>\"</code> is legal).  The three-digit octal (<code>\</code><i>nnn</i>)
and two-digit hexadecimal (<code>\x</code><i>nn</i>) escapes represent individual
<i>bytes</i> of the resulting string; all other escapes represent
the (possibly multi-byte) UTF-8 encoding of individual <i>characters</i>.
Thus inside a string literal <code>\377</code> and <code>\xFF</code> represent
a single byte of value <code>0xFF</code>=255, while <code>ÿ</code>,
<code>\u00FF</code>, <code>\U000000FF</code> and <code>\xc3\xbf</code> represent
the two bytes <code>0xc3</code> <code>0xbf</code> of the UTF-8 encoding of character
U+00FF.
</p>

<pre class="ebnf">
string_lit             = raw_string_lit | interpreted_string_lit .
raw_string_lit         = "`" { unicode_char | newline } "`" .
interpreted_string_lit = `"` { unicode_value | byte_value } `"` .
</pre>

<pre>
`abc`  // same as "abc"
`\n
\n`    // same as "\\n\n\\n"
"\n"
""
"Hello, world!\n"
"日本語"
"\u65e5本\U00008a9e"
"\xff\u00FF"
</pre>
</div>

<p>
解译字符串字面为双引号 <code>&quot;&quot;</code> 之间的字符序列。
在该引号内，不包含换行符的文本形成字面的值，反斜杠转义序列如同在字符字面中一样被解译
（其中<code>\'</code>是非法的，而 <code>\"</code> 是合法的）。
3位八进制（<code>\</code><i>nnn</i>）和2位十六进制（<code>\x</code><i>nn</i>）
转义表示字符串值的独立 <i>字节</i> ；其它转义符表示（可多字节）UTF-8编码的独立 <i>字符</i>。
因此在字符串字面中，<code>\377</code> 和 <code>\xFF</code> 表示值为 <code>0xFF</code>=255的单个字节，
而<code>ÿ</code>、<code>\u00FF</code>、<code>\U000000FF</code> 和 <code>\xc3\xbf</code>
则表示UTF-8编码的字符U+00FF的两个字节<code>0xc3</code> <code>0xbf</code>。
</p>

<pre class="ebnf">
字符串字面     = 原始字符串字面 | 解译字符串字面 .
原始字符串字面 = "`" { Unicode字符 | 换行符 } "`" .
解译字符串字面 = `"` { Unicode值 | 字节值 } `"` .
</pre>

<pre>
`abc`  // 等价于 "abc"
`\n
\n`    // 等价于 "\\n\n\\n"
"\n"
""
"Hello, world!\n"
"日本語"
"\u65e5本\U00008a9e"
"\xff\u00FF"
</pre>

<div class="english">
<p>
These examples all represent the same string:
</p>

<pre>
"日本語"                                 // UTF-8 input text
`日本語`                                 // UTF-8 input text as a raw literal
"\u65e5\u672c\u8a9e"                    // The explicit Unicode code points
"\U000065e5\U0000672c\U00008a9e"        // The explicit Unicode code points
"\xe6\x97\xa5\xe6\x9c\xac\xe8\xaa\x9e"  // The explicit UTF-8 bytes
</pre>
</div>

<p>
这些例子都表示相同的字符串：
</p>

<pre>
"日本語"                                // UTF-8输入的文本
`日本語`                                // UTF-8输入的原始字面文本
"\u65e5\u672c\u8a9e"                    // 显式的Unicode码点
"\U000065e5\U0000672c\U00008a9e"        // 显式的Unicode码点
"\xe6\x97\xa5\xe6\x9c\xac\xe8\xaa\x9e"  // 显式的UTF-8字节
</pre>

<div class="english">
<p>
If the source code represents a character as two code points, such as
a combining form involving an accent and a letter, the result will be
an error if placed in a character literal (it is not a single code
point), and will appear as two code points if placed in a string
literal.
</p>
</div>

<p>
如果源码将两个码点表示为一个字符，例如包含着重号和字母的结合形式，那么将它放置在
字符字面中就会产生一个错误（它不是单一码点），而放置在字符串字面中则会显示为两个码点。
</p>

<div class="english">
<h2 id="Constants">Constants</h2>
</div>

<h2 id="常量">常量</h2>

<div class="english">
<p>There are <i>boolean constants</i>,
<i>character constants</i>,
<i>integer constants</i>,
<i>floating-point constants</i>, <i>complex constants</i>,
and <i>string constants</i>. Character, integer, floating-point,
and complex constants are
collectively called <i>numeric constants</i>.
</p>
</div>

<p>
常量包含<i>布尔常量</i>，<i>字符常量</i>，
<i>整数常量</i>，<i>浮点数常量</i>，
<i>复数常量</i>和<i>字符串常量</i>。
字符，整数，浮点数和复数常量统称为<i>数值常量</i>.
</p>

<div class="english">
<p>
A constant value is represented by a
<a href="#Character_literals">character</a>,
<a href="#Integer_literals">integer</a>,
<a href="#Floating-point_literals">floating-point</a>,
<a href="#Imaginary_literals">imaginary</a>,
or
<a href="#String_literals">string</a> literal,
an identifier denoting a constant,
a <a href="#Constant_expressions">constant expression</a>,
a <a href="#Conversions">conversion</a> with a result that is a constant, or
the result value of some built-in functions such as
<code>unsafe.Sizeof</code> applied to any value,
<code>cap</code> or <code>len</code> applied to
<a href="#Length_and_capacity">some expressions</a>,
<code>real</code> and <code>imag</code> applied to a complex constant
and <code>complex</code> applied to numeric constants.
The boolean truth values are represented by the predeclared constants
<code>true</code> and <code>false</code>. The predeclared identifier
<a href="#Iota">iota</a> denotes an integer constant.
</p>
</div>

<p>
常量的值可由
<a href="#字符字面">字符</a>，
<a href="#整数字面">整数</a>，
<a href="#浮点数字面">浮点数</a>，
<a href="#虚数字面">虚数</a>或
<a href="#字符串字面">字符串</a>字面表示，
一个标识符可代表一个常量，一个<a href="#常量表达式">常量表达式</a>，
一个结果为常量的<a href="#类型转换">类型转换</a>，或一些内建函数的返回值。
例如 <code>unsafe.Sizeof</code> 作用于任何值时产生的值，
<code>cap</code> 或 <code>len</code> 作用于
<a href="#长度与容量">一些表达式</a>，时产生的值，
<code>real</code> 和 <code>imag</code> 作用于复数常量时产生的值，以及
<code>complex</code> 作用于数值常量所产生的值。
布尔值由预声明的常量 <code>true</code> 和 <code>false</code> 来表示。
预声明标识符 <a href="#Iota">iota</a> 表示一个整数常量。
</p>

<div class="english">
<p>
In general, complex constants are a form of
<a href="#Constant_expressions">constant expression</a>
and are discussed in that section.
</p>
</div>

<p>
通常，复数常量的形式为
<a href="#常量表达式">常量表达式</a>，这一点将在该节中讨论。
</p>

<div class="english">
<p>
Numeric constants represent values of arbitrary precision and do not overflow.
</p>
</div>

<p>
数值常量可表示任意精度的值而不会溢出。
</p>

<div class="english">
<p>
Constants may be <a href="#Types">typed</a> or untyped.
Literal constants, <code>true</code>, <code>false</code>, <code>iota</code>,
and certain <a href="#Constant_expressions">constant expressions</a>
containing only untyped constant operands are untyped.
</p>
</div>

<p>
常量可以是<a href="#类型">类型化</a>的或无类型化的。字面常量，<code>true</code>，<code>false</code>，
<code>iota</code> 和某些只包含无类型化操作数的<a href="#常量表达式">常量表达式</a>是无类型化的。
</p>

<div class="english">
<p>
A constant may be given a type explicitly by a <a href="#Constant_declarations">constant declaration</a>
or <a href="#Conversions">conversion</a>, or implicitly when used in a
<a href="#Variable_declarations">variable declaration</a> or an
<a href="#Assignments">assignment</a> or as an
operand in an <a href="#Expressions">expression</a>.
It is an error if the constant value
cannot be represented as a value of the respective type.
For instance, <code>3.0</code> can be given any integer or any
floating-point type, while <code>2147483648.0</code> (equal to <code>1&lt;&lt;31</code>)
can be given the types <code>float32</code>, <code>float64</code>, or <code>uint32</code> but
not <code>int32</code> or <code>string</code>.
</p>
</div>

<p>
常量可由<a href="#常量声明">常量声明</a>或<a href="#类型转换">类型转换</a>显式地赋予其类型，
也可由<a href="#变量声明">变量声明</a>或<a href="#赋值">赋值</a>以及作为
<a href="#表达式">表达式</a>中的操作数隐式地赋予其类型。若常量的值不能由其类型表示就会产生一个错误。
例如，<code>3.0</code> 可赋予任何整数或浮点数类型的常量，而 <code>2147483648.0</code>
（等价于 <code>1&lt;&lt;31</code>）则只能赋予 <code>float32</code>, <code>float64</code>
或 <code>uint32</code> 类型的常量，而不能赋予 <code>int32</code> 或 <code>string</code>类型的常量。
</p>

<div class="english">
<p>
There are no constants denoting the IEEE-754 infinity and not-a-number values,
but the <a href="/pkg/math/"><code>math</code> package</a>'s
<a href="/pkg/math/#Inf">Inf</a>,
<a href="/pkg/math/#NaN">NaN</a>,
<a href="/pkg/math/#IsInf">IsInf</a>, and
<a href="/pkg/math/#IsNaN">IsNaN</a>
functions return and test for those values at run time.
</p>
</div>

<p>
Go语言中没有代表 IEEE-754 无穷大和 NaN 值（非数值）的常量，然而
<a href="/pkg/math/"> <code>math</code> 包</a>中的
<a href="/pkg/math/#Inf">Inf</a>，
<a href="/pkg/math/#NaN">NaN</a>，
<a href="/pkg/math/#IsInf">IsInf</a> 和
<a href="/pkg/math/#IsNaN">IsNaN</a>
函数会在运行时返回并检验这些值。
</p>

<div class="english">
<p>
Implementation restriction: Although numeric constants have arbitrary
precision in the language, a compiler may implement them using an
internal representation with limited precision.  That said, every
implementation must:
</p>
<ul>
	<li>Represent integer constants with at least 256 bits.</li>

	<li>Represent floating-point constants, including the parts of
	    a complex constant, with a mantissa of at least 256 bits
	    and a signed exponent of at least 32 bits.</li>

	<li>Give an error if unable to represent an integer constant
	    precisely.</li>

	<li>Give an error if unable to represent a floating-point or
	    complex constant due to overflow.</li>

	<li>Round to the nearest representable constant if unable to
	    represent a floating-point or complex constant due to limits
	    on precision.</li>
</ul>
<p>
These requirements apply both to literal constants and to the result
of evaluating <a href="#Constant_expressions">constant
expressions</a>.
</p>
</div>

<p>
实现限制：尽管数值常量在该语言中可拥有任意精度，
但编译器可能使用其有限精度的内部表示来实现它们。即，每个实现必须：
</p>
<ul>
	<li>使用至少256位表示整数常量。</li>

	<li>使用至少256位表示浮点常量，包括复数常量及尾数部分；
		使用至少32位表示指数符号。</li>

	<li>若无法精确表示一个整数常量，则给出一个错误。</li>

	<li>若由于溢出而无法表示一个浮点或复数常量，则给出一个错误。</li>

	<li>若由于精度限制而无法表示一个浮点或复数常量，则舍入为最近似的可表示常量。</li>
</ul>
<p>
这些要求适用于字面常量和<a href="#常量表达式">常量表达式</a>的求值结果。
</p>

<div class="english">
<h2 id="Types">Types</h2>
</div>

<h2 id="类型">类型</h2>

<div class="english">
<p>
A type determines the set of values and operations specific to values of that
type.  A type may be specified by a (possibly qualified) <i>type name</i>
(§<a href="#Qualified_identifiers">Qualified identifier</a>, §<a href="#Type_declarations">Type declarations</a>) or a <i>type literal</i>,
which composes a new type from previously declared types.
</p>

<pre class="ebnf">
Type      = TypeName | TypeLit | "(" Type ")" .
TypeName  = QualifiedIdent .
TypeLit   = ArrayType | StructType | PointerType | FunctionType | InterfaceType |
	    SliceType | MapType | ChannelType .
</pre>
</div>

<p>
类型决定值的集合与该类型值的具体操作。类型可（有限制地）通过<i>类型名</i>
类型决定值的集合与该类型值特定的操作。类型可（有限制地）通过<i>类型名</i>
（§<a href="#限定标识符">限定标识符</a>， §<a href="#类型声明">类型声明</a>）
或<i>类型字面</i>指定，它将根据之前声明的类型组成新的类型。
</p>

<pre class="ebnf">
类型     = 类型名 | 类型字面 | "(" 类型 ")" .
类型名   = 限定标识符 .
类型字面 = 数组类型 | 结构类型 | 指针类型 | 函数类型 | 接口类型 |
           切片类型 | 映射类型 | 信道类型 .
</pre>

<div class="english">
<p>
Named instances of the boolean, numeric, and string types are
<a href="#Predeclared_identifiers">predeclared</a>.
<i>Composite types</i>&mdash;array, struct, pointer, function,
interface, slice, map, and channel types&mdash;may be constructed using
type literals.
</p>
</div>

<p>
布尔值，数值与字符串类型的实例的命名是<a href="#预声明标识符">预声明</a>的。
数组，结构，指针，函数，接口，切片，映射和信道这些<i>复合类型</i>可由类型字面构造。
</p>

<div class="english">
<p>
The <i>static type</i> (or just <i>type</i>) of a variable is the
type defined by its declaration.  Variables of interface type
also have a distinct <i>dynamic type</i>, which
is the actual type of the value stored in the variable at run-time.
The dynamic type may vary during execution but is always
<a href="#Assignability">assignable</a>
to the static type of the interface variable.  For non-interface
types, the dynamic type is always the static type.
</p>
</div>

<p>
变量的<i>静态类型</i>（或<i>类型</i>）是通过其声明定义的类型。
接口类型的变量也有一个独特的<i>动态类型</i>，这是在运行时存储在变量中的值的实际类型。
动态类型在执行过程中可能会有所不同，但对于接口变量的静态类型，它总是<a href="#可赋值性">可赋值</a>的。
对于非接口类型，其动态类型始终为其静态类型。
</p>

<div class="english">
<p>
Each type <code>T</code> has an <i>underlying type</i>: If <code>T</code>
is a predeclared type or a type literal, the corresponding underlying
type is <code>T</code> itself. Otherwise, <code>T</code>'s underlying type
is the underlying type of the type to which <code>T</code> refers in its
<a href="#Type_declarations">type declaration</a>.
</p>
</div>

<p>
每个类型 <code>T</code> 都有一个 <i>基本类型</i>：若 <code>T</code> 为预声明类型或类型字面，
其相应的基本类型为 <code>T</code> 本身。否则，<code>T</code>的基本类型为其
<a href="#类型声明">类型声明</a>中所依据类型的基本类型。
</p>

<pre>
   type T1 string
   type T2 T1
   type T3 []T1
   type T4 T3
</pre>

<div class="english">
<p>
The underlying type of <code>string</code>, <code>T1</code>, and <code>T2</code>
is <code>string</code>. The underlying type of <code>[]T1</code>, <code>T3</code>,
and <code>T4</code> is <code>[]T1</code>.
</p>
</div>

<p>
以上 <code>string</code>，<code>T1</code> 和 <code>T2</code> 的基本类型为 <code>string</code>。
<code>[]T1</code>，<code>T3</code> 和 <code>T4</code> 的基本类型为 <code>[]T1</code> 。
</p>

<div class="english">
<h3 id="Method_sets">Method sets</h3>
</div>

<h3 id="方法集">方法集</h3>

<div class="english">
<p>
A type may have a <i>method set</i> associated with it
(§<a href="#Interface_types">Interface types</a>, §<a href="#Method_declarations">Method declarations</a>).
The method set of an <a href="#Interface_types">interface type</a> is its interface.
The method set of any other type <code>T</code>
consists of all methods with receiver type <code>T</code>.
The method set of the corresponding pointer type <code>*T</code>
is the set of all methods with receiver <code>*T</code> or <code>T</code>
(that is, it also contains the method set of <code>T</code>).
Further rules apply to structs containing anonymous fields, as described
in the section on <a href="#Struct_types">struct types</a>.
Any other type has an empty method set.
In a method set, each method must have a
<a href="#Uniqueness_of_identifiers">unique</a> <a href="#MethodName">method name</a>.
</p>
</div>

<p>
类型可拥有一个与其相关联的 <i>方法集</i>（§<a href="#接口类型">接口类型</a>，§<a href="#方法声明">方法声明</a>）。
<a href="#接口类型">接口类型</a>的方法集为其接口。其它任意类型 <code>T</code> 的方法集由所有带接收器类型
<code>T</code> 的方法组成。与指针类型 <code>*T</code> 相应的方法集为所有带接收器 <code>*T</code> 或 <code>T</code>
的方法的集（就是说，它也包含 <code>T</code> 的方法集）。根据<a href="#结构类型">结构类型</a>一节的描述，
更进一步的规则也适用于包含匿名字段的结构。任何其它类型都有一个空方法集。
在方法集中，每个方法都必须有<a href="#标识符的唯一性">唯一</a>的<a href="#方法名">方法名</a>。
</p>

<div class="english">
<p>
The method set of a type determines the interfaces that the
type <a href="#Interface_types">implements</a>
and the methods that can be <a href="#Calls">called</a>
using a receiver of that type.
</p>
</div>

<p>
一个类型的方法集决定了其所<a href="#接口类型">实现</a>的接口
与可使用该类型接收器<a href="#函数与方法的调用">调用</a>的方法。
</p>

<div class="english">
<h3 id="Boolean_types">Boolean types</h3>
</div>

<h3 id="布尔类型">布尔类型</h3>

<div class="english">
<p>
A <i>boolean type</i> represents the set of Boolean truth values
denoted by the predeclared constants <code>true</code>
and <code>false</code>. The predeclared boolean type is <code>bool</code>.
</p>
</div>

<p>
<i>布尔类型</i> 表示由预声明常量 <code>true</code> 和 <code>false</code>所代表的布尔值的集。
预声明的布尔类型为 <code>bool</code>。
</p>

<div class="english">
<h3 id="Numeric_types">Numeric types</h3>
</div>

<h3 id="数值类型">数值类型</h3>

<div class="english">
<p>
A <i>numeric type</i> represents sets of integer or floating-point values.
The predeclared architecture-independent numeric types are:
</p>

<pre class="grammar">
uint8       the set of all unsigned  8-bit integers (0 to 255)
uint16      the set of all unsigned 16-bit integers (0 to 65535)
uint32      the set of all unsigned 32-bit integers (0 to 4294967295)
uint64      the set of all unsigned 64-bit integers (0 to 18446744073709551615)

int8        the set of all signed  8-bit integers (-128 to 127)
int16       the set of all signed 16-bit integers (-32768 to 32767)
int32       the set of all signed 32-bit integers (-2147483648 to 2147483647)
int64       the set of all signed 64-bit integers (-9223372036854775808 to 9223372036854775807)

float32     the set of all IEEE-754 32-bit floating-point numbers
float64     the set of all IEEE-754 64-bit floating-point numbers

complex64   the set of all complex numbers with float32 real and imaginary parts
complex128  the set of all complex numbers with float64 real and imaginary parts

byte        alias for uint8
rune        alias for int32
</pre>
</div>

<p>
<i>数值类型</i>表示整数值和浮点数值的集。
架构中立的预声明数值类型为：
</p>

<pre class="grammar">
uint8       所有无符号 8位整数集（0 到 255）
uint16      所有无符号16位整数集（0 到 65535）
uint32      所有无符号32位整数集（0 到 4294967295）
uint64      所有无符号64位整数集（0 到 18446744073709551615）

int8        所有带符号 8位整数集（-128 到 127）
int16       所有带符号16位整数集（-32768 到 32767）
int32       所有带符号32位整数集（-2147483648 到 2147483647）
int64       所有带符号64位整数集（-9223372036854775808 到 9223372036854775807）

float32     所有IEEE-754 32位浮点数集
float64     所有IEEE-754 64位浮点数集

complex64   所有带float32实部和虚部的复数集
complex128  所有带float64实部和虚部的复数集

byte        uint8的别名
rune        int32的别名
</pre>

<div class="english">
<p>
The value of an <i>n</i>-bit integer is <i>n</i> bits wide and represented using
<a href="http://en.wikipedia.org/wiki/Two's_complement">two's complement arithmetic</a>.
</p>
</div>

<p>
<i>n</i> 位的整数值是 <i>n</i> 位宽的，它使用
<a href="http://en.wikipedia.org/wiki/Two's_complement">二进制补码运算</a>表示。
</p>

<div class="english">
<p>
There is also a set of predeclared numeric types with implementation-specific sizes:
</p>

<pre class="grammar">
uint     either 32 or 64 bits
int      same size as uint
uintptr  an unsigned integer large enough to store the uninterpreted bits of a pointer value
</pre>
</div>

<p>
大小取决于具体实现的预声明数值类型：
</p>

<pre class="grammar">
uint     32或64位
int      大小与uint相同
uintptr  大到足以存储指针值无解释位的无符号整数
</pre>

<div class="english">
<p>
To avoid portability issues all numeric types are distinct except
<code>byte</code>, which is an alias for <code>uint8</code>, and
<code>rune</code>, which is an alias for <code>int32</code>.
Conversions
are required when different numeric types are mixed in an expression
or assignment. For instance, <code>int32</code> and <code>int</code>
are not the same type even though they may have the same size on a
particular architecture.
</p>
</div>

<p>
为避免可移植性问题，除 <code>byte</code> 为 <code>uint8</code> 的别名以及
<code>rune</code> 为 <code>int32</code> 的别名外，所有数值类型都是不同的。
当不同的数值类型混合在一个表达式或赋值操作中时，必须进行类型转换。
例如，<code>int32</code> 与 <code>int</code> 是不同的类型，
尽管它们在特定架构上可能有相同的大小。
</p>

<div class="english">
<h3 id="String_types">String types</h3>
</div>

<h3 id="字符串类型">字符串类型</h3>

<div class="english">
<p>
A <i>string type</i> represents the set of string values.
Strings behave like slices of bytes but are immutable: once created,
it is impossible to change the contents of a string.
The predeclared string type is <code>string</code>.
</p>
</div>

<p>
<i>字符串类型</i> 表示字符串值的集。字符串的行为类似于字节数组，但它是不可变的：
一旦被创建，字符串的内容就不能更改。预声明的字符串类型为 <code>string</code>。
</p>

<div class="english">
<p>
The elements of strings have type <code>byte</code> and may be
accessed using the usual <a href="#Indexes">indexing operations</a>.  It is
illegal to take the address of such an element; if
<code>s[i]</code> is the <i>i</i>th byte of a
string, <code>&amp;s[i]</code> is invalid.  The length of string
<code>s</code> can be discovered using the built-in function
<code>len</code>. The length is a compile-time constant if <code>s</code>
is a string literal.
</p>
</div>

<p>
字符串元素的类型为 <code>byte</code>，通常使用<a href="#下标">下标操作</a>访问。
要获取这种元素的地址是非法的；若 <code>s[i]</code> 为字符串中的第 <i>i</i>个字节，
<code>&amp;s[i]</code> 操作是无效的。字符串 <code>s</code> 的长度可使用内建函数
<code>len</code>获取。若 <code>s</code> 为一个字符串字面，其长度则为一个编译时常量。
</p>


<div class="english">
<h3 id="Array_types">Array types</h3>
</div>

<h3 id="数组类型">数组类型</h3>

<div class="english">
<p>
An array is a numbered sequence of elements of a single
type, called the element type.
The number of elements is called the length and is never
negative.
</p>

<pre class="ebnf">
ArrayType   = "[" ArrayLength "]" ElementType .
ArrayLength = Expression .
ElementType = Type .
</pre>
</div>

<p>
数组是单一类型元素的编号序列，该单一类型称为元素类型。元素的数量称为长度且为非负数。
</p>

<pre class="ebnf">
数组类型 = "[" 数组长度 "]" 元素类型 .
数组长度 = 表达式 .
元素类型 = 类型 .
</pre>

<div class="english">
<p>
The length is part of the array's type and must be a
<a href="#Constant_expressions">constant expression</a> that evaluates to a non-negative
integer value.  The length of array <code>a</code> can be discovered
using the built-in function <a href="#Length_and_capacity"><code>len(a)</code></a>.
The elements can be indexed by integer
indices 0 through <code>len(a)-1</code> (§<a href="#Indexes">Indexes</a>).
Array types are always one-dimensional but may be composed to form
multi-dimensional types.
</p>

<pre>
[32]byte
[2*N] struct { x, y int32 }
[1000]*float64
[3][5]int
[2][2][2]float64  // same as [2]([2]([2]float64))
</pre>
</div>

<p>
长度是数组类型的一部分，且必须是求值结果为非负整数值的<a href="#常量表达式">常量表达式</a>。
数组 <code>a</code> 的长度可使用内建函数 <a href="#长度与容量"><code>len(a)</code></a>获取，
其元素可通过整数下标 0 到 <code>len(a)-1</code> 索引（§<a href="#下标">下标</a>）。
数组类型总是一维的，但可组合构成多维的类型。
</p>

<pre>
[32]byte
[2*N] struct { x, y int32 }
[1000]*float64
[3][5]int
[2][2][2]float64  // 等价于[2]([2]([2]float64))
</pre>

<div class="english">
<h3 id="Slice_types">Slice types</h3>
</div>

<h3 id="切片类型">切片类型</h3>

<div class="english">
<p>
A slice is a reference to a contiguous segment of an array and
contains a numbered sequence of elements from that array.  A slice
type denotes the set of all slices of arrays of its element type.
The value of an uninitialized slice is <code>nil</code>.
</p>

<pre class="ebnf">
SliceType = "[" "]" ElementType .
</pre>
</div>

<p>
切片是数组连续段的引用及包含此数组的元素的编号序列。
切片类型表示元素类型为数组的所有切片的集。未初始化切片的值为 <code>nil</code>。
</p>

<pre class="ebnf">
切片类型 = "[" "]" 元素类型 .
</pre>

<div class="english">
<p>
Like arrays, slices are indexable and have a length.  The length of a
slice <code>s</code> can be discovered by the built-in function
<a href="#Length_and_capacity"><code>len(s)</code></a>; unlike with arrays it may change during
execution.  The elements can be addressed by integer indices 0
through <code>len(s)-1</code> (§<a href="#Indexes">Indexes</a>).  The slice index of a
given element may be less than the index of the same element in the
underlying array.
</p>
</div>

<p>
类似于数组，切片是可索引的且拥有一个长度。切片 <code>s</code> 的长度可通过内建函数
<a href="#长度与容量"><code>len(s)</code></a>获取；不同于数组的是，切片可在执行过程中被改变，
其元素可通过整数下标 0 到 <code>len(s)-1</code> 寻址（§<a href="#下标">下标</a>）。
给定元素的切片下标可能小于它在其基本数组中的下标。
</p>

<div class="english">
<p>
A slice, once initialized, is always associated with an underlying
array that holds its elements.  A slice therefore shares storage
with its array and with other slices of the same array; by contrast,
distinct arrays always represent distinct storage.
</p>
</div>

<p>
切片一旦初始化，就总是伴随着一个包含其元素的基本数组。
因此，切片与其数组及其它本数组的切片共享存储；
与此相反，不同的数组总是表示其不同的存储。
</p>

<div class="english">
<p>
The array underlying a slice may extend past the end of the slice.
The <i>capacity</i> is a measure of that extent: it is the sum of
the length of the slice and the length of the array beyond the slice;
a slice of length up to that capacity can be created by `slicing' a new
one from the original slice (§<a href="#Slices">Slices</a>).
The capacity of a slice <code>a</code> can be discovered using the
built-in function <a href="#Length_and_capacity"><code>cap(a)</code></a>.
</p>
</div>

<p>
切片的基本数组可扩展其切片的结尾。<i>容量</i> 是该扩展的量度：
它是切片的长度和切片往后数组的长度之和；长度达到其容量的切片可通过从原切片
（§<a href="#Slices">Slices</a>）‘切下’一个新的来创建。
切片 <code>a</code> 的容量可使用内建函数 <a href="#长度与容量"><code>cap(a)</code></a> 获取。
</p>

<div class="english">
<p>
A new, initialized slice value for a given element type <code>T</code> is
made using the built-in function
<a href="#Making_slices_maps_and_channels"><code>make</code></a>,
which takes a slice type
and parameters specifying the length and optionally the capacity:
</p>
</div>

<p>
给定元素类型 <code>T</code> 的一个新的，已初始化的切片值使用内建函数
<a href="#创建切片、映射与信道"><code>make</code></a>创建，
它需要一个切片类型和指定其长度与容量（可选）的参数：
</p>

<pre>
make([]T, length)
make([]T, length, capacity)
</pre>

<div class="english">
<p>
A call to <code>make</code> allocates a new, hidden array to which the returned
slice value refers. That is, executing
</p>
</div>

<p>
调用 <code>make</code>将分配一个被返回的切片值所引用的，新的、隐藏的数组。即，执行
</p>

<pre>
make([]T, length, capacity)
</pre>

<div class="english">
<p>
produces the same slice as allocating an array and slicing it, so these two examples
result in the same slice:
</p>
</div>

<p>
产生切片与分配数组后再对其进行切片相同，因此这两个例子的结果为相同的切片：
</p>

<pre>
make([]int, 50, 100)
new([100]int)[0:50]
</pre>

<div class="english">
<p>
Like arrays, slices are always one-dimensional but may be composed to construct
higher-dimensional objects.
With arrays of arrays, the inner arrays are, by construction, always the same length;
however with slices of slices (or arrays of slices), the lengths may vary dynamically.
Moreover, the inner slices must be allocated individually (with <code>make</code>).
</p>
</div>

<p>
类似于数组，切片总是一维的，但可组合构造更高维的对象。
元素为数组的数组，根据其构造，其内部数组的长度始终相同；
然而元素为切片的切片（或元素为数组的切片），其长度会动态地改变。
此外，其内部的切片必须单独地（通过 <code>make</code>）分配。
</p>

<div class="english">
<h3 id="Struct_types">Struct types</h3>
</div>

<h3 id="结构类型">结构类型</h3>

<div class="english">
<p>
A struct is a sequence of named elements, called fields, each of which has a
name and a type. Field names may be specified explicitly (IdentifierList) or
implicitly (AnonymousField).
Within a struct, non-<a href="#Blank_identifier">blank</a> field names must
be <a href="#Uniqueness_of_identifiers">unique</a>.
</p>

<pre class="ebnf">
StructType     = "struct" "{" { FieldDecl ";" } "}" .
FieldDecl      = (IdentifierList Type | AnonymousField) [ Tag ] .
AnonymousField = [ "*" ] TypeName .
Tag            = string_lit .
</pre>

<pre>
// An empty struct.
struct {}

// A struct with 6 fields.
struct {
	x, y int
	u float32
	_ float32  // padding
	A *[]int
	F func()
}
</pre>
</div>

<p>
结构是已命名的元素序列，被称为字段，其中每一个元素都有一个名字和类型。
字段名可显示地指定（标识符列表）或隐式地指定（匿名字段）。
在结构中，非<a href="#空白标识符">空白</a>字段名必须是<a href="#标识符的唯一性">唯一</a>的。
</p>

<pre class="ebnf">
结构类型 = "struct" "{" { 字段声明 ";" } "}" .
字段声明 = (标识符列表 类型 | 匿名字段) [ 标签 ] .
匿名字段 = [ "*" ] 类型名 .
标签     = 字符串字面 .
</pre>

<pre>
// 空结构.
struct {}

// 带6个字段的结构
struct {
	x, y int
	u float32
	_ float32  // 填充
	A *[]int
	F func()
}
</pre>

<div class="english">
<p>
A field declared with a type but no explicit field name is an <i>anonymous field</i>,
also called an <i>embedded</i> field or an embedding of the type in the struct.
An embedded type must be specified as
a type name <code>T</code> or as a pointer to a non-interface type name <code>*T</code>,
and <code>T</code> itself may not be
a pointer type. The unqualified type name acts as the field name.
</p>

<pre>
// A struct with four anonymous fields of type T1, *T2, P.T3 and *P.T4
struct {
	T1        // field name is T1
	*T2       // field name is T2
	P.T3      // field name is T3
	*P.T4     // field name is T4
	x, y int  // field names are x and y
}
</pre>
</div>

<p>
通过有类型而无显式字段名声明的字段为 <i>匿名字段</i>，亦称为 <i>嵌入式</i> 字段或该结构中此种类型的嵌入。
这种字段类型必须作为一个类型名 <code>T</code> 或一个非接口类型名的指针 <code>*T</code>来实现，
且 <code>T</code> 本身不能为指针类型。未限定类型名的行为类似于字段名。
</p>

<pre>
// 带类型为T1，*T2，P.T3和*P.T4的4个匿名字段的结构
struct {
	T1        // 字段名为T1
	*T2       // 字段名为T2
	P.T3      // 字段名为T3
	*P.T4     // 字段名为T4
	x, y int  // 字段名为x和y
}
</pre>

<div class="english">
<p>
The following declaration is illegal because field names must be unique
in a struct type:
</p>

<pre>
struct {
	T     // conflicts with anonymous field *T and *P.T
	*T    // conflicts with anonymous field T and *P.T
	*P.T  // conflicts with anonymous field T and *T
}
</pre>
</div>

<p>
以下为非法声明，因为字段名在结构类型中必须是唯一的：
</p>

<pre>
struct {
	T     // 与匿名字段*T及*P.T相冲突
	*T    // 与匿名字段T及*P.T相冲突
	*P.T  // 与匿名字段T及*T相冲突
}
</pre>

<div class="english">
<p>
A field or <a href="#Method_declarations">method</a> <code>f</code> of an
anonymous field in a struct <code>x</code> is called <i>promoted</i> if
<code>x.f</code> is a legal <a href="#Selectors">selector</a> that denotes
that field or method <code>f</code>.
<<<<<<< HEAD
</p>
</div>

<p>
在结构 <code>x</code> 中，若 <code>x.f</code> 为表示字段或<a href="#方法声明">方法</a>
<code>f</code> 的合法<a href="#选择器">选择器</a>，则匿名字段的字段或方法 <code>f</code>
即为<i>已提升</i>的。
</p>

<div class="english">
<p>
Promoted fields act like ordinary fields
of a struct except that they cannot be used as field names in
<a href="#Composite_literals">composite literals</a> of the struct.
</p>
</div>

<p>
已提升字段除了不能用作该结构<a href="#复合字面">复合字面</a>中的字段名外，
其行为如同结构的一般字段。
</p>

<div class="english">
<p>
Given a struct type <code>S</code> and a type named <code>T</code>,
promoted methods are included in the method set of the struct as follows:
</p>
<ul>
	<li>
	If <code>S</code> contains an anonymous field <code>T</code>,
	the <a href="#Method_sets">method sets</a> of <code>S</code>
	and <code>*S</code> both include promoted methods with receiver
	<code>T</code>. The method set of <code>*S</code> also
	includes promoted methods with receiver <code>*T</code>.
	</li>

	<li>
	If <code>S</code> contains an anonymous field <code>*T</code>,
	the method sets of <code>S</code> and <code>*S</code> both
	include promoted methods with receiver <code>T</code> or
	<code>*T</code>.
	</li>
</ul>
</div>

<p>
给定结构类型 <code>S</code> 与名为 <code>T</code> 的类型，包含在结构方法集中的已提升方法如下：
</p>
<ul>
	<li>
	若 <code>S</code> 包含一个匿名字段 <code>T</code>，则 <code>S</code> 与 <code>*S</code>
	的<a href="#方法集">方法集</a>均包含带接收器 <code>T</code> 的已提升方法。<code>*S</code>
	的方法集也包含带接收器 <code>*T</code> 的已提升方法。
	</li>

	<li>
	若 <code>S</code> 包含匿名字段 <code>*T</code>，则 <code>S</code> 与 <code>*S</code>
	的方法集均包含带接收器 <code>T</code> 或 <code>*T</code> 的已提升方法。
	</li>
</ul>

<div class="english">
=======
</p>

<p>
Promoted fields act like ordinary fields
of a struct except that they cannot be used as field names in
<a href="#Composite_literals">composite literals</a> of the struct.
</p>

<p>
Given a struct type <code>S</code> and a type named <code>T</code>,
promoted methods are included in the method set of the struct as follows:
</p>
<ul>
	<li>
	If <code>S</code> contains an anonymous field <code>T</code>,
	the <a href="#Method_sets">method sets</a> of <code>S</code>
	and <code>*S</code> both include promoted methods with receiver
	<code>T</code>. The method set of <code>*S</code> also
	includes promoted methods with receiver <code>*T</code>.
	</li>
	
	<li>
	If <code>S</code> contains an anonymous field <code>*T</code>,
	the method sets of <code>S</code> and <code>*S</code> both
	include promoted methods with receiver <code>T</code> or
	<code>*T</code>.
	</li>
</ul>

>>>>>>> 834edc42
<p>
A field declaration may be followed by an optional string literal <i>tag</i>,
which becomes an attribute for all the fields in the corresponding
field declaration. The tags are made
visible through a <a href="#Package_unsafe">reflection interface</a>
but are otherwise ignored.
</p>

<pre>
// A struct corresponding to the TimeStamp protocol buffer.
// The tag strings define the protocol buffer field numbers.
struct {
	microsec  uint64 "field 1"
	serverIP6 uint64 "field 2"
	process   string "field 3"
}
</pre>
</div>

<p>
字段声明可后跟一个可选的字符串字面 <i>tag</i>，成为所有相应字段声明中字段的属性。
标签可通过 <a href="#包unsafe">反射接口</a> 获得，否则就会被忽略。
</p>

<pre>
// 一个对应于时间戳协议缓冲区的结构.
// 标签字符串定义了协议缓冲区的字段号.
struct {
	microsec  uint64 "field 1"
	serverIP6 uint64 "field 2"
	process   string "field 3"
}
</pre>

<div class="english">
<h3 id="Pointer_types">Pointer types</h3>
</div>

<h3 id="指针类型">指针类型</h3>

<div class="english">
<p>
A pointer type denotes the set of all pointers to variables of a given
type, called the <i>base type</i> of the pointer.
The value of an uninitialized pointer is <code>nil</code>.
</p>

<pre class="ebnf">
PointerType = "*" BaseType .
BaseType = Type .
</pre>
</div>

<p>
指针类型表示一个所有给定类型变量的指针的集，称为指针的 <i>基础类型</i>。
未初始化的指针的值为 <code>nil</code>。
</p>

<pre class="ebnf">
指针类型 = "*" 基础类型 .
基础类型 = 类型 .
</pre>

<pre>
*Point
*[4]int
</pre>

<div class="english">
<h3 id="Function_types">Function types</h3>
</div>

<h3 id="函数类型">函数类型</h3>

<div class="english">
<p>
A function type denotes the set of all functions with the same parameter
and result types. The value of an uninitialized variable of function type
is <code>nil</code>.
</p>

<pre class="ebnf">
FunctionType   = "func" Signature .
Signature      = Parameters [ Result ] .
Result         = Parameters | Type .
Parameters     = "(" [ ParameterList [ "," ] ] ")" .
ParameterList  = ParameterDecl { "," ParameterDecl } .
ParameterDecl  = [ IdentifierList ] [ "..." ] Type .
</pre>
</div>

<p>
函数类型表示所有带相同参数和返回类型的集。未初始化的函数类型变量的的值为 <code>nil</code>。
</p>

<pre class="ebnf">
函数类型 = "func" 签名 .
签名     = 参数 [ 值 ] .
值       = 参数 | 类型 .
参数     = "(" [ 参数列表 [ "," ] ] ")" .
参数列表 = 参数声明 { "," 参数声明 } .
参数声明 = [ 标识符列表 ] [ "..." ] 类型 .
</pre>

<div class="english">
<p>
Within a list of parameters or results, the names (IdentifierList)
must either all be present or all be absent. If present, each name
stands for one item (parameter or result) of the specified type; if absent, each
type stands for one item of that type.  Parameter and result
lists are always parenthesized except that if there is exactly
one unnamed result it may be written as an unparenthesized type.
</p>
</div>

<p>
在参数或值的列表中，其名称（标识符列表）必须都存在或都不存在。
若存在，则每个名称代表一个指定类型的项（参数或结果），
若不存在，则每个类型代表一个此类型的项。若恰好有一个未命名的值，它可能写作一个不加括号的类型，
除此之外，参数和值的列表总是在括号中。
</p>

<div class="english">
<p>
The final parameter in a function signature may have
a type prefixed with <code>...</code>.
A function with such a parameter is called <i>variadic</i> and
may be invoked with zero or more arguments for that parameter.
</p>
</div>

<p>
函数标记中的最后一个参数可能有一个带 <code>...</code> 前缀的类型。
带这样参数的函数被称为 <i>variadic</i> 且可带零个或多个参数的函数。
</p>

<pre>
func()
func(x int) int
func(a, _ int, z float32) bool
func(a, b int, z float32) (bool)
func(prefix string, values ...int)
func(a, b int, z float64, opt ...interface{}) (success bool)
func(int, int, float64) (float64, *[]int)
func(n int) func(p *T)
</pre>


<div class="english">
<h3 id="Interface_types">Interface types</h3>
</div>

<h3 id="接口类型">接口类型</h3>

<div class="english">
<p>
An interface type specifies a <a href="#Method_sets">method set</a> called its <i>interface</i>.
A variable of interface type can store a value of any type with a method set
that is any superset of the interface. Such a type is said to
<i>implement the interface</i>.
The value of an uninitialized variable of interface type is <code>nil</code>.
</p>

<pre class="ebnf">
InterfaceType      = "interface" "{" { MethodSpec ";" } "}" .
MethodSpec         = MethodName Signature | InterfaceTypeName .
MethodName         = identifier .
InterfaceTypeName  = TypeName .
</pre>
</div>

<p>
接口类型指定一个称为 <i>接口</i> 的 <a href="#方法集">方法集</a>。
接口类型变量可存储任何带方法集类型的值，该方法集为此接口的超集。
这种类型表示 <i>实现此接口</i>。未初始化的接口类型变量的值为 <code>nil</code>。
</p>

<pre class="ebnf">
接口类型   = "interface" "{" { 方法实现 ";" } "}" .
方法实现   = 方法名 签名 | 接口类型名 .
方法名     = 标识符 .
接口类型名 = 类型名 .
</pre>

<div class="english">
<p>
As with all method sets, in an interface type, each method must have a
<a href="#Uniqueness_of_identifiers">unique</a> name.
</p>

<pre>
// A simple File interface
interface {
	Read(b Buffer) bool
	Write(b Buffer) bool
	Close()
}
</pre>
</div>

<p>
对于所有的方法集，在一个接口类型中，每个方法必须有<a href="#标识符的唯一性">唯一的</a>名字。
</p>

<pre>
// 一个简单的File接口
interface {
	Read(b Buffer) bool
	Write(b Buffer) bool
	Close()
}
</pre>

<div class="english">
<p>
More than one type may implement an interface.
For instance, if two types <code>S1</code> and <code>S2</code>
have the method set
</p>
</div>

<p>
不止一个类型可实现同一接口。例如，若两个类型 <code>S1</code> 和 <code>S2</code> 拥有方法集
</p>

<pre>
func (p T) Read(b Buffer) bool { return … }
func (p T) Write(b Buffer) bool { return … }
func (p T) Close() { … }
</pre>

<div class="english">
<p>
(where <code>T</code> stands for either <code>S1</code> or <code>S2</code>)
then the <code>File</code> interface is implemented by both <code>S1</code> and
<code>S2</code>, regardless of what other methods
<code>S1</code> and <code>S2</code> may have or share.
</p>
</div>

<p>
（其中 <code>T</code> 代表 <code>S1</code> 或 <code>S2</code>）
那么 <code>File</code> 接口都将被 <code>S1</code> 和 <code>S2</code>所实现，
不论如何，方法 <code>S1</code> 和 <code>S2</code> 都会拥有或共享它。
</p>

<div class="english">
<p>
A type implements any interface comprising any subset of its methods
and may therefore implement several distinct interfaces. For
instance, all types implement the <i>empty interface</i>:
</p>
</div>

<p>
类型可实现任何接口，包括任何其方法的子集，因此可能实现几个不同的接口。
例如，所有类型都实现了 <i>空接口</i>：
</p>

<pre>
interface{}
</pre>

<div class="english">
<p>
Similarly, consider this interface specification,
which appears within a <a href="#Type_declarations">type declaration</a>
to define an interface called <code>Lock</code>:
</p>
</div>

<p>
同样，考虑此接口的实现，它出现在<a href="#类型声明">类型声明</a>
中以定义一个名为 <code>Lock</code> 的接口：
</p>

<pre>
type Lock interface {
	Lock()
	Unlock()
}
</pre>

<div class="english">
<p>
If <code>S1</code> and <code>S2</code> also implement
</p>
</div>

<p>
若 <code>S1</code> 和 <code>S2</code> 也实现
</p>

<pre>
func (p T) Lock() { … }
func (p T) Unlock() { … }
</pre>

<div class="english">
<p>
they implement the <code>Lock</code> interface as well
as the <code>File</code> interface.
</p>
</div>

<p>
它们不仅会实现 <code>Lock</code> 还会实现 <code>File</code> 接口
</p>

<div class="english">
<p>
An interface may use an interface type name <code>T</code>
in place of a method specification.
The effect, called embedding an interface,
is equivalent to enumerating the methods of <code>T</code> explicitly
in the interface.
</p>

<pre>
type ReadWrite interface {
	Read(b Buffer) bool
	Write(b Buffer) bool
}

type File interface {
	ReadWrite  // same as enumerating the methods in ReadWrite
	Lock       // same as enumerating the methods in Lock
	Close()
}
</pre>
</div>

<p>
一个接口可通过包含一个名为 <code>T</code> 的接口类型来代替一个方法的实现。
这称之为嵌入接口，其效果等价于在接口中显式枚举出 <code>T</code> 中的方法。
</p>

<pre>
type ReadWrite interface {
	Read(b Buffer) bool
	Write(b Buffer) bool
}

type File interface {
	ReadWrite  // 等价于枚举ReadWrite中的方法
	Lock       // 等价于枚举Lock中的方法
	Close()
}
</pre>

<div class="english">
<p>
An interface type <code>T</code> may not embed itself
or any interface type that embeds <code>T</code>, recursively.
</p>

<pre>
// illegal: Bad cannot embed itself
type Bad interface {
	Bad
}

// illegal: Bad1 cannot embed itself using Bad2
type Bad1 interface {
	Bad2
}
type Bad2 interface {
	Bad1
}
</pre>
</div>

<p>
接口类型 <code>T</code> 不能嵌入其自身或任何递归地嵌入 <code>T</code> 的接口类型。
</p>

<pre>
// 非法：Bad不能嵌入其自身
type Bad interface {
	Bad
}

// 非法：Bad1不能通过Bad2嵌入其自身
type Bad1 interface {
	Bad2
}
type Bad2 interface {
	Bad1
}
</pre>

<div class="english">
<h3 id="Map_types">Map types</h3>
</div>

<h3 id="映射类型">映射类型</h3>

<div class="english">
<p>
A map is an unordered group of elements of one type, called the
element type, indexed by a set of unique <i>keys</i> of another type,
called the key type.
The value of an uninitialized map is <code>nil</code>.
</p>

<pre class="ebnf">
MapType     = "map" "[" KeyType "]" ElementType .
KeyType     = Type .
</pre>
</div>

<p>
映射是一个同种类型元素的无序组，该类型称为元素类型；
映射通过另一类型唯一的 <i>键</i> 集索引，该类型称为键类型。
未初始化的映射值为 <code>nil</code>。
</p>

<pre class="ebnf">
映射类型    = "map" "[" 键类型 "]" 元素类型 .
键类型      = 类型 .
</pre>

<div class="english">
<p>
The comparison operators <code>==</code> and <code>!=</code>
(§<a href="#Comparison_operators">Comparison operators</a>) must be fully defined
for operands of the key type; thus the key type must not be a function, map, or
slice.
If the key type is an interface type, these
comparison operators must be defined for the dynamic key values;
failure will cause a <a href="#Run_time_panics">run-time panic</a>.

</p>
</div>

<p>
比较操作符 <code>==</code> 和 <code>!=</code>
（§<a href="#比较操作符">比较操作符</a>）必须由键类型的操作数完全定义；
因此键类型不能是函数，映射或切片。若该键类型为接口类型，这些比较运算符必须由动态键值定义；
失败将导致一个 <a href="#运行时异常">运行时异常</a>.
</p>

<pre>
map[string]int
map[*T]struct{ x, y float64 }
map[string]interface{}
</pre>

<div class="english">
<p>
The number of map elements is called its length.
For a map <code>m</code>, it can be discovered using the
built-in function <a href="#Length_and_capacity"><code>len(m)</code></a>
and may change during execution. Elements may be added during execution
using <a href="#Assignments">assignments</a> and retrieved with
<a href="#Indexes">index</a> expressions; they may be removed with the
<a href="#Deletion_of_map_elements"><code>delete</code></a> built-in function.
</p>
</div>

<p>
元素的数量称为长度。
对于映射 <code>m</code>，其长度可使用内建函数 <a href="#长度与容量"><code>len(m)</code></a>
获取并可在执行时更改。元素可在执行时使用<a href="#赋值">赋值</a>来添加并通过
<a href="#索引">索引</a> 表达式来检索；它们也可通过内建函数
<a href="#映射元素的删除"><code>delete</code></a> 删除。
</p>

<div class="english">
<p>
A new, empty map value is made using the built-in
function <a href="#Making_slices_maps_and_channels"><code>make</code></a>,
which takes the map type and an optional capacity hint as arguments:
</p>
</div>

<p>
一个新的，空的映射值使用内建函数 <a href="#创建切片、映射与信道"><code>make</code></a> 创建，
它使该映射类型和可选容量作为参数提示：
</p>

<pre>
make(map[string]int)
make(map[string]int, 100)
</pre>

<div class="english">
<p>
The initial capacity does not bound its size:
maps grow to accommodate the number of items
stored in them, with the exception of <code>nil</code> maps.
A <code>nil</code> map is equivalent to an empty map except that no elements
may be added.
</p>
</div>

<p>
初始容量不能限定它的大小：映射通过增长来适应存储在其中的条目数量，包括 <code>nil</code> 映射的异常。
一个 <code>nil</code> 映射等价于一个空映射除非它没有元素被添加。
</p>

<div class="english">
<h3 id="Channel_types">Channel types</h3>
</div>

<h3 id="信道类型">信道类型</h3>

<div class="english">
<p>
A channel provides a mechanism for two concurrently executing functions
to synchronize execution and communicate by passing a value of a
specified element type.
The value of an uninitialized channel is <code>nil</code>.
</p>

<pre class="ebnf">
ChannelType = ( "chan" [ "&lt;-" ] | "&lt;-" "chan" ) ElementType .
</pre>
</div>

<p>
信道提供一种机制使两个并发执行的函数同步执行，并通过传递具体元素类型的值来通信。
未初始化的信道值为 <code>nil</code>。
</p>

<pre class="ebnf">
信道类型 = ( "chan" [ "&lt;-" ] | "&lt;-" "chan" ) 元素类型 .
</pre>

<div class="english">
<p>
The <code>&lt;-</code> operator specifies the channel <i>direction</i>,
<i>send</i> or <i>receive</i>. If no direction is given, the channel is
<i>bi-directional</i>.
A channel may be constrained only to send or only to receive by
<a href="#Conversions">conversion</a> or <a href="#Assignments">assignment</a>.
</p>

<pre>
chan T          // can be used to send and receive values of type T
chan&lt;- float64  // can only be used to send float64s
&lt;-chan int      // can only be used to receive ints
</pre>
</div>

<p>
<code>&lt;-</code> 操作符指定信道的 <i>方向</i>，<i>发送</i> 或 <i>接收</i>。
若没有给定方向，那么该信道就是 <i>双向的</i>。
信道可通过<a href="#类型转换">类型转换</a> 或 <a href="#赋值">赋值</a>被强制为只发送或只接收。
</p>

<pre>
chan T          // 可以被用来发送和接收类型T的值
chan&lt;- float64  // 只能被用来发送浮点数
&lt;-chan int      // 只能被用来接收整数
</pre>

<div class="english">
<p>
The <code>&lt;-</code> operator associates with the leftmost <code>chan</code>
possible:
</p>

<pre>
chan&lt;- chan int    // same as chan&lt;- (chan int)
chan&lt;- &lt;-chan int  // same as chan&lt;- (&lt;-chan int)
&lt;-chan &lt;-chan int  // same as &lt;-chan (&lt;-chan int)
chan (&lt;-chan int)
</pre>
</div>

<p>
<code>&lt;-</code> 操作符结合最左边的 <code>chan</code> 可能的方式：
</p>

<pre>
chan&lt;- chan int    // 等价于 chan&lt;- (chan int)
chan&lt;- &lt;-chan int  // 等价于 chan&lt;- (&lt;-chan int)
&lt;-chan &lt;-chan int  // 等价于 &lt;-chan (&lt;-chan int)
chan (&lt;-chan int)
</pre>

<div class="english">
<p>
A new, initialized channel
value can be made using the built-in function
<a href="#Making_slices_maps_and_channels"><code>make</code></a>,
which takes the channel type and an optional capacity as arguments:
</p>
</div>

<p>
一个新的，已初始化的信道值可使用内建函数 <a href="#创建切片、映射与信道"><code>make</code></a> 创建，
它接受信道类型和一个可选的容量作为参数：
</p>

<pre>
make(chan int, 100)
</pre>

<div class="english">
<p>
The capacity, in number of elements, sets the size of the buffer in the channel. If the
capacity is greater than zero, the channel is asynchronous: communication operations
succeed without blocking if the buffer is not full (sends) or not empty (receives),
and elements are received in the order they are sent.
If the capacity is zero or absent, the communication succeeds only when both a sender and
receiver are ready.
A <code>nil</code> channel is never ready for communication.
</p>
</div>

<p>
容量根据元素的数量设置信道中缓冲区的大小。若容量大于零，则信道是异步的：
若缓冲区未满（发送）或非空（接收），则通信操作无阻塞成功，且元素在发送序列中被接收。
若容量为零或无，则只有当发送器和接收器都做好准备时通信才会成功。
<code>nil</code> 信道永远不会准备好通信。
</p>

<div class="english">
<p>
A channel may be closed with the built-in function
<a href="#Close"><code>close</code></a>; the
multi-valued assignment form of the
<a href="#Receive_operator">receive operator</a>
tests whether a channel has been closed.
</p>
</div>

<p>
信道可通过内建函数<a href="#关闭"><code>close</code></a>关闭；
<a href="#接收操作符">接收操作符</a>的多值赋值形式可测试信道是否关闭。
</p>

<div class="english">
<h2 id="Properties_of_types_and_values">Properties of types and values</h2>
</div>

<h2 id="类型与值的性质">类型与值的性质</h2>

<div class="english">
<h3 id="Type_identity">Type identity</h3>
</div>

<h3 id="类型标识">类型标识</h3>

<div class="english">
<p>
Two types are either <i>identical</i> or <i>different</i>.
</p>
</div>

<p>
两个类型若非 <i>相同</i> 即为 <i>不同</i>。
</p>

<div class="english">
<p>
Two named types are identical if their type names originate in the same
<a href="#Type_declarations">TypeSpec</a>.
A named and an unnamed type are always different. Two unnamed types are identical
if the corresponding type literals are identical, that is, if they have the same
literal structure and corresponding components have identical types. In detail:
</p>

<ul>
	<li>Two array types are identical if they have identical element types and
	    the same array length.</li>

	<li>Two slice types are identical if they have identical element types.</li>

	<li>Two struct types are identical if they have the same sequence of fields,
	    and if corresponding fields have the same names, and identical types,
	    and identical tags.
	    Two anonymous fields are considered to have the same name. Lower-case field
	    names from different packages are always different.</li>

	<li>Two pointer types are identical if they have identical base types.</li>

	<li>Two function types are identical if they have the same number of parameters
	    and result values, corresponding parameter and result types are
	    identical, and either both functions are variadic or neither is.
	    Parameter and result names are not required to match.</li>

	<li>Two interface types are identical if they have the same set of methods
	    with the same names and identical function types. Lower-case method names from
	    different packages are always different. The order of the methods is irrelevant.</li>

	<li>Two map types are identical if they have identical key and value types.</li>

	<li>Two channel types are identical if they have identical value types and
	    the same direction.</li>
</ul>
</div>

<p>
若两个已命名类型的类型名源自相同的<a href="#类型声明">类型声明</a>。
一个已命名类型和一个未命名类型总不相同。若两个未命名类型其相应的类型字面相同，那么它们的类型相同，
即，它们的字面结构是否相同且其相应的组件类型是否相同。细节详述：
</p>

<ul>
	<li>若两个数组类型其元素类型相同且长度相同，那么它们的类型相同。</li>

	<li>若两个切片类型其元素类型相同，那么它们的类型相同。</li>

	<li>若两个结构类型其字段序列相同，相应字段名相同，类型相同，标签相同，那么它们的类型相同。
		两个匿名字段其名字被认为相同。出自不同包的小写字段名总不相同。</li>

	<li>若两个指针类型其基本类型相同，那么它们的类型相同。</li>

	<li>若两个函数类型其参数数目相同，返回值相同，相应参数类型相同，返回值类型相同，
		两函数都可变或都不可变，那么它们的类型相同。参数和返回值名无需匹配。</li>

	<li>若两个接口类型其方法集相同，名字相同，函数类型相同，那么它们的类型相同。
		出自不同包的小写方法名总不相同。两接口类型是否相同与方法的次序无关。</li>

	<li>若两个映射类型其键值类型相同，那么它们的类型相同。</li>

	<li>若两个信道类型其值类型相同，方向相同，那么它们的类型相同。</li>
</ul>

<div class="english">
<p>
Given the declarations
</p>
</div>

<p>
给定声明
</p>

<pre>
type (
	T0 []string
	T1 []string
	T2 struct{ a, b int }
	T3 struct{ a, c int }
	T4 func(int, float64) *T0
	T5 func(x int, y float64) *[]string
)
</pre>

<div class="english">
<p>
these types are identical:
</p>

<pre>
T0 and T0
[]int and []int
struct{ a, b *T5 } and struct{ a, b *T5 }
func(x int, y float64) *[]string and func(int, float64) (result *[]string)
</pre>
</div>

<p>
这些类型是相同的：
</p>

<pre>
T0 和 T0
[]int 和 []int
struct{ a, b *T5 } 和 struct{ a, b *T5 }
func(x int, y float64) *[]string 和 func(int, float64) (result *[]string)
</pre>

<div class="english">
<p>
<code>T0</code> and <code>T1</code> are different because they are named types
with distinct declarations; <code>func(int, float64) *T0</code> and
<code>func(x int, y float64) *[]string</code> are different because <code>T0</code>
is different from <code>[]string</code>.
</p>
</div>

<p>
<code>T0</code> 和 <code>T1</code> 是不同的，因为它们由不同声明的类型命名；
<code>func(int, float64) *T0</code> 和 <code>func(x int, y float64) *[]string</code> 是不同的，
因为 <code>T0</code> 不同于 <code>[]string</code>。
</p>


<div class="english">
<h3 id="Assignability">Assignability</h3>
</div>

<h3 id="可赋值性">可赋值性</h3>

<div class="english">
<p>
A value <code>x</code> is <i>assignable</i> to a variable of type <code>T</code>
("<code>x</code> is assignable to <code>T</code>") in any of these cases:
</p>

<ul>
<li>
<code>x</code>'s type is identical to <code>T</code>.
</li>
<li>
<code>x</code>'s type <code>V</code> and <code>T</code> have identical
<a href="#Types">underlying types</a> and at least one of <code>V</code>
or <code>T</code> is not a named type.
</li>
<li>
<code>T</code> is an interface type and
<code>x</code> <a href="#Interface_types">implements</a> <code>T</code>.
</li>
<li>
<code>x</code> is a bidirectional channel value, <code>T</code> is a channel type,
<code>x</code>'s type <code>V</code> and <code>T</code> have identical element types,
and at least one of <code>V</code> or <code>T</code> is not a named type.
</li>
<li>
<code>x</code> is the predeclared identifier <code>nil</code> and <code>T</code>
is a pointer, function, slice, map, channel, or interface type.
</li>
<li>
<code>x</code> is an untyped <a href="#Constants">constant</a> representable
by a value of type <code>T</code>.
</li>
</ul>
</div>

<p>
在下列情况下，值 <code>x</code> <i>可赋予</i> 类型为 <code>T</code> 的变量
（"<code>x</code> 可赋予 <code>T</code>"）：
</p>

<ul>
<li>
当 <code>x</code> 的类型和 <code>T</code> 相同时。
</li>
<li>
当 <code>x</code> 的类型 <code>V</code> 和 <code>T</code> 有相同的
<a href="#类型">基本类型</a> 且在 <code>V</code> 或 <code>T</code> 中至少有一个不是已命名类型时。
<li>
当 <code>T</code> 为接口类型且 <code>x</code> <a href="#接口类型">实现</a>了 <code>T</code>时。
</li>
<li>
当 <code>x</code> 为双向信道值、<code>T</code> 为信道类型、
<code>x</code> 的类型 <code>V</code> 和 <code>T</code> 的元素类型相同且在
<code>V</code> 或 <code>T</code> 中至少有一个不是已命名类型时。
</li>
<li>
当 <code>x</code> 为预声明标识符 <code>nil</code> 且 <code>T</code>
为指针、函数、切片、映射、通道或接口类型时。
</li>
<li>
当 <code>x</code> 为无类型化，可通过类型 <code>T</code> 的值来表示的 <a href="#常量">常量</a>时。
</li>
</ul>

<div class="english">
<p>
Any value may be assigned to the <a href="#Blank_identifier">blank identifier</a>.
</p>
</div>

<p>
任何类型都可赋予<a href="#空白标识符">空白标识符</a>.
</p>


<div class="english">
<h2 id="Blocks">Blocks</h2>
</div>

<h2 id="块">块</h2>

<div class="english">
<p>
A <i>block</i> is a sequence of declarations and statements within matching
brace brackets.
</p>

<pre class="ebnf">
Block = "{" { Statement ";" } "}" .
</pre>
</div>

<p>
<i>块</i> 为一对大括号括住的声明和语句。
</p>

<pre class="ebnf">
块 = "{" { 语句 ";" } "}" .
</pre>

<div class="english">
<p>
In addition to explicit blocks in the source code, there are implicit blocks:
</p>

<ol>
	<li>The <i>universe block</i> encompasses all Go source text.</li>

	<li>Each <a href="#Packages">package</a> has a <i>package block</i> containing all
	    Go source text for that package.</li>

	<li>Each file has a <i>file block</i> containing all Go source text
	    in that file.</li>

	<li>Each <code>if</code>, <code>for</code>, and <code>switch</code>
	    statement is considered to be in its own implicit block.</li>

	<li>Each clause in a <code>switch</code> or <code>select</code> statement
	    acts as an implicit block.</li>
</ol>
</div>

<p>
除显式源码块外，还有隐式块：
</p>

<ol>
	<li><i>全域块</i> 包含所有的Go源码文本。</li>

	<li>每个<a href="#包">包</a>都有包含其所有Go源码文本的 <i>包块</i>。</li>

	<li>每个文件都有包含其所有Go源码文本的 <i>文件块</i>。</li>

	<li>每个 <code>if</code>、<code>for</code> 和
		<code>switch</code> 语句都被视为处于其自身的隐式块中。</li>

	<li>每个 <code>switch</code> 或 <code>select</code> 语句中的子句其行为如同隐式块。</li>
</ol>

<div class="english">
<p>
Blocks nest and influence <a href="#Declarations_and_scope">scoping</a>.
</p>
</div>

<p>
块嵌套并影响 <a href="#声明与作用域">作用域</a>。
</p>


<div class="english">
<h2 id="Declarations_and_scope">Declarations and scope</h2>
</div>

<h2 id="声明与作用域">声明与作用域</h2>

<div class="english">
<p>
A declaration binds a non-<a href="#Blank_identifier">blank</a>
identifier to a constant, type, variable, function, or package.
Every identifier in a program must be declared.
No identifier may be declared twice in the same block, and
no identifier may be declared in both the file and package block.
</p>

<pre class="ebnf">
Declaration   = ConstDecl | TypeDecl | VarDecl .
TopLevelDecl  = Declaration | FunctionDecl | MethodDecl .
</pre>
</div>

<p>
声明可将非<a href="#空白标识符">空白</a>标识符绑定到一个常量、类型、变量、函数或包。
在程序中，每个标识符都必须被声明。同一标识符不能在同一块中声明两次，且在文件与包块中不能同时声明。
</p>

<pre class="ebnf">
声明 = 常量声明 | 类型声明 | 变量声明 .
顶级声明 = 声明 | 函数声明 | 方法声明 .
</pre>

<div class="english">
<p>
The <i>scope</i> of a declared identifier is the extent of source text in which
the identifier denotes the specified constant, type, variable, function, or package.
</p>
</div>

<p>
已声明标识符的 <i>作用域</i> 即为该标识符所表示的具体常量、类型、变量、函数或包在源文本中的作用范围。
</p>

<div class="english">
<p>
Go is lexically scoped using blocks:
</p>

<ol>
	<li>The scope of a predeclared identifier is the universe block.</li>

	<li>The scope of an identifier denoting a constant, type, variable,
	    or function (but not method) declared at top level (outside any
	    function) is the package block.</li>

	<li>The scope of an imported package identifier is the file block
	    of the file containing the import declaration.</li>

	<li>The scope of an identifier denoting a function parameter or
	    result variable is the function body.</li>

	<li>The scope of a constant or variable identifier declared
	    inside a function begins at the end of the ConstSpec or VarSpec
	    (ShortVarDecl for short variable declarations)
	    and ends at the end of the innermost containing block.</li>

	<li>The scope of a type identifier declared inside a function
	    begins at the identifier in the TypeSpec
	    and ends at the end of the innermost containing block.</li>
</ol>
</div>

<p>
Go使用块表示词法作用域：
</p>

<ol>
	<li>预声明标识符的作用域为全域块。</li>

	<li>在顶级（即在任何函数之外）声明的表示常量、类型、变量或函数
		（而非方法）的标识符其作用域为该包块。</li>

	<li>已导入包的标识符其作用域为包含导入声明的文件块。</li>

	<li>表示函数参数或返回值变量的标识符其作用域为该函数体。</li>

	<li>在函数中声明为常量或变量的标识符，其作用域始于该函数中具体常量实现或变量实现
		（ShortVarDecl表示短变量声明）的结尾，止于最内部包含块的结尾。</li>

	<li>在函数中声明为类型的标识符，其作用域始于该函数中具体类型实现的标识符，
		止于最内部包含块的结尾。</li>
</ol>

<div class="english">
<p>
An identifier declared in a block may be redeclared in an inner block.
While the identifier of the inner declaration is in scope, it denotes
the entity declared by the inner declaration.
</p>
</div>

<p>
在块中声明的标识符可在其内部块中重新声明。
当其内部声明的标识符在作用域中时，即表示其实体在该内部声明中声明。
</p>

<div class="english">
<p>
The <a href="#Package_clause">package clause</a> is not a declaration; the package name
does not appear in any scope. Its purpose is to identify the files belonging
to the same <a href="#Packages">package</a> and to specify the default package name for import
declarations.
</p>
</div>

<p>
<a href="#包子句">包子句</a>并非声明；包名不会出现在任何作用域中。
其目的是为了识别该文件是否属于相同的<a href="#包">包</a>并为导入声明指定默认包名。
</p>


<div class="english">
<h3 id="Label_scopes">Label scopes</h3>
</div>

<h3 id="标签作用域">标签作用域</h3>

<div class="english">
<p>
Labels are declared by <a href="#Labeled_statements">labeled statements</a> and are
used in the <code>break</code>, <code>continue</code>, and <code>goto</code>
statements (§<a href="#Break_statements">Break statements</a>, §<a href="#Continue_statements">Continue statements</a>, §<a href="#Goto_statements">Goto statements</a>).
It is illegal to define a label that is never used.
In contrast to other identifiers, labels are not block scoped and do
not conflict with identifiers that are not labels. The scope of a label
is the body of the function in which it is declared and excludes
the body of any nested function.
</p>
</div>

<p>
标签通过<a href="#标签语句">标签语句</a>声明，并用于 <code>break</code>、<code>continue</code>
和 <code>goto</code> 语句（§<a href="#Break语句">Break语句</a>,
§<a href="#Continue语句">Continue语句</a>, §<a href="#Goto语句">Goto语句</a>）。
定义不会使用的标签是非法的。与其它标识符相反，标签并不限定作用域且与非标签标识符并不冲突。
标签的作用域为除任何嵌套函数体外其声明的函数体。
</p>


<div class="english">
<h3 id="Blank_identifier">Blank identifier</h3>
</div>

<h3 id="空白标识符">空白标识符</h3>

<div class="english">
<p>
The <i>blank identifier</i>, represented by the underscore character <code>_</code>, may be used in a declaration like
any other identifier but the declaration does not introduce a new binding.
</p>
</div>

<p>
<i>空白标识符</i> 通过下划线字符 <code>_</code> 表示，
它可像其它标识符一样用于声明，但该标识符不能传入一个新的绑定。
</p>


<div class="english">
<h3 id="Predeclared_identifiers">Predeclared identifiers</h3>
</div>

<h3 id="预声明标识符">预声明标识符</h3>

<div class="english">
<p>
The following identifiers are implicitly declared in the
<a href="#Blocks">universe block</a>:
</p>

<pre class="grammar">
Types:
	bool byte complex64 complex128 error float32 float64
	int int8 int16 int32 int64 rune string
	uint uint8 uint16 uint32 uint64 uintptr

Constants:
	true false iota

Zero value:
	nil

Functions:
	append cap close complex copy delete imag len
	make new panic print println real recover
</pre>
</div>

<p>
在<a href="#块">全域块</a>中，以下标识符是隐式声明的：
</p>

<pre class="grammar">
类型：
	bool byte complex64 complex128 error float32 float64
	int int8 int16 int32 int64 rune string
	uint uint8 uint16 uint32 uint64 uintptr

常量：
	true false iota

零值：
	nil

函数：
	append cap close complex copy delete imag len
	make new panic print println real recover
</pre>


<div class="english">
<h3 id="Exported_identifiers">Exported identifiers</h3>
</div>

<h3 id="已导出标识符">已导出标识符</h3>

<div class="english">
<p>
An identifier may be <i>exported</i> to permit access to it from another package.
An identifier is exported if both:
</p>

<ol>
	<li>the first character of the identifier's name is a Unicode upper case
	letter (Unicode class "Lu"); and</li>
	<li>the identifier is declared in the <a href="#Blocks">package block</a>
	or it is a <a href="#Struct_types">field name</a> or
	<a href="#MethodName">method name</a>.</li>
</ol>
<p>
All other identifiers are not exported.
</p>
</div>

<p>
标识符可被 <i>导出</i> 以允许从另一个包访问。同时符合以下条件即为已导出标识符：
</p>

<ol>
	<li>标识符名的第一个字符为Unicode大写字母（Unicode类别“Lu”）；且</li>
	<li>该标识符在<a href="#块">包块</a>中已声明或为<a href="#结构类型">字段名</a>或
	<a href="#方法名">方法名</a>。</li>
</ol>
<p>
其它所有标识符均为未导出的。
</p>


<div class="english">
<h3 id="Uniqueness_of_identifiers">Uniqueness of identifiers</h3>
</div>

<h3 id="标识符的唯一性">标识符的唯一性</h3>

<div class="english">
<p>
Given a set of identifiers, an identifier is called <i>unique</i> if it is
<i>different</i> from every other in the set.
Two identifiers are different if they are spelled differently, or if they
appear in different <a href="#Packages">packages</a> and are not
<a href="#Exported_identifiers">exported</a>. Otherwise, they are the same.
</p>
</div>

<p>
给定一个标识符集，若其中一个标识符<i>不同于</i>该集中的任一标识符，那么它就是<i>唯一的</i>。
若两个标识符拼写不同，或它们出现在不同的<a href="#包">包</a>中且未
<a href="已导出标识符">导出</a>，那么它们就是不同的。否则，它们就是相同的。
</p>

<div class="english">
<h3 id="Constant_declarations">Constant declarations</h3>
</div>

<h3 id="常量声明">常量声明</h3>

<div class="english">
<p>
A constant declaration binds a list of identifiers (the names of
the constants) to the values of a list of <a href="#Constant_expressions">constant expressions</a>.
The number of identifiers must be equal
to the number of expressions, and the <i>n</i>th identifier on
the left is bound to the value of the <i>n</i>th expression on the
right.
</p>

<pre class="ebnf">
ConstDecl      = "const" ( ConstSpec | "(" { ConstSpec ";" } ")" ) .
ConstSpec      = IdentifierList [ [ Type ] "=" ExpressionList ] .

IdentifierList = identifier { "," identifier } .
ExpressionList = Expression { "," Expression } .
</pre>
</div>

<p>
常量声明将一个标识符（即常量名）列表绑定至一个<a href="#常量表达式">常量表达式</a>列表的值。
标识符的数量必须与表达式的数量相等，且左边第 <i>n</i> 个标识符会绑定至右边的第 <i>n</i> 个表达式的值。
</p>

<pre class="ebnf">
常量声明   = "const" ( 常量实现 | "(" { 常量实现 ";" } ")" ) .
常量实现   = 标识符列表 [ [ 类型 ] "=" 表达式列表 ] .

标识符列表 = 标识符 { "," 标识符 } .
表达式列表 = 表达式 { "," 表达式 } .
</pre>

<div class="english">
<p>
If the type is present, all constants take the type specified, and
the expressions must be <a href="#Assignability">assignable</a> to that type.
If the type is omitted, the constants take the
individual types of the corresponding expressions.
If the expression values are untyped <a href="#Constants">constants</a>,
the declared constants remain untyped and the constant identifiers
denote the constant values. For instance, if the expression is a
floating-point literal, the constant identifier denotes a floating-point
constant, even if the literal's fractional part is zero.
</p>

<pre>
const Pi float64 = 3.14159265358979323846
const zero = 0.0         // untyped floating-point constant
const (
	size int64 = 1024
	eof        = -1  // untyped integer constant
)
const a, b, c = 3, 4, "foo"  // a = 3, b = 4, c = "foo", untyped integer and string constants
const u, v float32 = 0, 3    // u = 0.0, v = 3.0
</pre>
</div>

<p>
若该类型存在，所有常量都将获得该类型实现，且该表达式对于该类型必须是
<a href="#可赋值性">可赋值</a>的。若该类型被省略，则该常量将获得其对应表达式的具体类型。
若该表达式值为无类型化<a href="#常量">常量</a>，则其余已声明无类型化常量与该常量标识符表示其常量值。
例如，若该表达式为浮点数字面，则该常量标识符表示一个浮点数常量，即使该字面的小数部分为零。
</p>

<pre>
const Pi float64 = 3.14159265358979323846
const zero = 0.0       // 无类型化浮点常量
const (
	size int64 = 1024
	eof        = -1    // 无类型化整数常量
)
const a, b, c = 3, 4, "foo"  // a = 3, b = 4, c = "foo", 无类型化整数和字符串常量
const u, v float32 = 0, 3    // u = 0.0, v = 3.0
</pre>

<div class="english">
<p>
Within a parenthesized <code>const</code> declaration list the
expression list may be omitted from any but the first declaration.
Such an empty list is equivalent to the textual substitution of the
first preceding non-empty expression list and its type if any.
Omitting the list of expressions is therefore equivalent to
repeating the previous list.  The number of identifiers must be equal
to the number of expressions in the previous list.
Together with the <a href="#Iota"><code>iota</code> constant generator</a>
this mechanism permits light-weight declaration of sequential values:
</p>

<pre>
const (
	Sunday = iota
	Monday
	Tuesday
	Wednesday
	Thursday
	Friday
	Partyday
	numberOfDays  // this constant is not exported
)
</pre>
</div>

<p>
在 <code>const</code> 后括号中的声明列表，除第一句声明外，任何表达式列表都可省略。
若前面第一个非空表达式有类型，那么这样的空列表等价于该表达式原文和类型的代换。
因此，省略表达式的列表等价于重复前面的列表。其标识符的数量必须与上一个表达式的数量相等。
连同 <a href="#Iota"><code>iota</code> 常量生成器</a>，该机制允许轻量级连续值声明：
</p>

<pre>
const (
	Sunday = iota
	Monday
	Tuesday
	Wednesday
	Thursday
	Friday
	Partyday
	numberOfDays  // 该常量未导出
)
</pre>


<h3 id="Iota">Iota</h3>

<div class="english">
<p>
Within a <a href="#Constant_declarations">constant declaration</a>, the predeclared identifier
<code>iota</code> represents successive untyped integer <a href="#Constants">
constants</a>. It is reset to 0 whenever the reserved word <code>const</code>
appears in the source and increments after each <a href="#ConstSpec">ConstSpec</a>.
It can be used to construct a set of related constants:
</p>

<pre>
const (  // iota is reset to 0
	c0 = iota  // c0 == 0
	c1 = iota  // c1 == 1
	c2 = iota  // c2 == 2
)

const (
	a = 1 &lt;&lt; iota  // a == 1 (iota has been reset)
	b = 1 &lt;&lt; iota  // b == 2
	c = 1 &lt;&lt; iota  // c == 4
)

const (
	u         = iota * 42  // u == 0     (untyped integer constant)
	v float64 = iota * 42  // v == 42.0  (float64 constant)
	w         = iota * 42  // w == 84    (untyped integer constant)
)

const x = iota  // x == 0 (iota has been reset)
const y = iota  // y == 0 (iota has been reset)
</pre>
</div>

<p>
在<a href="#常量声明">常量声明</a>中预声明标识符 <code>iota</code> 表示连续的无类型化整数
<a href="#常量">常量</a>。每当保留字 <code>const</code> 出现在源码中和每个
<a href="#常量实现">常量实现</a>增量后，它都会被重置为0。它可被用来构造相关常量的集：
</p>

<pre>
const (  // iota重置为0
	c0 = iota  // c0 == 0
	c1 = iota  // c1 == 1
	c2 = iota  // c2 == 2
)

const (
	a = 1 &lt;&lt; iota  // a == 1 （iota已重置）
	b = 1 &lt;&lt; iota  // b == 2
	c = 1 &lt;&lt; iota  // c == 4
)

const (
	u         = iota * 42  // u == 0     （无类型化整数常量）
	v float64 = iota * 42  // v == 42.0  （float64常量）
	w         = iota * 42  // w == 84    （无类型化整数常量）
)

const x = iota  // x == 0 （iota已重置）
const y = iota  // y == 0 （iota已重置）
</pre>

<div class="english">
<p>
Within an ExpressionList, the value of each <code>iota</code> is the same because
it is only incremented after each ConstSpec:
</p>

<pre>
const (
	bit0, mask0 = 1 &lt;&lt; iota, 1&lt;&lt;iota - 1  // bit0 == 1, mask0 == 0
	bit1, mask1                           // bit1 == 2, mask1 == 1
	_, _                                  // skips iota == 2
	bit3, mask3                           // bit3 == 8, mask3 == 7
)
</pre>
</div>

<p>
在表达式列表中，每个 <code>iota</code> 的值都相同，因为它只在每个常量实现后增量。
</p>

<pre>
const (
	bit0, mask0 = 1 &lt;&lt; iota, 1&lt;&lt;iota - 1  // bit0 == 1, mask0 == 0
	bit1, mask1                           // bit1 == 2, mask1 == 1
	_, _                                  // 跳过 iota == 2
	bit3, mask3                           // bit3 == 8, mask3 == 7
)
</pre>

<div class="english">
<p>
This last example exploits the implicit repetition of the
last non-empty expression list.
</p>
</div>

<p>
最后一个例子采用上一个非空表达式列表的隐式副本。
</p>


<div class="english">
<h3 id="Type_declarations">Type declarations</h3>
</div>

<h3 id="类型声明">类型声明</h3>

<div class="english">
<p>
A type declaration binds an identifier, the <i>type name</i>, to a new type
that has the same <a href="#Types">underlying type</a> as
an existing type.  The new type is <a href="#Type_identity">different</a> from
the existing type.
</p>

<pre class="ebnf">
TypeDecl     = "type" ( TypeSpec | "(" { TypeSpec ";" } ")" ) .
TypeSpec     = identifier Type .
</pre>
</div>

<p>
类型声明将标识符、<i>类型名</i> 绑定至一个与现存类型有相同的
<a href="#类型标识">基本类型</a>的新类型。新类型<a href="#类型">不同</a>于现有类型。
</p>

<pre class="ebnf">
类型声明     = "type" ( 类型实现 | "(" { 类型实现 ";" } ")" ) .
类型实现     = 标识符 类型 .
</pre>

<pre>
type IntArray [16]int

type (
	Point struct{ x, y float64 }
	Polar Point
)

type TreeNode struct {
	left, right *TreeNode
	value *Comparable
}

type Block interface {
	BlockSize() int
	Encrypt(src, dst []byte)
	Decrypt(src, dst []byte)
}
</pre>

<div class="english">
<p>
The declared type does not inherit any <a href="#Method_declarations">methods</a>
bound to the existing type, but the <a href="#Method_sets">method set</a>
of an interface type or of elements of a composite type remains unchanged:
</p>

<pre>
// A Mutex is a data type with two methods, Lock and Unlock.
type Mutex struct         { /* Mutex fields */ }
func (m *Mutex) Lock()    { /* Lock implementation */ }
func (m *Mutex) Unlock()  { /* Unlock implementation */ }

// NewMutex has the same composition as Mutex but its method set is empty.
type NewMutex Mutex

// The method set of the <a href="#Pointer_types">base type</a> of PtrMutex remains unchanged,
// but the method set of PtrMutex is empty.
type PtrMutex *Mutex

// The method set of *PrintableMutex contains the methods
// Lock and Unlock bound to its anonymous field Mutex.
type PrintableMutex struct {
	Mutex
}

// MyBlock is an interface type that has the same method set as Block.
type MyBlock Block
</pre>
</div>

<p>
声明类型不继承任何<a href="#方法声明">方法</a>绑定到现存类型，
但接口类型或复合类型元素的<a href="#方法集">方法集</a>保持不变：
</p>

<pre>
// Mutex为带有Lock和Unlock两个方法的数据类型.
type Mutex struct         { /* Mutex字段 */ }
func (m *Mutex) Lock()    { /* Lock实现*/ }
func (m *Mutex) Unlock()  { /* Unlock实现*/ }

// NewMutex和Mutex拥有相同的组成，但它的方法集为空.
type NewMutex Mutex

// PtrMutex的<a href="#指针类型">基本类型</a>的方法集保持不变.
// 但PtrMutex的方法集为空.
type PtrMutex *Mutex

// *PrintableMutex的方法集包含方法
// Lock和Unlock绑定至其匿名字段Mutex.
type PrintableMutex struct {
	Mutex
}

// MyBlock为与Block拥有相同方法集的接口类型.
type MyBlock Block
</pre>

<div class="english">
<p>
A type declaration may be used to define a different boolean, numeric, or string
type and attach methods to it:
</p>
</div>

<p>
类型声明可用来定义不同的布尔值、数字或字符串类型并对其附上方法：
</p>

<pre>
type TimeZone int

const (
	EST TimeZone = -(5 + iota)
	CST
	MST
	PST
)

func (tz TimeZone) String() string {
	return fmt.Sprintf("GMT+%dh", tz)
}
</pre>


<div class="english">
<h3 id="Variable_declarations">Variable declarations</h3>
</div>

<h3 id="变量声明">变量声明</h3>

<div class="english">
<p>
A variable declaration creates a variable, binds an identifier to it and
gives it a type and optionally an initial value.
</p>

<pre class="ebnf">
VarDecl     = "var" ( VarSpec | "(" { VarSpec ";" } ")" ) .
VarSpec     = IdentifierList ( Type [ "=" ExpressionList ] | "=" ExpressionList ) .
</pre>
</div>

<p>
变量声明将一个标识符绑定至一个创建的变量并赋予其类型和可选的初始值。
</p>

<pre class="ebnf">
变量声明     = "var" ( 变量实现 | "(" { 变量实现 ";" } ")" ) .
变量实现     = 标识符列表 ( 类型 [ "=" 表达式列表 ] | "=" 表达式列表 ) .
</pre>

<div class="english">
<pre>
var i int
var U, V, W float64
var k = 0
var x, y float32 = -1, -2
var (
	i       int
	u, v, s = 2.0, 3.0, "bar"
)
var re, im = complexSqrt(-1)
var _, found = entries[name]  // map lookup; only interested in "found"
</pre>
</div>

<pre>
var i int
var U, V, W float64
var k = 0
var x, y float32 = -1, -2
var (
	i       int
	u, v, s = 2.0, 3.0, "bar"
)
var re, im = complexSqrt(-1)
var _, found = entries[name]  // 映射检查；只与“found”有关
</pre>

<div class="english">
<p>
If a list of expressions is given, the variables are initialized
by assigning the expressions to the variables (§<a href="#Assignments">Assignments</a>)
in order; all expressions must be consumed and all variables initialized from them.
Otherwise, each variable is initialized to its <a href="#The_zero_value">zero value</a>.
</p>
</div>

<p>
若给定一个表达式列表，则变量通过按顺序将该表达式赋予该变量（§<a href="#赋值">赋值</a>）来初始化；
所有表达式必须用尽且所有变量根据它们初始化。否则，每个变量初始化为其 <a href="#零值">零值</a>。
</p>

<div class="english">
<p>
If the type is present, each variable is given that type.
Otherwise, the types are deduced from the assignment
of the expression list.
</p>
</div>

<p>
若该类型已存在，每个变量都赋予该类型。否则，该类型根据该表达式列表赋值。
</p>

<div class="english">
<p>
If the type is absent and the corresponding expression evaluates to an
untyped <a href="#Constants">constant</a>, the type of the declared variable
is as described in §<a href="#Assignments">Assignments</a>.
</p>
</div>

<p>
若该类型不存在且其对应表达式计算结果为无类型化<a href="#常量">常量</a>，
则该声明变量的类型由其<a href="#赋值">赋值</a>描述。
</p>

<div class="english">
<p>
Implementation restriction: A compiler may make it illegal to declare a variable
inside a <a href="#Function_declarations">function body</a> if the variable is
never used.
</p>
</div>

<p>
实现限制：若在<a href="#函数声明">函数体</a>内声明不会使用的变量，编译器可能将其判定为非法。
</p>

<div class="english">
<h3 id="Short_variable_declarations">Short variable declarations</h3>
</div>

<h3 id="短变量声明">短变量声明</h3>

<div class="english">
<p>
A <i>short variable declaration</i> uses the syntax:
</p>

<pre class="ebnf">
ShortVarDecl = IdentifierList ":=" ExpressionList .
</pre>
</div>

<p>
<i>短变量声明</i> 使用此语法：
</p>

<pre class="ebnf">
短变量声明 = 标识符列表 ":=" 表达式列表 .
</pre>

<div class="english">
<p>
It is a shorthand for a regular <a href="#Variable_declarations">variable declaration</a>
with initializer expressions but no types:
</p>

<pre class="grammar">
"var" IdentifierList = ExpressionList .
</pre>

<pre>
i, j := 0, 10
f := func() int { return 7 }
ch := make(chan int)
r, w := os.Pipe(fd)  // os.Pipe() returns two values
_, y, _ := coord(p)  // coord() returns three values; only interested in y coordinate
</pre>
</div>

<p>
它是有初始化表达式无类型化的常规<a href="#变量声明">变量声明</a>的缩写：
</p>

<pre class="grammar">
"var" 标识符列表 = 表达式列表 .
</pre>

<pre>
i, j := 0, 10
f := func() int { return 7 }
ch := make(chan int)
r, w := os.Pipe(fd)  // os.Pipe() 返回两个值
_, y, _ := coord(p)  // coord() 返回三个值；只与和y同位的值相关
</pre>

<div class="english">
<p>
Unlike regular variable declarations, a short variable declaration may redeclare variables provided they
were originally declared in the same block with the same type, and at
least one of the non-<a href="#Blank_identifier">blank</a> variables is new.  As a consequence, redeclaration
can only appear in a multi-variable short declaration.
Redeclaration does not introduce a new
variable; it just assigns a new value to the original.
</p>

<pre>
field1, offset := nextField(str, 0)
field2, offset := nextField(str, offset)  // redeclares offset
</pre>
</div>

<p>
不同于常规变量声明，在至少有一个非<a href="#Blank_identifier">空白</a>变量时，
短变量声明可在相同块中对原来声明的变量以相同的类型重声明。因此，重声明只能出现在多变量短声明中。
重声明不能生成新的变量；它只能赋予新的值给原来的变量。
</p>

<pre>
field1, offset := nextField(str, 0)
field2, offset := nextField(str, offset)  // 重声明 offset
</pre>

<div class="english">
<p>
Short variable declarations may appear only inside functions.
In some contexts such as the initializers for <code>if</code>,
<code>for</code>, or <code>switch</code> statements,
they can be used to declare local temporary variables (§<a href="#Statements">Statements</a>).
</p>
</div>

<p>
短变量声明只能出现在函数内部。在某些情况下，例如初始化 <code>if</code>、
<code>for</code>、或 <code>switch</code> 语句时，它们可用来声明局部临时变量
（§<a href="#语句">语句</a>）。
</p>

<div class="english">
<h3 id="Function_declarations">Function declarations</h3>
</div>

<h3 id="函数声明">函数声明</h3>

<div class="english">
<p>
A function declaration binds an identifier, the <i>function name</i>,
to a function.
</p>

<pre class="ebnf">
FunctionDecl = "func" FunctionName Signature [ Body ] .
FunctionName = identifier .
Body         = Block .
</pre>
</div>

<p>
函数声明将标识符，即 <i>函数名</i> 绑定至函数。
</p>

<pre class="ebnf">
函数声明 = "func" 函数名 签名 [ 函数体 ] .
函数名   = 标识符 .
函数体   = 块 .
</pre>

<div class="english">
<p>
A function declaration may omit the body. Such a declaration provides the
signature for a function implemented outside Go, such as an assembly routine.
</p>

<pre>
func min(x int, y int) int {
	if x &lt; y {
		return x
	}
	return y
}

func flushICache(begin, end uintptr)  // implemented externally
</pre>
</div>

<p>
函数声明可省略函数体。这样的标识符为Go外部实现的函数提供签名，例如汇编例程。
</p>

<pre>
func min(x int, y int) int {
	if x &lt; y {
		return x
	}
	return y
}

func flushICache(begin, end uintptr)  // 外部实现
</pre>

<div class="english">
<h3 id="Method_declarations">Method declarations</h3>
</div>

<h3 id="方法声明">方法声明</h3>

<div class="english">
<p>
A method is a function with a <i>receiver</i>.
A method declaration binds an identifier, the <i>method name</i>, to a method.
It also associates the method with the receiver's <i>base type</i>.
</p>

<pre class="ebnf">
MethodDecl   = "func" Receiver MethodName Signature [ Body ] .
Receiver     = "(" [ identifier ] [ "*" ] BaseTypeName ")" .
BaseTypeName = identifier .
</pre>
</div>

<p>
方法为带 <i>接收器</i> 的函数。方法声明将标识符，即 <i>方法名</i> 绑定至方法。
它也将该接收器的 <i>基础类型</i> 关联至该方法。
</p>

<pre class="ebnf">
方法声明   = "func" 接收器 方法名 签名 [ 函数体 ] .
接收器     = "(" [ 标志符 ] [ "*" ] 基础类型名 ")" .
基础类型名 = 标志符 .
</pre>

<div class="english">
<p>
The receiver type must be of the form <code>T</code> or <code>*T</code> where
<code>T</code> is a type name. The type denoted by <code>T</code> is called
the receiver <i>base type</i>; it must not be a pointer or interface type and
it must be declared in the same package as the method.
The method is said to be <i>bound</i> to the base type and the method name
is visible only within selectors for that type.
</p>
</div>

<p>
接收器类型必须为形式 <code>T</code> 或 <code>*T</code>，其中 <code>T</code> 为类型名。
由 <code>T</code> 表示的类型称为接收器的 <i>基础类型</i>；
它不能为指针或接口类型且必须在同一包中声明为方法。
也就是说，该方法被 <i>绑定</i> 至基础类型且该方法名只对其内部此类型选择器可见。
</p>

<div class="english">
<p>
For a base type, the non-<a href="#Blank_identifier">blank</a> names of
methods bound to it must be <a href="#Uniqueness_of_identifiers">unique</a>.
If the base type is a <a href="#Struct_types">struct type</a>,
the non-blank method and field names must be distinct.
</p>
</div>

<p>
对于基础类型，方法绑定至该类型的非<a href="#空白标识符">空白</a>名必须
<a href="#标识符的唯一性">唯一</a>。
若其基础类型为<a href="#结构类型">结构类型</a>，则非空白方法与字段名不能相同。
</p>

<div class="english">
<p>
Given type <code>Point</code>, the declarations
</p>
</div>

<p>
给定 <code>Point</code> 类型，声明
</p>

<pre>
func (p *Point) Length() float64 {
	return math.Sqrt(p.x * p.x + p.y * p.y)
}

func (p *Point) Scale(factor float64) {
	p.x *= factor
	p.y *= factor
}
</pre>

<div class="english">
<p>
bind the methods <code>Length</code> and <code>Scale</code>,
with receiver type <code>*Point</code>,
to the base type <code>Point</code>.
</p>
</div>

<p>
将接收器类型为 <code>*Point</code> 的方法 <code>Length</code>
和 <code>Scale</code> 绑定至基础类型 <code>Point</code>。
</p>

<div class="english">
<p>
If the receiver's value is not referenced inside the body of the method,
its identifier may be omitted in the declaration. The same applies in
general to parameters of functions and methods.
</p>
</div>

<p>
若该接收器的值在该方法体中未被引用，它的标识符会在该声明中被忽略。
这同样适用于一般的函数和方法的参数。
</p>

<div class="english">
<p>
The type of a method is the type of a function with the receiver as first
argument.  For instance, the method <code>Scale</code> has type
</p>
</div>

<p>
方法的类型就是将接收者作为第一个参数的函数类型。例如，方法 <code>Scale</code> 拥有类型
</p>

<pre>
func(p *Point, factor float64)
</pre>

<div class="english">
<p>
However, a function declared this way is not a method.
</p>
</div>

<p>
然而，通过这种方式声明的函数不是方法。
</p>


<div class="english">
<h2 id="Expressions">Expressions</h2>
</div>

<h2 id="表达式">表达式</h2>

<div class="english">
<p>
An expression specifies the computation of a value by applying
operators and functions to operands.
</p>
</div>

<p>
表达式通过将运算符和函数应用至操作数来指定值的计算。
</p>

<div class="english">
<h3 id="Operands">Operands</h3>
</div>

<h3 id="操作数">操作数</h3>

<div class="english">
<p>
Operands denote the elementary values in an expression.
</p>

<pre class="ebnf">
Operand    = Literal | QualifiedIdent | MethodExpr | "(" Expression ")" .
Literal    = BasicLit | CompositeLit | FunctionLit .
BasicLit   = int_lit | float_lit | imaginary_lit | char_lit | string_lit .
</pre>
</div>

<p>
操作数表示表达式中的基本值。
</p>

<pre class="ebnf">
操作数   = 字面 | 限定标识符 | 方法表达式 | "(" 表达式 ")" .
字面     = 基本字面 | 复合字面 | 函数字面 .
基本字面 = 整数字面 | 浮点数字面 | 虚数字面 | 字符字面 | 字符串字面 .
</pre>


<div class="english">
<h3 id="Qualified_identifiers">Qualified identifiers</h3>
</div>

<h3 id="限定标识符">限定标识符</h3>

<div class="english">
<p>
A qualified identifier is a non-<a href="#Blank_identifier">blank</a> identifier
qualified by a package name prefix.
</p>

<pre class="ebnf">
QualifiedIdent = [ PackageName "." ] identifier .
</pre>
</div>

<p>
限定标识符为通过包名前缀限定的非<a href="#空白标识符">空白</a>标志符
</p>

<pre class="ebnf">
限定标识符 = [ 包名 "." ] 标识符 .
</pre>

<div class="english">
<p>
A qualified identifier accesses an identifier in a different package, which
must be <a href="#Import_declarations">imported</a>.
The identifier must be <a href="#Exported_identifiers">exported</a> and
declared in the <a href="#Blocks">package block</a> of that package.
</p>

<pre>
math.Sin	// denotes the Sin function in package math
</pre>
</div>

<p>
限定标识符用于访问另一个包中的标识符，它必须被<a href="#导入声明">导入</a>。
标识符必须是已<a href="#已导出标识符">导出</a>且在该包的<a href="#块">包块</a>中声明。
</p>

<pre>
math.Sin	// 表示math包中的Sin函数
</pre>

<div class="english">
<h3 id="Composite_literals">Composite literals</h3>
</div>

<h3 id="复合字面">复合字面</h3>

<div class="english">
<p>
Composite literals construct values for structs, arrays, slices, and maps
and create a new value each time they are evaluated.
They consist of the type of the value
followed by a brace-bound list of composite elements. An element may be
a single expression or a key-value pair.
</p>

<pre class="ebnf">
CompositeLit  = LiteralType LiteralValue .
LiteralType   = StructType | ArrayType | "[" "..." "]" ElementType |
                SliceType | MapType | TypeName .
LiteralValue  = "{" [ ElementList [ "," ] ] "}" .
ElementList   = Element { "," Element } .
Element       = [ Key ":" ] Value .
Key           = FieldName | ElementIndex .
FieldName     = identifier .
ElementIndex  = Expression .
Value         = Expression | LiteralValue .
</pre>
</div>

<p>
复合字面每次为结构、数组、切片、映射构造值，或创建一个新值时，它们都会被求值。
它们由值的类型后跟一个大括号括住的列表组成。元素可为单个表达式或一个键-值对。
</p>

<pre class="ebnf">
复合字面 = 字面类型 字面值 .
字面类型 = 结构类型 | 数组类型 | "[" "..." "]" 元素类型 |
           切片类型 | 映射类型 | 类型名 .
字面值   = "{" [ 元素列表 [ "," ] ] "}" .
元素列表 = 元素 { "," 元素 } .
元素     = [ 键 ":" ] 值 .
键       = 字段名 | 元素索引 .
字段名   = 标识符 .
元素索引 = 表达式 .
值       = 表达式 | 字面值 .
</pre>

<div class="english">
<p>
The LiteralType must be a struct, array, slice, or map type
(the grammar enforces this constraint except when the type is given
as a TypeName).
The types of the expressions must be <a href="#Assignability">assignable</a>
to the respective field, element, and key types of the LiteralType;
there is no additional conversion.
The key is interpreted as a field name for struct literals,
an index expression for array and slice literals, and a key for map literals.
For map literals, all elements must have a key. It is an error
to specify multiple elements with the same field name or
constant key value.
</p>
</div>

<p>
字面类型必须为结构、数组、切片或映射类型（语法规则强制实施此约束，除非该类型作为类型名给定）。
表达式的类型对于其各自的字段、元素以及该字面类型的键类型必须为<a href="#可赋值性">可赋值</a>的，
即没有附加转换。作为结构字面的字段名，即数组和切片的索引表达式以及映射字面的键，其键是可解译的。
对于映射字面，所有元素都必须有键。指定多个具有相同字段名或常量键值的元素会产生一个错误。
</p>

<div class="english">
<p>
For struct literals the following rules apply:
</p>

<ul>
	<li>A key must be a field name declared in the LiteralType.
	</li>
	<li>A literal that does not contain any keys must
	    list an element for each struct field in the
	    order in which the fields are declared.
	</li>
	<li>If any element has a key, every element must have a key.
	</li>
	<li>A literal that contains keys does not need to
	    have an element for each struct field. Omitted fields
	    get the zero value for that field.
	</li>
	<li>A literal may omit the element list; such a literal evaluates
		to the zero value for its type.
	</li>
	<li>It is an error to specify an element for a non-exported
	    field of a struct belonging to a different package.
	</li>
</ul>
</div>

<p>
以下规则适用于结构字面：
</p>

<ul>
	<li>键必须为字面类型中声明的字段名。</li>

	<li>不包含任何键的字面必须按字段的声明顺序列出每个结构字段的元素。</li>

	<li>若其中任何一个元素有键，那么每个元素都必须有键。</li>

	<li>包含键的字面无需每个结构字段都有元素。被忽略的字段会获得零值</li>

	<li>字面可忽略元素列表；这样的字面对其类型求值为零值。</li>

	<li>为属于不同包的结构的非已导出字段指定一个元素会产生一个错误。</li>
</ul>

<div class="english">
<p>
Given the declarations
</p>
</div>

<p>
给定声明
</p>

<pre>
type Point3D struct { x, y, z float64 }
type Line struct { p, q Point3D }
</pre>

<div class="english">
<p>
one may write
</p>

<pre>
origin := Point3D{}                            // zero value for Point3D
line := Line{origin, Point3D{y: -4, z: 12.3}}  // zero value for line.q.x
</pre>
</div>

<p>
可写为
</p>

<pre>
origin := Point3D{}                            // Point3D 为零值
line := Line{origin, Point3D{y: -4, z: 12.3}}  // line.q.x 为零值
</pre>

<div class="english">
<p>
For array and slice literals the following rules apply:
</p>

<ul>
	<li>Each element has an associated integer index marking
	    its position in the array.
	</li>
	<li>An element with a key uses the key as its index; the
	    key must be a constant integer expression.
	</li>
	<li>An element without a key uses the previous element's index plus one.
	    If the first element has no key, its index is zero.
	</li>
</ul>
</div>

<p>
以下规则适用于数组和切片字面：
</p>

<ul>
	<li>在数组中每个元素都有与之对应的整数下标来标明它的位置。</li>

	<li>带键的元素使用该键作为它的下标；键必须为常量整数表达式。</li>

	<li>无键的元素使用上一个元素的下标加一。若第一个元素无键，则它的下标为零。</li>
</ul>

<div class="english">
<p>
Taking the address of a composite literal (§<a href="#Address_operators">Address operators</a>)
generates a pointer to a unique instance of the literal's value.
</p>
</div>

<p>
获取复合字面的地址（§<a href="#地址操作符">地址操作符</a>）就是为字面值的唯一实例生成一个指针。
</p>

<pre>
var pointer *Point3D = &amp;Point3D{y: 1000}
</pre>

<div class="english">
<p>
The length of an array literal is the length specified in the LiteralType.
If fewer elements than the length are provided in the literal, the missing
elements are set to the zero value for the array element type.
It is an error to provide elements with index values outside the index range
of the array. The notation <code>...</code> specifies an array length equal
to the maximum element index plus one.
</p>
</div>

<p>
数组字面的长度为字面类型指定的长度。
若元素少于字面提供的长度，则缺失的元素会置为该数组元素类型的零值。
向超出数组下标范围的下标值提供元素会产生一个错误。
记号 <code>...</code> 指定一个数组，其长度等于最大元素下标加一。
</p>

<pre>
buffer := [10]string{}             // len(buffer) == 10
intSet := [6]int{1, 2, 3, 5}       // len(intSet) == 6
days := [...]string{"Sat", "Sun"}  // len(days) == 2
</pre>

<div class="english">
<p>
A slice literal describes the entire underlying array literal.
Thus, the length and capacity of a slice literal are the maximum
element index plus one. A slice literal has the form
</p>
</div>

<p>
切片字面描述全部的基本数组字面。因此，切片字面的长度和容量为其最大元素下标加一。切片字面具有形式
</p>

<pre>
[]T{x1, x2, … xn}
</pre>

<div class="english">
<p>
and is a shortcut for a slice operation applied to an array:
</p>
</div>

<p>
它是切片操作应用到数组的捷径。
</p>

<pre>
tmp := [n]T{x1, x2, … xn}
tmp[0 : n]
</pre>

<div class="english">
<p>
Within a composite literal of array, slice, or map type <code>T</code>,
elements that are themselves composite literals may elide the respective
literal type if it is identical to the element type of <code>T</code>.
Similarly, elements that are addresses of composite literals may elide
the <code>&amp;T</code> when the the element type is <code>*T</code>.
</p>



<pre>
[...]Point{{1.5, -3.5}, {0, 0}}   // same as [...]Point{Point{1.5, -3.5}, Point{0, 0}}
[][]int{{1, 2, 3}, {4, 5}}        // same as [][]int{[]int{1, 2, 3}, []int{4, 5}}

[...]*Point{{1.5, -3.5}, {0, 0}}  // same as [...]*Point{&amp;Point{1.5, -3.5}, &amp;Point{0, 0}}
</pre>
</div>

<p>
在数组、切片或映射类型 <code>T</code> 的复合字面中，若其元素本身亦为复合字面，
且该复合字面的元素类型与 <code>T</code> 的相同，则可省略其各自的元素类型。
类似地，当元素类型为 <code>*T</code> 时，若其元素为复合字面的地址，则可省略 <code>&amp;T</code>。
</p>

<pre>
[...]Point{{1.5, -3.5}, {0, 0}}   // 等价于 [...]Point{Point{1.5, -3.5}, Point{0, 0}}
[][]int{{1, 2, 3}, {4, 5}}        // 等价于 [][]int{[]int{1, 2, 3}, []int{4, 5}}

[...]*Point{{1.5, -3.5}, {0, 0}}  // 等价于 [...]*Point{&amp;Point{1.5, -3.5}, &amp;Point{0, 0}}
</pre>

<div class="english">
<p>
A parsing ambiguity arises when a composite literal using the
TypeName form of the LiteralType appears between the
<a href="#Keywords">keyword</a> and the opening brace of the block of an
"if", "for", or "switch" statement, because the braces surrounding
the expressions in the literal are confused with those introducing
the block of statements. To resolve the ambiguity in this rare case,
the composite literal must appear within
parentheses.
</p>
</div>

<p>
当复合字面使用字面类型的类型名形式时，若它出现在<a href="#关键字">关键字</a>
"if"、"for" 或 "switch" 语句及其开大括号之间，就会产生解析歧义。因为在该字面中，
表达式外围的大括号会和那些语句块前的混淆。为解决此罕见情况中的歧义，该复合字面必须出现在小括号中。
</p>

<pre>
if x == (T{a,b,c}[i]) { … }
if (x == T{a,b,c}[i]) { … }
</pre>

<div class="english">
<p>
Examples of valid array, slice, and map literals:
</p>

<pre>
// list of prime numbers
primes := []int{2, 3, 5, 7, 9, 2147483647}

// vowels[ch] is true if ch is a vowel
vowels := [128]bool{'a': true, 'e': true, 'i': true, 'o': true, 'u': true, 'y': true}

// the array [10]float32{-1, 0, 0, 0, -0.1, -0.1, 0, 0, 0, -1}
filter := [10]float32{-1, 4: -0.1, -0.1, 9: -1}

// frequencies in Hz for equal-tempered scale (A4 = 440Hz)
noteFrequency := map[string]float32{
	"C0": 16.35, "D0": 18.35, "E0": 20.60, "F0": 21.83,
	"G0": 24.50, "A0": 27.50, "B0": 30.87,
}
</pre>
</div>

<p>
有效的数组、切片和映射字面的例子：
</p>

<pre>
// 素数列表
primes := []int{2, 3, 5, 7, 9, 2147483647}

// 若 ch 为元音则 vowels[ch] 为 true
vowels := [128]bool{'a': true, 'e': true, 'i': true, 'o': true, 'u': true, 'y': true}

// 数组 [10]float32{-1, 0, 0, 0, -0.1, -0.1, 0, 0, 0, -1}
filter := [10]float32{-1, 4: -0.1, -0.1, 9: -1}

// 平均律以Hz为单位的频率（A4 = 440Hz）
noteFrequency := map[string]float32{
	"C0": 16.35, "D0": 18.35, "E0": 20.60, "F0": 21.83,
	"G0": 24.50, "A0": 27.50, "B0": 30.87,
}
</pre>


<div class="english">
<h3 id="Function_literals">Function literals</h3>
</div>

<h3 id="函数字面">函数字面</h3>

<div class="english">
<p>
A function literal represents an anonymous function.
It consists of a specification of the function type and a function body.
</p>

<pre class="ebnf">
FunctionLit = FunctionType Body .
</pre>
</div>

<p>
函数字面表示匿名函数。它由函数类型和函数体的规范组成。
</p>

<pre class="ebnf">
函数字面 = 函数类型 函数体 .
</pre>

<pre>
func(a, b int, z float64) bool { return a*b &lt; int(z) }
</pre>

<div class="english">
<p>
A function literal can be assigned to a variable or invoked directly.
</p>
</div>

<p>
函数字面可赋予一个变量或直接调用。
</p>

<pre>
f := func(x, y int) int { return x + y }
func(ch chan int) { ch &lt;- ACK }(replyChan)
</pre>

<div class="english">
<p>
Function literals are <i>closures</i>: they may refer to variables
defined in a surrounding function. Those variables are then shared between
the surrounding function and the function literal, and they survive as long
as they are accessible.
</p>
</div>

<p>
<i>闭包</i> 的函数字面：它们可引用定义在外围函数中的变量。
那些变量共享于外围函数与函数字面之间，并且只要它们可访问就会继续存在。
</p>


<div class="english">
<h3 id="Primary_expressions">Primary expressions</h3>
</div>

<h3 id="主表达式">主表达式</h3>

<div class="english">
<p>
Primary expressions are the operands for unary and binary expressions.
</p>

<pre class="ebnf">
PrimaryExpr =
	Operand |
	Conversion |
	BuiltinCall |
	PrimaryExpr Selector |
	PrimaryExpr Index |
	PrimaryExpr Slice |
	PrimaryExpr TypeAssertion |
	PrimaryExpr Call .

Selector       = "." identifier .
Index          = "[" Expression "]" .
Slice          = "[" [ Expression ] ":" [ Expression ] "]" .
TypeAssertion  = "." "(" Type ")" .
Call           = "(" [ ArgumentList [ "," ] ] ")" .
ArgumentList   = ExpressionList [ "..." ] .
</pre>
</div>

<p>
主表达式为一元和二元表达式的操作数。
</p>

<pre class="ebnf">
主表达式 =
	操作数 |
	类型转换 |
	内建调用 |
	主表达式 选择器 |
	主表达式 下标 |
	主表达式 切片 |
	主表达式 类型断言 |
	主表达式 调用 .

选择器   = "." 标识符 .
下标     = "[" 表达式 "]" .
切片     = "[" [ 表达式 ] ":" [ 表达式 ] "]" .
类型断言 = "." "(" 类型 ")" .
调用     = "(" [ 参数列表 [ "," ] ] ")" .
参数列表 = 表达式列表 [ "..." ] .
</pre>


<pre>
x
2
(s + ".txt")
f(3.1415, true)
Point{1, 2}
m["foo"]
s[i : j + 1]
obj.color
math.Sin
f.p[i].x()
</pre>


<div class="english">
<h3 id="Selectors">Selectors</h3>
</div>

<h3 id="选择器">选择器</h3>

<div class="english">
<p>
A primary expression of the form
</p>
</div>

<p>
形式为
</p>

<pre>
x.f
</pre>

<div class="english">
<p>
denotes the field or method <code>f</code> of the value denoted by <code>x</code>
(or sometimes <code>*x</code>; see below). The identifier <code>f</code>
is called the (field or method)
<i>selector</i>; it must not be the <a href="#Blank_identifier">blank identifier</a>.
The type of the expression is the type of <code>f</code>.
</p>
</div>

<p>
的主表达式表示 <code>x</code>（有时为 <code>*x</code>，见下）所表示的值的字段或方法 <code>f</code>。
标识符 <code>f</code> 称为（字段或方法）<i>选择器</i>，它不能为<a href="#空白标识符">空白标识符</a>。
该表达式的类型即为 <code>f</code> 的类型。
</p>

<div class="english">
<p>
A selector <code>f</code> may denote a field or method <code>f</code> of
a type <code>T</code>, or it may refer
to a field or method <code>f</code> of a nested anonymous field of
<code>T</code>.
The number of anonymous fields traversed
to reach <code>f</code> is called its <i>depth</i> in <code>T</code>.
The depth of a field or method <code>f</code>
declared in <code>T</code> is zero.
The depth of a field or method <code>f</code> declared in
an anonymous field <code>A</code> in <code>T</code> is the
depth of <code>f</code> in <code>A</code> plus one.
</p>
</div>

<p>
选择器 <code>f</code> 可代表类型为 <code>T</code> 的字段或方法 <code>f</code>，
或引用 <code>T</code> 中嵌套匿名字段的字段或方法 <code>f</code>。
在 <code>T</code> 中遍历区域 <code>f</code> 的匿名字段所得的数量称为它的 <i>深度</i>。
以 <code>T</code> 声明的字段或方法 <code>f</code> 的深度为0。
在 <code>T</code> 中以匿名字段 <code>A</code> 声明的字段或方法 <code>f</code> 的深度
为 <code>f</code> 在 <code>A</code> 中的深度加1。
</p>

<div class="english">
<p>
The following rules apply to selectors:
</p>

<ol>
<li>
For a value <code>x</code> of type <code>T</code> or <code>*T</code>
where <code>T</code> is not an interface type,
<code>x.f</code> denotes the field or method at the shallowest depth
in <code>T</code> where there
is such an <code>f</code>.
If there is not exactly <a href="#Uniqueness_of_identifiers">one <code>f</code></a>
with shallowest depth, the selector expression is illegal.
</li>
<li>
For a variable <code>x</code> of type <code>I</code>
where <code>I</code> is an interface type,
<code>x.f</code> denotes the actual method with name <code>f</code> of the value assigned
to <code>x</code> if there is such a method.
If no value or <code>nil</code> was assigned to <code>x</code>, <code>x.f</code> is illegal.
</li>
<li>
In all other cases, <code>x.f</code> is illegal.
</li>
</ol>
</div>

<p>
以下规则适用于选择器：
</p>

<ol>
<li>
对于非接口类型 <code>T</code> 或 <code>*T</code> 的值 <code>x</code>，
<code>x.f</code> 中的 <code>f</code> 表示在 <code>T</code> 中最浅深度的字段或方法。
若并非<a href="#标识符的唯一性">只有一个 <code>f</code></a>，该选择器表达式即为非法的。
</li>
<li>
对于接口类型 <code>I</code> 的变量 <code>x</code>，
<code>x.f</code> 表示赋予 <code>x</code> 的值名为 <code>f</code> 的真实方法。
若没有值或 <code>nil</code> 赋予 <code>x</code>，<code>x.f</code>即为非法的。
</li>
<li>
其它情况下，所有 <code>x.f</code> 均为非法的。
</li>
</ol>

<div class="english">
<p>
Selectors automatically dereference pointers to structs.
If <code>x</code> is a pointer to a struct, <code>x.y</code>
is shorthand for <code>(*x).y</code>; if the field <code>y</code>
is also a pointer to a struct, <code>x.y.z</code> is shorthand
for <code>(*(*x).y).z</code>, and so on.
If <code>x</code> contains an anonymous field of type <code>*A</code>,
where <code>A</code> is also a struct type,
<code>x.f</code> is a shortcut for <code>(*x.A).f</code>.
</p>
</div>

<p>
选择器会自动解引用指向结构的指针。
若 <code>x</code> 为指向结构的指针，<code>x.y</code> 即为 <code>(*x).y</code> 的缩写；
若字段 <code>y</code> 亦为指向结构的指针，<code>x.y.z</code> 即为 <code>(*(*x).y).z</code> 的缩写,
以此类推。
若 <code>x</code> 包含类型为 <code>*A</code> 的匿名字段，且 <code>A</code> 亦为结构类型，
<code>x.f</code> 即为 <code>(*x.A).f</code> 的缩写。
</p>

<div class="english">
<p>
For example, given the declarations:
</p>

<pre>
type T0 struct {
	x int
}

func (recv *T0) M0()

type T1 struct {
	y int
}

func (recv T1) M1()

type T2 struct {
	z int
	T1
	*T0
}

func (recv *T2) M2()

var p *T2  // with p != nil and p.T0 != nil
</pre>
</div>

<p>
例如，给定声明：
</p>

<pre>
type T0 struct {
	x int
}

func (recv *T0) M0()

type T1 struct {
	y int
}

func (recv T1) M1()

type T2 struct {
	z int
	T1
	*T0
}

func (recv *T2) M2()

var p *T2  // 其中 p != nil 且 p.T0 != nil
</pre>

<div class="english">
<p>
one may write:
</p>
</div>

<p>
可写为：
</p>

<pre>
p.z   // (*p).z
p.y   // ((*p).T1).y
p.x   // (*(*p).T0).x

p.M2  // (*p).M2
p.M1  // ((*p).T1).M1
p.M0  // ((*p).T0).M0
</pre>


<!--
<span class="alert">
TODO: Specify what happens to receivers.
</span>
-->

<!--
<span class="alert">
TODO: 详述接收器会发生什么事。
</span>
-->


<div class="english">
<h3 id="Indexes">Indexes</h3>
</div>

<h3 id="下标">下标</h3>

<div class="english">
<p>
A primary expression of the form
</p>
</div>

<p>
形式为
</p>

<pre>
a[x]
</pre>

<div class="english">
<p>
denotes the element of the array, slice, string or map <code>a</code> indexed by <code>x</code>.
The value <code>x</code> is called the
<i>index</i> or <i>map key</i>, respectively. The following
rules apply:
</p>
</div>

<p>
的主表达式表示数组、切片、字符串或映射 <code>a</code> 的元素通过 <code>x</code> 索引。
值 <code>x</code> 称为 <i>下标</i> 或 <i>映射键</i>。以下规则适用于其对应的类型：
</p>

<div class="english">
<p>
For <code>a</code> of type <code>A</code> or <code>*A</code>
where <code>A</code> is an <a href="#Array_types">array type</a>,
or for <code>a</code> of type <code>S</code> where <code>S</code> is a <a href="#Slice_types">slice type</a>:
</p>
<ul>
	<li><code>x</code> must be an integer value and <code>0 &lt;= x &lt; len(a)</code></li>
	<li><code>a[x]</code> is the array element at index <code>x</code> and the type of
	  <code>a[x]</code> is the element type of <code>A</code></li>
	<li>if <code>a</code> is <code>nil</code> or if the index <code>x</code> is out of range,
	a <a href="#Run_time_panics">run-time panic</a> occurs</li>
</ul>
</div>

<p>
对于类型为<a href="#数组类型">数组类型</a> <code>A</code> 或 <code>*A</code> 的 <code>a</code>，
或对于类型为<a href="#切片类型">切片类型</a> <code>S</code> 的 <code>a</code>：
</p>
<ul>
	<li><code>x</code> 必须为整数值且 <code>0 &lt;= x &lt; len(a)</code></li>
	<li><code>a[x]</code> 为下标 <code>x</code> 的数组元素且
	  <code>a[x]</code> 的类型为 <code>A</code> 的元素类型</li>
	<li>若 <code>a</code> 为 <code>nil</code> 或下标 <code>x</code> 超出范围，
	就会出现一个<a href="#运行时异常">运行时异常</a></li>
</ul>

<div class="english">
<p>
For <code>a</code> of type <code>T</code>
where <code>T</code> is a <a href="#String_types">string type</a>:
</p>
<ul>
	<li><code>x</code> must be an integer value and <code>0 &lt;= x &lt; len(a)</code></li>
	<li><code>a[x]</code> is the byte at index <code>x</code> and the type of
	  <code>a[x]</code> is <code>byte</code></li>
	<li><code>a[x]</code> may not be assigned to</li>
	<li>if the index <code>x</code> is out of range,
	a <a href="#Run_time_panics">run-time panic</a> occurs</li>
</ul>
</div>

<p>
对于类型为<a href="#字符串类型">字符串类型</a> <code>T</code> 的 <code>a</code>：
</p>
<ul>
	<li><code>x</code> 必须为整数值且 <code>0 &lt;= x &lt; len(a)</code></li>
	<li><code>a[x]</code> 为下标 <code>x</code> 的字节且
	  <code>a[x]</code> 的类型为 <code>byte</code></li>
	<li><code>a[x]</code> 不可赋值</li>
	<li>若下标 <code>x</code> 超出范围，
	就会出现一个<a href="#运行时异常">运行时异常</a></li>
</ul>

<div class="english">
<p>
For <code>a</code> of type <code>M</code>
where <code>M</code> is a <a href="#Map_types">map type</a>:
</p>
<ul>
	<li><code>x</code>'s type must be
	<a href="#Assignability">assignable</a>
	to the key type of <code>M</code></li>
	<li>if the map contains an entry with key <code>x</code>,
	  <code>a[x]</code> is the map value with key <code>x</code>
	  and the type of <code>a[x]</code> is the value type of <code>M</code></li>
	<li>if the map is <code>nil</code> or does not contain such an entry,
	  <code>a[x]</code> is the <a href="#The_zero_value">zero value</a>
	  for the value type of <code>M</code></li>
</ul>
</div>

<p>
对于类型为<a href="#映射类型">映射类型</a> <code>M</code> 的 <code>a</code>：
</p>
<ul>
	<li><code>x</code> 的类型必须<a href="#可赋值性">可赋值</a>至 <code>M</code> 的键类型</li>
	<li>若映射包含键为 <code>x</code> 的项，则 <code>a[x]</code> 为键 <code>x</code> 的映射值，
	  且 <code>a[x]</code> 的类型为 <code>M</code> 的值类型</li>
	<li>若映射为 <code>nil</code> 或不包含这样的项，
	  <code>a[x]</code> 为 <code>M</code> 值类型的<a href="#零值">零值</a></li>
</ul>

<div class="english">
<p>
Otherwise <code>a[x]</code> is illegal.
</p>
</div>

<p>
否则 <code>a[x]</code> 即为非法的。
</p>

<div class="english">
<p>
An index expression on a map <code>a</code> of type <code>map[K]V</code>
may be used in an assignment or initialization of the special form
</p>
</div>

<p>
在类型为 <code>map[K]V</code> 的映射 <code>a</code> 中，下标表达式可使用特殊形式
</p>

<pre>
v, ok = a[x]
v, ok := a[x]
var v, ok = a[x]
</pre>

<div class="english">
<p>
where the result of the index expression is a pair of values with types
<code>(V, bool)</code>. In this form, the value of <code>ok</code> is
<code>true</code> if the key <code>x</code> is present in the map, and
<code>false</code> otherwise. The value of <code>v</code> is the value
<code>a[x]</code> as in the single-result form.
</p>
</div>

<p>
赋值或初始化，该下标表达式结果的类型为 <code>(V, bool)</code> 的值对。
在此形式中，若键 <code>x</code> 已在映射中，则 <code>ok</code> 的值为 <code>true</code>，
否则即为 <code>false</code>。<code>v</code> 的值为 <code>a[x]</code> 的单值形式。
</p>

<div class="english">
<p>
Assigning to an element of a <code>nil</code> map causes a
<a href="#Run_time_panics">run-time panic</a>.
</p>
</div>

<p>
向 <code>nil</code> 映射的元素赋值会引发<a href="#运行时异常">运行时异常</a>
</p>


<div class="english">
<h3 id="Slices">Slices</h3>
</div>

<h3 id="切片">切片</h3>

<div class="english">
<p>
For a string, array, pointer to array, or slice <code>a</code>, the primary expression
</p>
</div>

<p>
对于字符串，数组，数组指针或切片 <code>a</code>，主表达式
</p>

<pre>
a[low : high]
</pre>

<div class="english">
<p>
constructs a substring or slice. The index expressions <code>low</code> and
<code>high</code> select which elements appear in the result. The result has
indexes starting at 0 and length equal to
<code>high</code>&nbsp;-&nbsp;<code>low</code>.
After slicing the array <code>a</code>
</p>
</div>

<p>
会构造一个字串或切片。下标表达式 <code>low</code> 和 <code>high</code> 则选出哪些元素出现在结果中。
该结果的下标起始于 0 且长度等于 <code>high</code>&nbsp;-&nbsp;<code>low</code>。
在切下数组 <code>a</code>
</p>

<pre>
a := [5]int{1, 2, 3, 4, 5}
s := a[1:4]
</pre>

<div class="english">
<p>
the slice <code>s</code> has type <code>[]int</code>, length 3, capacity 4, and elements
</p>
</div>

<p>
之后，切片 <code>s</code> 的类型为 <code>[]int</code>，长度为 3，容量为 4，且元素
</p>

<pre>
s[0] == 2
s[1] == 3
s[2] == 4
</pre>

<div class="english">
<p>
For convenience, any of the index expressions may be omitted. A missing <code>low</code>
index defaults to zero; a missing <code>high</code> index defaults to the length of the
sliced operand:
</p>

<pre>
a[2:]  // same a[2 : len(a)]
a[:3]  // same as a[0 : 3]
a[:]   // same as a[0 : len(a)]
</pre>
</div>

<p>
为方便起见，任何下标表达式都可省略。略去的 <code>low</code> 下标默认为零；
略去的 <code>high</code> 下标默认为已切下的操作数的长度：
</p>

<pre>
a[2:]  // 等价于 a[2 : len(a)]
a[:3]  // 等价于 a[0 : 3]
a[:]   // 等价于 a[0 : len(a)]
</pre>

<div class="english">
<p>
For arrays or strings, the indexes <code>low</code> and <code>high</code> must
satisfy 0 &lt;= <code>low</code> &lt;= <code>high</code> &lt;= length; for
slices, the upper bound is the capacity rather than the length.
</p>
</div>

<p>
对于数组或字符串，下标 <code>low</code> 和 <code>high</code> 必须满足
0 &lt;= <code>low</code> &lt;= <code>high</code> &lt;= 长度；对于切片，其上界为容量而非长度。
</p>

<div class="english">
<p>
If the sliced operand is a string or slice, the result of the slice operation
is a string or slice of the same type.
If the sliced operand is an array, it must be <a href="#Address_operators">addressable</a>
and the result of the slice operation is a slice with the same element type as the array.
</p>
</div>

<p>
若已切下操作数为字符串或切片，该切片操作的结果即为相同类型的字符串或切片。
若已切下操作数为数组，它必须为<a href="#地址操作符">可寻址的</a>，
且该切片操作的结果为以相同元素类型作为数组的切片。
</p>


<div class="english">
<h3 id="Type_assertions">Type assertions</h3>
</div>

<h3 id="类型断言">类型断言</h3>

<div class="english">
<p>
For an expression <code>x</code> of <a href="#Interface_types">interface type</a>
and a type <code>T</code>, the primary expression
</p>
</div>

<p>
对于<a href="#接口类型">接口类型</a>的表达式 <code>x</code> 与类型 <code>T</code>，主表达式
</p>

<pre>
x.(T)
</pre>

<div class="english">
<p>
asserts that <code>x</code> is not <code>nil</code>
and that the value stored in <code>x</code> is of type <code>T</code>.
The notation <code>x.(T)</code> is called a <i>type assertion</i>.
</p>
</div>

<p>
断言 <code>x</code> 不为 <code>nil</code> 且存储于 <code>x</code> 中的值其类型为 <code>T</code>。
记法 <code>x.(T)</code> 称为 <i>类型断言</i>。
</p>

<div class="english">
<p>
More precisely, if <code>T</code> is not an interface type, <code>x.(T)</code> asserts
that the dynamic type of <code>x</code> is <a href="#Type_identity">identical</a>
to the type <code>T</code>.
If <code>T</code> is an interface type, <code>x.(T)</code> asserts that the dynamic type
of <code>x</code> implements the interface <code>T</code> (§<a href="#Interface_types">Interface types</a>).
</p>
</div>

<p>
更确切地说，若 <code>T</code> 为非接口类型，<code>x.(T)</code> 断言 <code>x</code> 的动态类型
与 <code>T</code><a href="#类型标识">相同</a>。若 <code>T</code> 为接口类型，<code>x.(T)</code>
则断言<code>x</code> 的动态类型实现了接口 <code>T</code>（§<a href="#接口类型">接口类型</a>）。
</p>

<div class="english">
<p>
If the type assertion holds, the value of the expression is the value
stored in <code>x</code> and its type is <code>T</code>. If the type assertion is false,
a <a href="#Run_time_panics">run-time panic</a> occurs.
In other words, even though the dynamic type of <code>x</code>
is known only at run-time, the type of <code>x.(T)</code> is
known to be <code>T</code> in a correct program.
</p>
</div>

<p>
若该类型断言成立，该表达式的值即为存储于 <code>x</code> 中的值，且其类型为 <code>T</code>。若该类型断言不成立，
就会出现一个<a href="#运行时异常">运行时异常</a>。换句话说，即使 <code>x</code> 的动态类型只能在运行时可知，
在正确的程序中，<code>x.(T)</code> 的类型也可知为 <code>T</code>。
</p>

<div class="english">
<p>
If a type assertion is used in an assignment or initialization of the form
</p>
</div>

<p>
若类型断言以
</p>

<pre>
v, ok = x.(T)
v, ok := x.(T)
var v, ok = x.(T)
</pre>

<div class="english">
<p>
the result of the assertion is a pair of values with types <code>(T, bool)</code>.
If the assertion holds, the expression returns the pair <code>(x.(T), true)</code>;
otherwise, the expression returns <code>(Z, false)</code> where <code>Z</code>
is the <a href="#The_zero_value">zero value</a> for type <code>T</code>.
No run-time panic occurs in this case.
The type assertion in this construct thus acts like a function call
returning a value and a boolean indicating success.  (§<a href="#Assignments">Assignments</a>)
</p>
</div>

<p>
的形式用于赋值或初始化，该断言的结果即为类型为 <code>(T, bool)</code> 的值对。
若该断言成立，该表达式返回值对 <code>(x.(T), true)</code>；否则，该表达式返回 <code>(Z, false)</code>，
其中 <code>Z</code> 为类型为 <code>T</code> 的<a href="#零值">零值</a>。此种情况不会产生运行时异常。
类型断言在这种构造中，其行为类似于函数调用返回一个值与一个布尔值以表示成功。（§<a href="#赋值">赋值</a>）
</p>


<div class="english">
<h3 id="Calls">Calls</h3>
</div>

<h3 id="函数与方法的调用">函数与方法的调用</h3>

<div class="english">
<p>
Given an expression <code>f</code> of function type
<code>F</code>,
</p>
</div>

<p>
给定函数类型为 <code>F</code> 的表达式 <code>f</code>，
</p>

<pre>
f(a1, a2, … an)
</pre>

<div class="english">
<p>
calls <code>f</code> with arguments <code>a1, a2, … an</code>.
Except for one special case, arguments must be single-valued expressions
<a href="#Assignability">assignable</a> to the parameter types of
<code>F</code> and are evaluated before the function is called.
The type of the expression is the result type
of <code>F</code>.
A method invocation is similar but the method itself
is specified as a selector upon a value of the receiver type for
the method.
</p>

<pre>
math.Atan2(x, y)  // function call
var pt *Point
pt.Scale(3.5)  // method call with receiver pt
</pre>
</div>

<p>
以实参 <code>a1, a2, … an</code> 调用 <code>f</code>。
除一种特殊情况外，实参必须为 <a href="#可赋值性">可赋予</a>
<code>F</code> 的形参类型的单值表达式，且在该函数被调用前求值。
该表达式的类型为 <code>F</code> 的返回类型。
方法调用也类似，只不过使用接收器类型值的选择器操作来指定方法。
</p>

<pre>
math.Atan2(x, y)  // 函数调用
var pt *Point
pt.Scale(3.5)     // 带接收器 pt 的方法调用
</pre>

<div class="english">
<p>
In a function call, the function value and arguments are evaluated in
<a href="#Order_of_evaluation">the usual order</a>.
After they are evaluated, the parameters of the call are passed by value to the function
and the called function begins execution.
The return parameters of the function are passed by value
back to the calling function when the function returns.
</p>
</div>

<p>
在函数调用中，函数值与实参按<a href="#求值顺序">一般顺序</a>求值。
在它们求值后，该调用的形参传值至该函数，被调用函数开始执行。
当函数返回时，该函数的返回形参将值传回调用函数。
</p>

<div class="english">
<p>
Calling a <code>nil</code> function value
causes a <a href="#Run_time_panics">run-time panic</a>.
</p>
</div>

<p>
调用 <code>nil</code> 函数值会引发 <a href="#运行时异常">运行时异常</a>。
</p>

<div class="english">
<p>
As a special case, if the return parameters of a function or method
<code>g</code> are equal in number and individually
assignable to the parameters of another function or method
<code>f</code>, then the call <code>f(g(<i>parameters_of_g</i>))</code>
will invoke <code>f</code> after binding the return values of
<code>g</code> to the parameters of <code>f</code> in order.  The call
of <code>f</code> must contain no parameters other than the call of <code>g</code>.
If <code>f</code> has a final <code>...</code> parameter, it is
assigned the return values of <code>g</code> that remain after
assignment of regular parameters.
</p>
</div>

<p>
作为一种特殊情况，若函数或方法 <code>g</code> 的返回形参在数量上等于函数或方法 <code>f</code> 的形参，
且分别可赋予它，那么调用 <code>f(g(<i>g的形参</i>))</code> 将在依序绑定 <code>g</code>
的返回值至 <code>f</code> 的形参后引用 <code>f</code>。除 <code>g</code> 的调用外，
<code>f</code> 的调用必须不包含任何形参。若 <code>f</code> 的最后有 <code>...</code> 形参，
它在常规的形参赋值后，可被赋予 <code>g</code> 余下的返回值。
</p>

<pre>
func Split(s string, pos int) (string, string) {
	return s[0:pos], s[pos:]
}

func Join(s, t string) string {
	return s + t
}

if Join(Split(value, len(value)/2)) != value {
	log.Panic("test fails")
}
</pre>

<div class="english">
<p>
A method call <code>x.m()</code> is valid if the <a href="#Method_sets">method set</a>
of (the type of) <code>x</code> contains <code>m</code> and the
argument list can be assigned to the parameter list of <code>m</code>.
If <code>x</code> is <a href="#Address_operators">addressable</a> and <code>&amp;x</code>'s method
set contains <code>m</code>, <code>x.m()</code> is shorthand
for <code>(&amp;x).m()</code>:
</p>
</div>

<p>
若 <code>x</code>（的类型）的<a href="#方法集">方法集</a>包含 <code>m</code>，
且其实参列表可赋予 <code>m</code> 的形参列表，方法调用 <code>x.m()</code> 即为有效的。
若 <code>x</code> 为 <a href="#地址操作符">可寻址</a>的且 <code>&amp;x</code> 的方法集包含 <code>m</code>，
<code>x.m()</code> 即为 <code>(&amp;x).m()</code> 的简写：
</p>

<pre>
var p Point
p.Scale(3.5)
</pre>

<div class="english">
<p>
There is no distinct method type and there are no method literals.
</p>
</div>

<p>
其中即没有明显的方法类型，也没有方法字面。
</p>


<div class="english">
<h3 id="Passing_arguments_to_..._parameters">Passing arguments to <code>...</code> parameters</h3>
</div>

<h3 id="传递实参至...形参">传递实参至...形参</h3>

<div class="english">
<p>
If <code>f</code> is variadic with final parameter type <code>...T</code>,
then within the function the argument is equivalent to a parameter of type
<code>[]T</code>.  At each call of <code>f</code>, the argument
passed to the final parameter is
a new slice of type <code>[]T</code> whose successive elements are
the actual arguments, which all must be <a href="#Assignability">assignable</a>
to the type <code>T</code>. The length of the slice is therefore the number of
arguments bound to the final parameter and may differ for each call site.
</p>
</div>

<p>
若 <code>f</code> 为最后带有形参类型 <code>...T</code> 的可变参函数，
那么在该函数中，实参等价于类型为 <code>[]T</code> 的形参。
对于每一个 <code>f</code> 的调用，传递至最后形参的实参为类型为 <code>[]T</code> 的一个新切片，
其连续的元素即为实际的实参，它们必须都<a href="#可赋值性">可赋予</a>类型 <code>T</code>。
因此，该切片的长度为绑定至最后形参的实参的数目，且对于每一个调用位置可能都不同。
</p>

<div class="english">
<p>
Given the function and call
</p>
</div>

<p>
给定函数和调用
</p>

<pre>
func Greeting(prefix string, who ...string)
Greeting("hello:", "Joe", "Anna", "Eileen")
</pre>

<div class="english">
<p>
within <code>Greeting</code>, <code>who</code> will have the value
<code>[]string{"Joe", "Anna", "Eileen"}</code>
</p>
</div>

<p>
在 <code>Greeting</code> 中，<code>who</code> 将拥有值 <code>[]string{"Joe", "Anna", "Eileen"}</code>
</p>

<div class="english">
<p>
If the final argument is assignable to a slice type <code>[]T</code>, it may be
passed unchanged as the value for a <code>...T</code> parameter if the argument
is followed by <code>...</code>. In this case no new slice is created.
</p>
</div>

<p>
若最后的实参可赋予类型为 <code>[]T</code> 的切片且后跟着 <code>...</code>，
它可能作为 <code>...T</code> 形参的值不变而被传入。
</p>

<div class="english">
<p>
Given the slice <code>s</code> and call
</p>
</div>

<p>
给定切片 <code>s</code> 与调用
</p>

<pre>
s := []string{"James", "Jasmine"}
Greeting("goodbye:", s...)
</pre>

<div class="english">
<p>
within <code>Greeting</code>, <code>who</code> will have the same value as <code>s</code>
with the same underlying array.
</p>
</div>

<p>
在 <code>Greeting</code> 中，<code>who</code> 将作为与 <code>s</code> 一样的值拥有与其相同的基本数组。
</p>


<div class="english">
<h3 id="Operators">Operators</h3>
</div>

<h3 id="操作符">操作符</h3>

<div class="english">
<p>
Operators combine operands into expressions.
</p>

<pre class="ebnf">
Expression = UnaryExpr | Expression binary_op UnaryExpr .
UnaryExpr  = PrimaryExpr | unary_op UnaryExpr .

binary_op  = "||" | "&amp;&amp;" | rel_op | add_op | mul_op .
rel_op     = "==" | "!=" | "&lt;" | "&lt;=" | ">" | ">=" .
add_op     = "+" | "-" | "|" | "^" .
mul_op     = "*" | "/" | "%" | "&lt;&lt;" | "&gt;&gt;" | "&amp;" | "&amp;^" .

unary_op   = "+" | "-" | "!" | "^" | "*" | "&amp;" | "&lt;-" .
</pre>
</div>

<p>
操作符与操作数结合成为表达式。
</p>

<pre class="ebnf">
表达式     = 一元表达式 | 表达式 二元操作符 一元表达式 .
一元表达式 = 主表达式 | 一元操作符 一元表达式 .

二元操作符 = "||" | "&amp;&amp;" | 关系操作符 | 加法操作符 | 乘法操作符 .
关系操作符 = "==" | "!=" | "&lt;" | "&lt;=" | ">" | ">=" .
加法操作符 = "+" | "-" | "|" | "^" .
乘法操作符 = "*" | "/" | "%" | "&lt;&lt;" | "&gt;&gt;" | "&amp;" | "&amp;^" .

一元操作符 = "+" | "-" | "!" | "^" | "*" | "&amp;" | "&lt;-" .
</pre>

<div class="english">
<p>
Comparisons are discussed <a href="#Comparison_operators">elsewhere</a>.
For other binary operators, the operand types must be <a href="#Type_identity">identical</a>
unless the operation involves shifts or untyped <a href="#Constants">constants</a>.
For operations involving constants only, see the section on
<a href="#Constant_expressions">constant expressions</a>.
</p>
</div>

<p>
比较操作将在<a href="#比较操作符">别处</a>讨论。
对于其它二元操作符，操作数的类型必须<a href="#类型标识">相同</a>，
除非该操作包含移位或无类型化<a href="#常量">常量</a>。
</p>

<div class="english">
<p>
Except for shift operations, if one operand is an untyped <a href="#Constants">constant</a>
and the other operand is not, the constant is <a href="#Conversions">converted</a>
to the type of the other operand.
</p>
</div>

<p>
除移位操作外，若其中一个操作数为无类型化<a href="#常量">常量</a>而另一个不是，
该常量需<a href="#类型转换">类型转换</a>为另一个操作数的类型。
</p>

<div class="english">
<p>
The right operand in a shift expression must have unsigned integer type
or be an untyped constant that can be converted to unsigned integer type.
If the left operand of a non-constant shift expression is an untyped constant,
the type of the constant is what it would be if the shift expression were
replaced by its left operand alone; the type is <code>int</code> if it cannot
be determined from the context (for instance, if the shift expression is an
operand in a comparison against an untyped constant).
</p>

<pre>
var s uint = 33
var i = 1&lt;&lt;s           // 1 has type int
var j int32 = 1&lt;&lt;s     // 1 has type int32; j == 0
var k = uint64(1&lt;&lt;s)   // 1 has type uint64; k == 1&lt;&lt;33
var m int = 1.0&lt;&lt;s     // 1.0 has type int
var n = 1.0&lt;&lt;s != 0    // 1.0 has type int; n == false if ints are 32bits in size
var o = 1&lt;&lt;s == 2&lt;&lt;s   // 1 and 2 have type int; o == true if ints are 32bits in size
var p = 1&lt;&lt;s == 1&lt;&lt;33  // illegal if ints are 32bits in size: 1 has type int, but 1&lt;&lt;33 overflows int
var u = 1.0&lt;&lt;s         // illegal: 1.0 has type float64, cannot shift
var v float32 = 1&lt;&lt;s   // illegal: 1 has type float32, cannot shift
var w int64 = 1.0&lt;&lt;33  // 1.0&lt;&lt;33 is a constant shift expression
</pre>
</div>

<p>
移位表达式中的右操作数必须为无符号整数，或可转换为无符号整数的无类型化常量。
若非常量移位表达式的左操作数为无类型化常量，且该移位表达式已被其左操作数独自取代，
则该移位表达式的类型将变为该常量的类型；若其类型不能从上下文中判定
（例如，若该移位表达式在针对无类型化常量的比较操作中），则为 <code>int</code>类型。
</p>

<pre>
var s uint = 33
var i = 1&lt;&lt;s           // 1 的类型为 int
var j int32 = 1&lt;&lt;s     // 1 的类型为 int32；j == 0
var k = uint64(1&lt;&lt;s)   // 1 的类型为 uint64；k == 1&lt;&lt;33
var m int = 1.0&lt;&lt;s     // 1.0 的类型为 int
var n = 1.0&lt;&lt;s != 0    // 1.0 的类型为 int；若int的大小为 32位，则 n == false
var o = 1&lt;&lt;s == 2&lt;&lt;s   // 1 与 2 的类型为 int；若 int 的大小为32位，则 o == true
var p = 1&lt;&lt;s == 1&lt;&lt;33  // 若 int 的大小为32位即为非法：虽然 1 的类型为 int，但 1&lt;&lt;33 溢出了 int
var u = 1.0&lt;&lt;s         // 非法: 1.0 的类型为 float64，不能移位
var v float32 = 1&lt;&lt;s   // 非法: 1 的类型为 float32，不能移位
var w int64 = 1.0&lt;&lt;33  // 1.0&lt;&lt;33 为常量移位表达式
</pre>


<div class="english">
<h3 id="Operator_precedence">Operator precedence</h3>
</div>

<h3 id="操作符优先级">操作符优先级</h3>

<div class="english">
<p>
Unary operators have the highest precedence.
As the  <code>++</code> and <code>--</code> operators form
statements, not expressions, they fall
outside the operator hierarchy.
As a consequence, statement <code>*p++</code> is the same as <code>(*p)++</code>.
</p>
</div>

<p>
一元操作符拥有最高优先级。
<code>++</code> 和 <code>--</code> 操作符是语句，而非表达式，它们不属于运算符一级。
因此，语句 <code>*p++</code> 等价于 <code>(*p)++</code>。
</p>

<div class="english">
<p>
There are five precedence levels for binary operators.
Multiplication operators bind strongest, followed by addition
operators, comparison operators, <code>&amp;&amp;</code> (logical and),
and finally <code>||</code> (logical or):
</p>

<pre class="grammar">
Precedence    Operator
    5             *  /  %  &lt;&lt;  &gt;&gt;  &amp;  &amp;^
    4             +  -  |  ^
    3             ==  !=  &lt;  &lt;=  &gt;  &gt;=
    2             &amp;&amp;
    1             ||
</pre>
</div>

<p>
二元操作符有五种优先级。
乘法操作符结合性最强，其次为加法操作符、比较操作符、<code>&amp;&amp;</code>（逻辑与），
最后为 <code>||</code>（逻辑或）：
</p>

<pre class="grammar">
  优先级        操作符
    5             *  /  %  &lt;&lt;  &gt;&gt;  &amp;  &amp;^
    4             +  -  |  ^
    3             ==  !=  &lt;  &lt;=  &gt;  &gt;=
    2             &amp;&amp;
    1             ||
</pre>

<div class="english">
<p>
Binary operators of the same precedence associate from left to right.
For instance, <code>x / y * z</code> is the same as <code>(x / y) * z</code>.
</p>
</div>

<p>
相同优先级的二元操作符从左到右结合。
例如，<code>x / y * z</code> 等价于 <code>(x / y) * z</code>。
</p>

<pre>
+x
23 + 3*x[i]
x &lt;= f()
^a &gt;&gt; b
f() || g()
x == y+1 &amp;&amp; &lt;-chanPtr &gt; 0
</pre>


<div class="english">
<h3 id="Arithmetic_operators">Arithmetic operators</h3>
</div>

<h3 id="算数操作符">算数操作符</h3>

<div class="english">
<p>
Arithmetic operators apply to numeric values and yield a result of the same
type as the first operand. The four standard arithmetic operators (<code>+</code>,
<code>-</code>,  <code>*</code>, <code>/</code>) apply to integer,
floating-point, and complex types; <code>+</code> also applies
to strings. All other arithmetic operators apply to integers only.
</p>

<pre class="grammar">
+    sum                    integers, floats, complex values, strings
-    difference             integers, floats, complex values
*    product                integers, floats, complex values
/    quotient               integers, floats, complex values
%    remainder              integers

&amp;    bitwise and            integers
|    bitwise or             integers
^    bitwise xor            integers
&amp;^   bit clear (and not)    integers

&lt;&lt;   left shift             integer &lt;&lt; unsigned integer
&gt;&gt;   right shift            integer &gt;&gt; unsigned integer
</pre>
</div>

<p>
算数操作符适用于数值，并产生相同类型的结果作为第一个操作数。四个基本算数操作符
（<code>+</code>，<code>-</code>，<code>*</code>，<code>/</code>）适用于整数、浮点数和复数类型；
<code>+</code> 也适用于字符串。其它所有算数操作符仅适用于整数。
</p>

<pre class="grammar">
+    和              integers, floats, complex values, strings
-    差              integers, floats, complex values
*    积              integers, floats, complex values
/    商              integers, floats, complex values
%    余              integers

&amp;    按位与          integers
|    按位或          integers
^    按位异或        integers
&amp;^   位清除（同或）  integers

&lt;&lt;   向左移位        integer &lt;&lt; unsigned integer
&gt;&gt;   向右移位        integer &gt;&gt; unsigned integer
</pre>

<div class="english">
<p>
Strings can be concatenated using the <code>+</code> operator
or the <code>+=</code> assignment operator:
</p>
</div>

<p>
字符串可使用 <code>+</code> 操作符连结或 <code>+=</code> 赋值操作符：
</p>

<pre>
s := "hi" + string(c)
s += " and good bye"
</pre>

<div class="english">
<p>
String addition creates a new string by concatenating the operands.
</p>
</div>

<p>
字符串加法通过连结操作数创建一个新的字符串。
</p>

<div class="english">
<p>
For two integer values <code>x</code> and <code>y</code>, the integer quotient
<code>q = x / y</code> and remainder <code>r = x % y</code> satisfy the following
relationships:

<pre>
x = q*y + r  and  |r| &lt; |y|
</pre>

<p>
with <code>x / y</code> truncated towards zero
(<a href="http://en.wikipedia.org/wiki/Modulo_operation">"truncated division"</a>).
</p>
</div>

<p>
对于两个整数值 <code>x</code> 与 <code>y</code>，整数除法 <code>q = x / y</code>
和取余 <code>r = x % y</code> 满足以下关系：
</p>

<pre>
x = q*y + r  且  |r| &lt; |y|
</pre>

<p>
将 <code>x / y</code> 向零截断（“<a href="http://en.wikipedia.org/wiki/Modulo_operation">除法截断</a>”）。
</p>

<pre>
 x     y     x / y     x % y
 5     3       1         2
-5     3      -1        -2
 5    -3      -1         2
-5    -3       1        -2
</pre>

<div class="english">
<p>
As an exception to this rule, if the dividend <code>x</code> is the most
negative value for the int type of <code>x</code>, the quotient
<code>q = x / -1</code> is equal to <code>x</code> (and <code>r = 0</code>).
</p>
</div>

<p>
作为该规则的一个例外，若被除数 <code>x</code> 为 <code>x</code> 的int类型的最小负值，商
<code>q = x / -1</code> 等于 <code>x</code>（且 <code>r = 0</code>）。
</p>

<pre>
			 x, q
int8                     -128
int16                  -32768
int32             -2147483648
int64    -9223372036854775808
</pre>

<div class="english">
<p>
If the divisor is zero, a <a href="#Run_time_panics">run-time panic</a> occurs.
If the dividend is positive and the divisor is a constant power of 2,
the division may be replaced by a right shift, and computing the remainder may
be replaced by a bitwise "and" operation:
</p>
</div>

<p>
若被除数为零，就会出现一个<a href="#运行时异常">运行时异常</a>。
若被除数为正，且除数为2的常量次幂，则该除法可被向右移位取代，且计算其商可被按位“与”操作取代：
</p>

<pre>
 x     x / 4     x % 4     x &gt;&gt; 2     x &amp; 3
 11      2         3         2          3
-11     -2        -3        -3          1
</pre>

<div class="english">
<p>
The shift operators shift the left operand by the shift count specified by the
right operand. They implement arithmetic shifts if the left operand is a signed
integer and logical shifts if it is an unsigned integer.
There is no upper limit on the shift count. Shifts behave
as if the left operand is shifted <code>n</code> times by 1 for a shift
count of <code>n</code>.
As a result, <code>x &lt;&lt; 1</code> is the same as <code>x*2</code>
and <code>x &gt;&gt; 1</code> is the same as
<code>x/2</code> but truncated towards negative infinity.
</p>
</div>

<p>
移位操作符通过右操作数指定的移位计数来移位左操作数。若左操作数为带符号整数，它们就执行算术移位；
若左操作数为无符号整数，它们则执行逻辑移位。移位计数没有上界。
若左操作数移 <code>n</code> 位，其行为如同移 1 位 <code>n</code> 次。
按照其结果，<code>x &lt;&lt; 1</code> 等价于 <code>x*2</code>，而 <code>x &gt;&gt; 1</code>
等价于 <code>x/2</code> 但向负无穷大截断。
</p>

<div class="english">
<p>
For integer operands, the unary operators
<code>+</code>, <code>-</code>, and <code>^</code> are defined as
follows:
</p>

<pre class="grammar">
+x                          is 0 + x
-x    negation              is 0 - x
^x    bitwise complement    is m ^ x  with m = "all bits set to 1" for unsigned x
                                      and  m = -1 for signed x
</pre>
</div>

<p>
对于整数操作数，一元操作符 <code>+</code>、<code>-</code> 和 <code>^</code> 的定义如下：
</p>

<pre class="grammar">
+x                  即为 0 + x
-x    相反数        即为 0 - x
^x    按位补码      即为 m ^ x  对于无符号的 x，m = "所有位置为1"
                                对于带符号的 x，m = -1
</pre>

<div class="english">
<p>
For floating-point numbers,
<code>+x</code> is the same as <code>x</code>,
while <code>-x</code> is the negation of <code>x</code>.
The result of a floating-point division by zero is not specified beyond the
IEEE-754 standard; whether a <a href="#Run_time_panics">run-time panic</a>
occurs is implementation-specific.
</p>
</div>

<p>
对于浮点数，<code>+x</code> 等价于 <code>x</code>，而 <code>-x</code> 则为 <code>x</code> 的相反数。
浮点数除以零的结果仅满足 IEEE-754 标准而无额外保证；是否会出现<a href="#运行时异常">运行时异常</a>取决于具体实现。
</p>

<div class="english">
<h3 id="Integer_overflow">Integer overflow</h3>
</div>

<h3 id="整数溢出">整数溢出</h3>

<div class="english">
<p>
For unsigned integer values, the operations <code>+</code>,
<code>-</code>, <code>*</code>, and <code>&lt;&lt;</code> are
computed modulo 2<sup><i>n</i></sup>, where <i>n</i> is the bit width of
the unsigned integer's type
(§<a href="#Numeric_types">Numeric types</a>). Loosely speaking, these unsigned integer operations
discard high bits upon overflow, and programs may rely on ``wrap around''.
</p>
</div>

<p>
对于无符号整数值，操作 <code>+</code>、<code>-</code>、<code>*</code> 和 <code>&lt;&lt;</code>
均被计算为取模 2<sup><i>n</i></sup>，其中 <i>n</i> 为该无符号整数类型的位宽
（§<a href="#数值类型">数值类型</a>）。不严格地说，这些无符号整数操作抛弃高位向上溢出，程序可依赖这种形式的“回卷”。
</p>

<div class="english">
<p>
For signed integers, the operations <code>+</code>,
<code>-</code>, <code>*</code>, and <code>&lt;&lt;</code> may legally
overflow and the resulting value exists and is deterministically defined
by the signed integer representation, the operation, and its operands.
No exception is raised as a result of overflow. A
compiler may not optimize code under the assumption that overflow does
not occur. For instance, it may not assume that <code>x &lt; x + 1</code> is always true.
</p>
</div>

<p>
对于带符号整数，操作 <code>+</code>、<code>-</code>、<code>*</code> 和 <code>&lt;&lt;</code> 可合法溢出，
而由此产生的值会继续存在，并由该带符号整数表现、操作、与其操作数决定性地定义。
除溢出外没有例外会导致此情况。在溢出不会发生的假定情况下编译器可能不会优化代码。
例如，我们无法假定 <code>x &lt; x + 1</code> 总为真。
</p>


<div class="english">
<h3 id="Comparison_operators">Comparison operators</h3>
</div>

<h3 id="比较操作符">比较操作符</h3>

<div class="english">
<p>
Comparison operators compare two operands and yield a boolean value.
</p>

<pre class="grammar">
==    equal
!=    not equal
&lt;     less
&lt;=    less or equal
&gt;     greater
&gt;=    greater or equal
</pre>
</div>

<p>
比较操作符比较两个操作数并产生一个布尔值。
</p>

<pre class="grammar">
==    等于
!=    不等于
&lt;     小于
&lt;=    小于等于
&gt;     大于
&gt;=    大于等于
</pre>

<div class="english">
<p>
In any comparison, the first operand
must be <a href="#Assignability">assignable</a>
to the type of the second operand, or vice versa.
</p>
</div>

<p>
在任何比较中，第一个操作数必须为<a href="#可赋值性">可赋予</a>第二个操作数的类型，反之亦然。
</p>

<div class="english">
<p>
The equality operators <code>==</code> and <code>!=</code> apply
to operands that are <i>comparable</i>.
The ordering operators <code>&lt;</code>, <code>&lt;=</code>, <code>&gt;</code>, and <code>&gt;=</code>
apply to operands that are <i>ordered</i>.
These terms and the result of the comparisons are defined as follows:
</p>

<ul>
	<li>
	Boolean values are comparable.
	Two boolean values are equal if they are either both
	<code>true</code> or both <code>false</code>.
	</li>

	<li>
	Integer values are comparable and ordered, in the usual way.
	</li>

	<li>
	Floating point values are comparable and ordered,
	as defined by the IEEE-754 standard.
	</li>

	<li>
	Complex values are comparable.
	Two complex values <code>u</code> and <code>v</code> are
	equal if both <code>real(u) == real(v)</code> and
	<code>imag(u) == imag(v)</code>.
	</li>

	<li>
	String values are comparable and ordered, lexically byte-wise.
	</li>

	<li>
	Pointer values are comparable.
	Two pointer values are equal if they point to the same variable or if both have value <code>nil</code>.
	Pointers to distinct <a href="#Size_and_alignment_guarantees">zero-size</a> variables may or may not be equal.
	</li>

	<li>
	Channel values are comparable.
	Two channel values are equal if they were created by the same call to <code>make</code>
	(§<a href="#Making_slices_maps_and_channels">Making slices, maps, and channels</a>)
	or if both have value <code>nil</code>.
	</li>

	<li>
	Interface values are comparable.
	Two interface values are equal if they have <a href="#Type_identity">identical</a> dynamic types
	and equal dynamic values or if both have value <code>nil</code>.
	</li>

	<li>
	A value <code>x</code> of non-interface type <code>X</code> and
	a value <code>t</code> of interface type <code>T</code> are comparable when values
	of type <code>X</code> are comparable and
	<code>X</code> implements <code>T</code>.
	They are equal if <code>t</code>'s dynamic type is identical to <code>X</code>
	and <code>t</code>'s dynamic value is equal to <code>x</code>.
	</li>

	<li>
	Struct values are comparable if all their fields are comparable.
	Two struct values are equal if their corresponding
	non-<a href="#Blank_identifier">blank</a> fields are equal.
	</li>

	<li>
	Array values are comparable if values of the array element type are comparable.
	Two array values are equal if their corresponding elements are equal.
	</li>
</ul>
</div>

<p>
相等操作符 <code>==</code> 和 <code>!=</code> 适用于<i>可比较</i>操作数。
顺序操作符 <code>&lt;</code>、<code>&lt;=</code>、<code>&gt;</code> 和 <code>&gt;=</code>
适用于<i>有序的</i>操作数。这些比较操作的关系和值定义如下：
</p>

<ul>
	<li>
	布尔值之间可比较。若两个布尔值同为 <code>true</code> 或同为 <code>false</code>，它们即为相等。
	</li>

	<li>
	通常情况下，整数值之间可比较或排序。
	</li>

	<li>
	根据 IEEE-754 标准的定义，浮点数值之间可比较或排序。
	</li>

	<li>
	复数值之间可比较。对于两个复数值 <code>u</code> 与 <code>v</code>，
	若 <code>real(u) == real(v)</code> 且 <code>imag(u) == imag(v)</code>，它们即为相等。
	</li>

	<li>
	根据按字节词法，字符串值之间可比较或排序。
	</li>

	<li>
	指针值之间可比较。若两个指针指向相同的值或其值同为 <code>nil</code>，它们即为相等。
	指向明显为<a href="#大小与对齐保证">零大小</a>变量的指针可能相等也可能不相等。
	</li>

	<li>
	信道值可比较。若两个信道值通过相同的 <code>make</code> 调用
	（§<a href="#创建切片、映射和信道">创建切片、映射和信道</a>）创建或同为 <code>nil</code> 值，它们即为相等。
	</li>

	<li>
	接口值可比较。若两个接口值拥有<a href="#类型标识">相同</a>的动态类型与相等的动态值，或同为
	<code>nil</code> 值，它们即为相等。
	</li>

	<li>
	当非接口类型 <code>X</code> 的值可比较且 <code>X</code> 实现了 <code>T</code> 时，
	非接口类型 <code>X</code> 的值 <code>x</code> 与接口类型 <code>T</code> 的值 <code>t</code> 则可比较。
	若 <code>t</code> 的动态类型与 <code>X</code> 相同且 <code>t</code> 动态值等于 <code>x</code>，它们即为相等。
	</li>

	<li>
	若两个结构值的所有字段可比较，它们即可比较。若其相应的非<a href="#空白标识符">空白</a>字段相等，它们即为相等。
	</li>

	<li>
	若两个数组元素类型的值可比较，则数组值可比较。若其相应的元素相等，它们即为相等。
	</li>
</ul>

<div class="english">
<p>
A comparison of two interface values with identical dynamic types
causes a <a href="#Run_time_panics">run-time panic</a> if values
of that type are not comparable.  This behavior applies not only to direct interface
value comparisons but also when comparing arrays of interface values
or structs with interface-valued fields.
</p>
</div>

<p>
两个动态类型相同的接口值进行比较，若该动态类型的值不可比较，将引发一个<a href="#运行时异常">运行时异常</a>。
此行为不仅适用于直接的接口值比较，当比较接口值的数组或接口值作为字段的结构时也适用。
</p>

<div class="english">
<p>
Slice, map, and function values are not comparable.
However, as a special case, a slice, map, or function value may
be compared to the predeclared identifier <code>nil</code>.
Comparison of pointer, channel, and interface values to <code>nil</code>
is also allowed and follows from the general rules above.
</p>
</div>

<p>
切片、映射和函数值同类型之间不可比较。然而，作为一种特殊情况，切片、映射或函数值可与预声明标识符 <code>nil</code>
进行比较。指针、信道和接口值与 <code>nil</code> 之间的比较也允许并遵循上面的一般规则。
</p>

<div class="english">
<p>
The result of a comparison can be assigned to any boolean type.
If the context does not demand a specific boolean type,
the result has type <code>bool</code>.
</p>

<pre>
type MyBool bool

var x, y int
var (
	b1 MyBool = x == y // result of comparison has type MyBool
	b2 bool   = x == y // result of comparison has type bool
	b3        = x == y // result of comparison has type bool
)
</pre>
</div>

<p>
比较的结果可赋予任何布尔类型。若上下文无需特殊的布尔类型，其结果的类型即为 <code>bool</code>。
</p>

<pre>
type MyBool bool

var x, y int
var (
	b1 MyBool = x == y // 比较结果为类型 MyBool
	b2 bool   = x == y // 比较结果为类型 bool
	b3        = x == y // 比较结果为类型 bool
)
</pre>

<div class="english">
<h3 id="Logical_operators">Logical operators</h3>
</div>

<h3 id="逻辑操作符">逻辑操作符</h3>

<div class="english">
<p>
Logical operators apply to <a href="#Boolean_types">boolean</a> values
and yield a result of the same type as the operands.
The right operand is evaluated conditionally.
</p>

<pre class="grammar">
&amp;&amp;    conditional and    p &amp;&amp; q  is  "if p then q else false"
||    conditional or     p || q  is  "if p then true else q"
!     not                !p      is  "not p"
</pre>
</div>

<p>
逻辑操作符适用于<a href="#布尔类型">布尔</a>值并根据操作数产生一个相同类型的结果。右操作数有条件地求值。
</p>

<pre class="grammar">
&amp;&amp;    条件与    p &amp;&amp; q  即  “若 p 成立则判断 q 否则返回 false”
||    条件或    p || q  即  “若 p 成立则返回 true 否则判断 q”
!     非        !p      即  “非 p”
</pre>


<div class="english">
<h3 id="Address_operators">Address operators</h3>
</div>

<h3 id="地址操作符">地址操作符</h3>

<div class="english">
<p>
For an operand <code>x</code> of type <code>T</code>, the address operation
<code>&amp;x</code> generates a pointer of type <code>*T</code> to <code>x</code>.
The operand must be <i>addressable</i>,
that is, either a variable, pointer indirection, or slice indexing
operation; or a field selector of an addressable struct operand;
or an array indexing operation of an addressable array.
As an exception to the addressability requirement, <code>x</code> may also be a
<a href="#Composite_literals">composite literal</a>.
</p>
</div>

<p>
对于类型为 <code>T</code> 的操作数 <code>x</code>，地址操作符 <code>&amp;x</code> 将生成一个类型为
<code>*T</code> 的指针指向 <code>x</code>。操作数必须<i>可寻址</i>，即，变量、间接指针、切片索引操作，
或可寻址结构操作数的字段选择器，或可寻址数组的数组索引操作均不可寻址。作为可寻址性需求的例外，
<code>x</code> 也可为 <a href="#复合字面">复合字面</a>.
</p>

<div class="english">
<p>
For an operand <code>x</code> of pointer type <code>*T</code>, the pointer
indirection <code>*x</code> denotes the value of type <code>T</code> pointed
to by <code>x</code>.
If <code>x</code> is <code>nil</code>, an attempt to evaluate <code>*x</code>
will cause a <a href="#Run_time_panics">run-time panic</a>.
</p>
</div>

<p>
对于指针类型为 <code>*T</code> 的操作数 <code>x</code>，间接指针 <code>*x</code>
表示类型为 <code>T</code> 的值指向 <code>x</code>。若 <code>x</code> 为 <code>nil</code>，
尝试求值 <code>*x</code> 将会引发<a href="#运行时异常">运行时异常</a>。
</p>

<pre>
&amp;x
&amp;a[f(2)]
*p
*pf(x)
</pre>


<div class="english">
<h3 id="Receive_operator">Receive operator</h3>
</div>

<h3 id="接收操作符">接收操作符</h3>

<div class="english">
<p>
For an operand <code>ch</code> of <a href="#Channel_types">channel type</a>,
the value of the receive operation <code>&lt;-ch</code> is the value received
from the channel <code>ch</code>. The type of the value is the element type of
the channel. The expression blocks until a value is available.
Receiving from a <code>nil</code> channel blocks forever.
</p>

<pre>
v1 := &lt;-ch
v2 = &lt;-ch
f(&lt;-ch)
&lt;-strobe  // wait until clock pulse and discard received value
</pre>
</div>

<p>
对于<a href="#信道类型">信道类型</a>的操作数 <code>ch</code>，接收操作符 <code>&lt;-ch</code> 的值即为从信道
<code>ch</code> 接收的值。该值的类型即为该信道的元素类型。该值前的表达式块是有效的。
从 <code>nil</code> 信道接收将永远阻塞。
</p>

<pre>
v1 := &lt;-ch
v2 = &lt;-ch
f(&lt;-ch)
&lt;-strobe  // 在时钟脉冲和丢弃接收值之前等待
</pre>

<div class="english">
<p>
A receive expression used in an assignment or initialization of the form
</p>
</div>

<p>
接收表达式以形式
</p>

<pre>
x, ok = &lt;-ch
x, ok := &lt;-ch
var x, ok = &lt;-ch
</pre>

<div class="english">
<p>
yields an additional result.
The boolean variable <code>ok</code> indicates whether
the received value was sent on the channel (<code>true</code>)
or is a <a href="#The_zero_value">zero value</a> returned
because the channel is closed and empty (<code>false</code>).
</p>
</div>

<p>
用于赋值或初始化将产生一个附加结果。布尔变量 <code>ok</code> 表明接收值是在信道中发送
（<code>true</code>）还是因信道被关闭或为空而作为<a href="#零值">零值</a>返回。
</p>

<!--
<p>
<span class="alert">TODO: Probably in a separate section, communication semantics
need to be presented regarding send, receive, select, and goroutines.</span>
</p>
-->

<!--
<p>
<span class="alert">
TODO: 或许在单独的章节中，通信语义需要就发送、接收、选择和Go程介绍一下。
</span>
</p>
-->


<div class="english">
<h3 id="Method_expressions">Method expressions</h3>
</div>

<h3 id="方法表达式">方法表达式</h3>

<div class="english">
<p>
If <code>M</code> is in the <a href="#Method_sets">method set</a> of type <code>T</code>,
<code>T.M</code> is a function that is callable as a regular function
with the same arguments as <code>M</code> prefixed by an additional
argument that is the receiver of the method.
</p>

<pre class="ebnf">
MethodExpr    = ReceiverType "." MethodName .
ReceiverType  = TypeName | "(" "*" TypeName ")" .
</pre>
</div>

<p>
若 <code>M</code> 在类型为 <code>T</code> 的<a href="#方法集">方法集</a>中，
<code>T.M</code> 即为可调用函数，如同常规函数 带相同实参和 <code>M</code> 以该方法接收器的附加实参作为前缀 。
</p>

<pre class="ebnf">
方法表达式 = 接收器类型 "." 方法名 .
接收器类型 = 类型名 | "(" "*" 类型名 ")" .
</pre>

<div class="english">
<p>
Consider a struct type <code>T</code> with two methods,
<code>Mv</code>, whose receiver is of type <code>T</code>, and
<code>Mp</code>, whose receiver is of type <code>*T</code>.
</p>

<pre>
type T struct {
	a int
}
func (tv  T) Mv(a int) int         { return 0 }  // value receiver
func (tp *T) Mp(f float32) float32 { return 1 }  // pointer receiver
var t T
</pre>
</div>

<p>
考虑一个类型为 <code>T</code> 的结构和两个方法，
<code>Mv</code>，其接收器的类型为 <code>T</code>，
<code>Mp</code>，其接收器的类型为 <code>*T</code>。
</p>

<pre>
type T struct {
	a int
}
func (tv  T) Mv(a int) int         { return 0 }  // 值接收器
func (tp *T) Mp(f float32) float32 { return 1 }  // 指针接收器
var t T
</pre>

<div class="english">
<p>
The expression
</p>
</div>

<p>
表达式
</p>

<pre>
T.Mv
</pre>

<div class="english">
<p>
yields a function equivalent to <code>Mv</code> but
with an explicit receiver as its first argument; it has signature
</p>
</div>

<p>
将产生一个等价于 <code>Mv</code> 的方法，但它将一个显式的接受器作为其第一个实参；它拥有签名
</p>

<pre>
func(tv T, a int) int
</pre>

<div class="english">
<p>
That function may be called normally with an explicit receiver, so
these three invocations are equivalent:
</p>
</div>

<p>
该函数可通过显式的接收器正常调用，因此以下三个调用是等价的：
</p>

<pre>
t.Mv(7)
T.Mv(t, 7)
f := T.Mv; f(t, 7)
</pre>

<div class="english">
<p>
Similarly, the expression
</p>
</div>

<p>
同样，表达式
</p>

<pre>
(*T).Mp
</pre>

<div class="english">
<p>
yields a function value representing <code>Mp</code> with signature
</p>
</div>

<p>
将产生一个带签名
</p>

<pre>
func(tp *T, f float32) float32
</pre>

<div class="english">
<p>
For a method with a value receiver, one can derive a function
with an explicit pointer receiver, so
</p>
</div>

<p>
的函数值来表示 <code>Mp</code>。
对于带值接收器的方法，它可以派生出一个带显式指针接收器的函数，因此
</p>

<pre>
(*T).Mv
</pre>

<div class="english">
<p>
yields a function value representing <code>Mv</code> with signature
</p>
</div>

<p>
将产生一个带签名
</p>

<pre>
func(tv *T, a int) int
</pre>

<div class="english">
<p>
Such a function indirects through the receiver to create a value
to pass as the receiver to the underlying method;
the method does not overwrite the value whose address is passed in
the function call.
</p>
</div>

<p>
的函数值来表示 <code>Mv</code>。这样的函数会通过接收器间接创建一个值作为该基本方法的接收器来传递；
该方法不会覆盖地址已经传入该函数调用的值。
</p>

<div class="english">
<p>
The final case, a value-receiver function for a pointer-receiver method,
is illegal because pointer-receiver methods are not in the method set
of the value type.
</p>
</div>

<p>
最后一种情况，一个值接收器函数对于一个指针接收器方法是非法的，
因为指针接收器方法不在该值类型的方法集中。
</p>

<div class="english">
<p>
Function values derived from methods are called with function call syntax;
the receiver is provided as the first argument to the call.
That is, given <code>f := T.Mv</code>, <code>f</code> is invoked
as <code>f(t, 7)</code> not <code>t.f(7)</code>.
To construct a function that binds the receiver, use a
<a href="#Function_literals">closure</a>.
</p>
</div>

<p>
从方法中派生出的函数值被函数调用语法调用。接收器作为第一个该调用的实参被提供。
也就是说，给定 <code>f := T.Mv</code>，<code>f</code> 将作为 <code>f(t, 7)</code>
而非 <code>t.f(7)</code> 被调用。要构造一个绑定了接收器的函数，需使用<a href="#函数字面">闭包</a>。
</p>

<div class="english">
<p>
It is legal to derive a function value from a method of an interface type.
The resulting function takes an explicit receiver of that interface type.
</p>
</div>

<p>
从类型为接口的方法中派生出一个函数值是合法的。产生的函数将获得一个该接口类型的显式接收器。
</p>

<div class="english">
<h3 id="Conversions">Conversions</h3>
</div>

<h3 id="类型转换">类型转换</h3>

<div class="english">
<p>
Conversions are expressions of the form <code>T(x)</code>
where <code>T</code> is a type and <code>x</code> is an expression
that can be converted to type <code>T</code>.
</p>

<pre class="ebnf">
Conversion = Type "(" Expression ")" .
</pre>
</div>

<p>
类型转换是形式为 <code>T(x)</code> 的表达式，其中 <code>T</code> 为类型，而
<code>x</code> 是可转换为类型 <code>T</code> 的表达式。
</p>

<div class="english">
<p>
If the type starts with an operator it must be parenthesized:
</p>
<pre>
*Point(p)        // same as *(Point(p))
(*Point)(p)      // p is converted to (*Point)
&lt;-chan int(c)    // same as &lt;-(chan int(c))
(&lt;-chan int)(c)  // c is converted to (&lt;-chan int)
</pre>
</div>

<p>
若该类型以操作符开始则必须加上括号：
</p>

<pre>
*Point(p)        // 等价于 *(Point(p))
(*Point)(p)      // p 被转换为 (*Point)
&lt;-chan int(c)    // 等价于 &lt;-(chan int(c))
(&lt;-chan int)(c)  // c 被转换为 (&lt;-chan int)
</pre>

<div class="english">
<p>
A <a href="#Constants">constant</a> value <code>x</code> can be converted to
type <code>T</code> in any of these cases:
</p>

<ul>
	<li>
	<code>x</code> is representable by a value of type <code>T</code>.
	</li>
	<li>
	<code>x</code> is an integer constant and <code>T</code> is a
	<a href="#String_types">string type</a>.
	The same rule as for non-constant <code>x</code> applies in this case
	(§<a href="#Conversions_to_and_from_a_string_type">Conversions to and from a string type</a>).
	</li>
</ul>
</div>

<p>
<a href="#常量">常量</a>值 <code>x</code> 在这些情况下可转换为类型 <code>T</code>：
</p>

<ul>
	<li>
	<code>x</code> 可表示为类型为 <code>T</code> 的值。
	</li>
	<li>
	<code>x</code> 为整数常量且 <code>T</code> 为 <a href="#字符串类型">字符串类型</a>。
	有关非常量 <code>x</code> 的相同规则也适用于此种情况（§<a href="#字符串类型的转换">字符串类型的转换</a>）。
	</li>
</ul>

<div class="english">
<p>
Converting a constant yields a typed constant as result.
</p>

<pre>
uint(iota)               // iota value of type uint
float32(2.718281828)     // 2.718281828 of type float32
complex128(1)            // 1.0 + 0.0i of type complex128
string('x')              // "x" of type string
string(0x266c)           // "♬" of type string
MyString("foo" + "bar")  // "foobar" of type MyString
string([]byte{'a'})      // not a constant: []byte{'a'} is not a constant
(*int)(nil)              // not a constant: nil is not a constant, *int is not a boolean, numeric, or string type
int(1.2)                 // illegal: 1.2 cannot be represented as an int
string(65.0)             // illegal: 65.0 is not an integer constant
</pre>
</div>

<p>
转换一个常量将产生一个类型化的常量作为结果。
</p>

<pre>
uint(iota)               // 类型为 uint 的 iota 值
float32(2.718281828)     // 类型为 float32 的 2.718281828
complex128(1)            // 类型为 complex128 的 1.0 + 0.0i
string('x')              // 类型为 string 的 "x"
string(0x266c)           // 类型为 string 的 "♬"
MyString("foo" + "bar")  // 类型为 MyString 的 "foobar"
string([]byte{'a'})      // 非常量：[]byte{'a'} 不为常量
(*int)(nil)              // 非常量：nil 不为常量，*int 不为布尔、 数值或字符串类型
int(1.2)                 // 非法：1.2 不能表示为 int
string(65.0)             // 非法：65.0 不为整数常量
</pre>

<div class="english">
<p>
A non-constant value <code>x</code> can be converted to type <code>T</code>
in any of these cases:
</p>

<ul>
	<li>
	<code>x</code> is <a href="#Assignability">assignable</a>
	to <code>T</code>.
	</li>
	<li>
	<code>x</code>'s type and <code>T</code> have identical
	<a href="#Types">underlying types</a>.
	</li>
	<li>
	<code>x</code>'s type and <code>T</code> are unnamed pointer types
	and their pointer base types have identical underlying types.
	</li>
	<li>
	<code>x</code>'s type and <code>T</code> are both integer or floating
	point types.
	</li>
	<li>
	<code>x</code>'s type and <code>T</code> are both complex types.
	</li>
	<li>
	<code>x</code> is an integer or has type <code>[]byte</code> or
	<code>[]rune</code> and <code>T</code> is a string type.
	</li>
	<li>
	<code>x</code> is a string and <code>T</code> is <code>[]byte</code> or
	<code>[]rune</code>.
	</li>
</ul>
</div>

<p>
非常量值 <code>x</code> 在这些情况下可转换为类型 <code>T</code>：
</p>

<ul>
	<li>
	当 <code>x</code> <a href="#可赋值性">可赋予</a> <code>T</code>时。
	</li>
	<li>
	当 <code>x</code> 的类型与 <code>T</code> 拥有相同的<a href="#类型">基本类型</a>时。
	</li>
	<li>
	当 <code>x</code> 的类型与 <code>T</code> 为未命名指针类型，且它们的指针基础类型拥有相同的基本类型时。
	</li>
	<li>
	当 <code>x</code> 的类型与 <code>T</code> 同为整数或浮点数类型时。
	</li>
	<li>
	当 <code>x</code> 的类型与 <code>T</code> 同为复数类型时。
	</li>
	<li>
	当 <code>x</code> 为整数或拥有类型 <code>[]byte</code> 或 <code>[]rune</code>，且 <code>T</code> 为字符串类型时。
	</li>
	<li>
	当 <code>x</code> 为字符串且 <code>T</code> 为 <code>[]byte</code> 或 <code>[]rune</code> 时。
	</li>
</ul>

<div class="english">
<p>
Specific rules apply to (non-constant) conversions between numeric types or
to and from a string type.
These conversions may change the representation of <code>x</code>
and incur a run-time cost.
All other conversions only change the type but not the representation
of <code>x</code>.
</p>
</div>

<p>
具体规则应用于（非常量）与数值类型之间，或在字符串类型之间转换。
这些类型转换会改变 <code>x</code> 的表示并引发运行时的代价。
其它转换只改变类型而不改变 <code>x</code> 的表示。
</p>

<div class="english">
<p>
There is no linguistic mechanism to convert between pointers and integers.
The package <a href="#Package_unsafe"><code>unsafe</code></a>
implements this functionality under
restricted circumstances.
</p>
</div>

<p>
没有语言机制能在指针和整数之间转换。包<a href="#包unsafe"><code>unsafe</code></a>可在受限情况下实现此功能。
</p>

<div class="english">
<h4>Conversions between numeric types</h4>
</div>

<h4>数值类型间的转换</h4>

<div class="english">
<p>
For the conversion of non-constant numeric values, the following rules apply:
</p>

<ol>
<li>
When converting between integer types, if the value is a signed integer, it is
sign extended to implicit infinite precision; otherwise it is zero extended.
It is then truncated to fit in the result type's size.
For example, if <code>v := uint16(0x10F0)</code>, then <code>uint32(int8(v)) == 0xFFFFFFF0</code>.
The conversion always yields a valid value; there is no indication of overflow.
</li>
<li>
When converting a floating-point number to an integer, the fraction is discarded
(truncation towards zero).
</li>
<li>
When converting an integer or floating-point number to a floating-point type,
or a complex number to another complex type, the result value is rounded
to the precision specified by the destination type.
For instance, the value of a variable <code>x</code> of type <code>float32</code>
may be stored using additional precision beyond that of an IEEE-754 32-bit number,
but float32(x) represents the result of rounding <code>x</code>'s value to
32-bit precision. Similarly, <code>x + 0.1</code> may use more than 32 bits
of precision, but <code>float32(x + 0.1)</code> does not.
</li>
</ol>
</div>

<p>
对于非常量数值类型的类型转换，以下规则适用：
</p>

<ol>
<li>
当在整数类型间转换时，若该值为无符号整数，其符号将扩展为隐式无限精度，反之为零扩展。
然后截断以符合该返回类型的大小。例如，若 <code>v := uint16(0x10F0)</code>，则
<code>uint32(int8(v)) == 0xFFFFFFF0</code>。类型转换总产生有效值，且无溢出指示。
</li>
<li>
当转换浮点数为整数时，小数部分将被丢弃（向零截断）。
</li>
<li>
当转换整数或浮点数为浮点类型，或转换复数类型为另一个复数类型时，其返回值将舍入至目标类型指定的精度。
例如，类型为 <code>float32</code> 的变量 <code>x</code> 的值可能使用超出 IEEE-754
标准32位数的额外精度来存储，但 float32(x) 表示将 <code>x</code> 的值舍入为32位精度的结果。
同样，<code>x + 0.1</code> 会使用超过32位的精度，但 <code>float32(x + 0.1)</code> 却不会。
</li>
</ol>

<div class="english">
<p>
In all non-constant conversions involving floating-point or complex values,
if the result type cannot represent the value the conversion
succeeds but the result value is implementation-dependent.
</p>
</div>

<p>
在所有涉及非常量浮点数或复数值的类型转换中，若该返回类型不能表示该转换成功的值，则该返回值取决于具体实现。
</p>

<div class="english">
<h4 id="Conversions_to_and_from_a_string_type">Conversions to and from a string type</h4>
</div>

<h4 id="字符串类型的转换">字符串类型的转换</h4>

<div class="english">
<ol>
<li>
Converting a signed or unsigned integer value to a string type yields a
string containing the UTF-8 representation of the integer. Values outside
the range of valid Unicode code points are converted to <code>"\uFFFD"</code>.

<pre>
string('a')       // "a"
string(-1)        // "\ufffd" == "\xef\xbf\xbd "
string(0xf8)      // "\u00f8" == "ø" == "\xc3\xb8"
type MyString string
MyString(0x65e5)  // "\u65e5" == "日" == "\xe6\x97\xa5"
</pre>
</li>
<li>
Converting a slice of bytes to a string type yields
a string whose successive bytes are the elements of the slice.  If
the slice value is <code>nil</code>, the result is the empty string.

<pre>
string([]byte{'h', 'e', 'l', 'l', '\xc3', '\xb8'})  // "hellø"

type MyBytes []byte
string(MyBytes{'h', 'e', 'l', 'l', '\xc3', '\xb8'})  // "hellø"
</pre>
</li>

<li>
Converting a slice of runes to a string type yields
a string that is the concatenation of the individual rune values
converted to strings.  If the slice value is <code>nil</code>, the
result is the empty string.

<pre>
string([]rune{0x767d, 0x9d6c, 0x7fd4})  // "\u767d\u9d6c\u7fd4" == "白鵬翔"

type MyRunes []rune
string(MyRunes{0x767d, 0x9d6c, 0x7fd4})  // "\u767d\u9d6c\u7fd4" == "白鵬翔"
</pre>
</li>

<li>
Converting a value of a string type to a slice of bytes type
yields a slice whose successive elements are the bytes of the string.
If the string is empty, the result is <code>[]byte(nil)</code>.

<pre>
[]byte("hellø")   // []byte{'h', 'e', 'l', 'l', '\xc3', '\xb8'}
MyBytes("hellø")  // []byte{'h', 'e', 'l', 'l', '\xc3', '\xb8'}
</pre>
</li>

<li>
Converting a value of a string type to a slice of runes type
yields a slice containing the individual Unicode code points of the string.
If the string is empty, the result is <code>[]rune(nil)</code>.

<pre>
[]rune(MyString("白鵬翔"))  // []rune{0x767d, 0x9d6c, 0x7fd4}
MyRunes("白鵬翔")           // []rune{0x767d, 0x9d6c, 0x7fd4}
</pre>
</li>
</ol>
</div>

<ol>
<li>
将有符号或无符号整数值转换为字符串类型将产生一个包含UTF-8表示的该整数的字符串。
有效Unicode码点范围之外的值将转换为 <code>"\uFFFD"</code>。

<pre>
string('a')       // "a"
string(-1)        // "\ufffd" == "\xef\xbf\xbd "
string(0xf8)      // "\u00f8" == "ø" == "\xc3\xb8"
type MyString string
MyString(0x65e5)  // "\u65e5" == "日" == "\xe6\x97\xa5"
</pre>
</li>

<li>
将字节切片转换为字符串类型将产生一个连续字节为该切片元素的字符串。
若该切片值为 <code>nil</code>，则其结果为空字符串。

<pre>
string([]byte{'h', 'e', 'l', 'l', '\xc3', '\xb8'})  // "hellø"

type MyBytes []byte
string(MyBytes{'h', 'e', 'l', 'l', '\xc3', '\xb8'})  // "hellø"
</pre>
</li>

<li>
将符文切片转换为字符串类型将产生一个已转换为字符串的单个符文值的串联字符串。
若该切片值为 <code>nil</code>，则其结果为空字符串。

<pre>
string([]rune{0x767d, 0x9d6c, 0x7fd4})  // "\u767d\u9d6c\u7fd4" == "白鵬翔"

type MyRunes []rune
string(MyRunes{0x767d, 0x9d6c, 0x7fd4})  // "\u767d\u9d6c\u7fd4" == "白鵬翔"
</pre>
</li>

<li>
将字符串类型值转换为字节类型切片将产生一个连续元素为该字符串字节的切片。
若该字符串为空，其结果为 <code>[]byte(nil)</code>。

<pre>
[]byte("hellø")   // []byte{'h', 'e', 'l', 'l', '\xc3', '\xb8'}
MyBytes("hellø")  // []byte{'h', 'e', 'l', 'l', '\xc3', '\xb8'}
</pre>
</li>

<li>
将字符串类型的值转换为符文类型切片将产生一个包含该字符串单个Unicode码点的切片。
若该字符串为空，其结果为 <code>[]rune(nil)</code>。

<pre>
[]rune(MyString("白鵬翔"))  // []rune{0x767d, 0x9d6c, 0x7fd4}
MyRunes("白鵬翔")           // []rune{0x767d, 0x9d6c, 0x7fd4}
</pre>
</li>
</ol>


<div class="english">
<h3 id="Constant_expressions">Constant expressions</h3>
</div>

<h3 id="常量表达式">常量表达式</h3>

<div class="english">
<p>
Constant expressions may contain only <a href="#Constants">constant</a>
operands and are evaluated at compile-time.
</p>
</div>

<p>
常量表达式可只包含<a href="#常量">常量</a>操作数并在编译时求值。
</p>

<div class="english">
<p>
Untyped boolean, numeric, and string constants may be used as operands
wherever it is legal to use an operand of boolean, numeric, or string type,
respectively.
Except for shift operations, if the operands of a binary operation are
different kinds of untyped constants, the operation and, for non-boolean operations, the result use
the kind that appears later in this list: integer, character, floating-point, complex.
For example, an untyped integer constant divided by an
untyped complex constant yields an untyped complex constant.
</p>
</div>

<p>
无类型化布尔、数值和字符串常量可被用作操作数，无论使用布尔、数值或字符串类型的操作数是否合法。
除移位操作外，若二元操作的操作数是不同种类的无类型化常量，对于非布尔操作，该操作与其结果使用出现在此列表中较后的种类：
整数、字符、浮点数、复数。例如，由无类型化复数常量分离的无类型化整数常量将产生一个无类型化复数常量。
</p>

<div class="english">
<p>
A constant <a href="#Comparison_operators">comparison</a> always yields
an untyped boolean constant.  If the left operand of a constant
<a href="#Operators">shift expression</a> is an untyped constant, the
result is an integer constant; otherwise it is a constant of the same
type as the left operand, which must be of integer type
(§<a href="#Arithmetic_operators">Arithmetic operators</a>).
Applying all other operators to untyped constants results in an untyped
constant of the same kind (that is, a boolean, integer, floating-point,
complex, or string constant).
</p>

<pre>
const a = 2 + 3.0          // a == 5.0   (untyped floating-point constant)
const b = 15 / 4           // b == 3     (untyped integer constant)
const c = 15 / 4.0         // c == 3.75  (untyped floating-point constant)
const Θ float64 = 3/2      // Θ == 1.5   (type float64)
const d = 1 &lt;&lt; 3.0         // d == 8     (untyped integer constant)
const e = 1.0 &lt;&lt; 3         // e == 8     (untyped integer constant)
const f = int32(1) &lt;&lt; 33   // f == 0     (type int32)
const g = float64(2) &gt;&gt; 1  // illegal    (float64(2) is a typed floating-point constant)
const h = "foo" &gt; "bar"    // h == true  (untyped boolean constant)
const j = true             // j == true  (untyped boolean constant)
const k = 'w' + 1          // k == 'x'   (untyped character constant)
const l = "hi"             // l == "hi"  (untyped string constant)
const m = string(k)        // m == "x"   (type string)
const Σ = 1 - 0.707i       //            (untyped complex constant)
const Δ = Σ + 2.0e-4       //            (untyped complex constant)
const Φ = iota*1i - 1/1i   //            (untyped complex constant)
</pre>
</div>

<p>
常量<a href="#比较操作符">比较</a>总是产生无类型化布尔常量。若常量<a href="#操作符">移位表达式</a>
的左操作数为无类型化常量，则该结果为整数常量；否则为与左操作数类型相同的常量，左操作数必须为整数类型
（§<a href="#算术操作符">算术操作符</a>）。将其它所有操作符应用于同种类（即，布尔、整数、浮点数、复数或字符串常量）
无类型化常量的结果：
</p>

<pre>
const a = 2 + 3.0          // a == 5.0   （无类型化浮点数常量）
const b = 15 / 4           // b == 3     （无类型化整数常量）
const c = 15 / 4.0         // c == 3.75  （无类型化浮点数常量）
const Θ float64 = 3/2      // Θ == 1.5   （类型为float64）
const d = 1 &lt;&lt; 3.0         // d == 8     （无类型化整数常量）
const e = 1.0 &lt;&lt; 3         // e == 8     （无类型化整数常量）
const f = int32(1) &lt;&lt; 33   // f == 0     （类型为int32）
const g = float64(2) &gt;&gt; 1  // 非法       （float64(2)为无类型化浮点数常量）
const h = "foo" &gt; "bar"    // h == true  （无类型化布尔常量）
const j = true             // j == true  （无类型化布尔常量）
const k = 'w' + 1          // k == 'x'   （无类型化字符常量）
const l = "hi"             // l == "hi"  （无类型化字符串常量）
const m = string(k)        // m == "x"   （类型为string）
const Σ = 1 - 0.707i       //            （无类型化复数常量）
const Δ = Σ + 2.0e-4       //            （无类型化复数常量）
const Φ = iota*1i - 1/1i   //            （无类型化复数常量）
</pre>

<div class="english">
<p>
Applying the built-in function <code>complex</code> to untyped
integer, character, or floating-point constants yields
an untyped complex constant.
</p>

<pre>
const ic = complex(0, c)   // ic == 3.75i (untyped complex constant)
const iΘ = complex(0, Θ)   // iΘ == 1.5i  (type complex128)
</pre>
</div>

<p>
将内建函数 <code>complex</code> 应用于无类型化整数、字符或浮点数常量将产生一个无类型化复数常量。
</p>

<pre>
const ic = complex(0, c)   // ic == 3.75i （无类型化复数常量）
const iΘ = complex(0, Θ)   // iΘ == 1.5i  （类型为complex128）
</pre>

<div class="english">
<p>
Constant expressions are always evaluated exactly; intermediate values and the
constants themselves may require precision significantly larger than supported
by any predeclared type in the language. The following are legal declarations:
</p>
</div>

<p>
常量表达式总是精确地求值；中间值与该常量本身可能需要明显大于该语言中任何预声明类型所支持的精度。以下为合法声明：
</p>

<pre>
const Huge = 1 &lt;&lt; 100
const Four int8 = Huge &gt;&gt; 98
</pre>

<div class="english">
<p>
The values of <i>typed</i> constants must always be accurately representable as values
of the constant type. The following constant expressions are illegal:
</p>

<pre>
uint(-1)     // -1 cannot be represented as a uint
int(3.14)    // 3.14 cannot be represented as an int
int64(Huge)  // 1&lt;&lt;100 cannot be represented as an int64
Four * 300   // 300 cannot be represented as an int8
Four * 100   // 400 cannot be represented as an int8
</pre>
</div>

<p>
<i>类型化</i>常量的值必须总是可作为该常量类型的值被准确地表示。以下为非法常量表达式：
</p>

<pre>
uint(-1)     // -1 无法表示为 uint
int(3.14)    // 3.14 无法表示为 int
int64(Huge)  // 1&lt;&lt;100 无法表示为 int64
Four * 300   // 300 无法表示为 int8
Four * 100   // 400 无法表示为 int8
</pre>

<div class="english">
<p>
The mask used by the unary bitwise complement operator <code>^</code> matches
the rule for non-constants: the mask is all 1s for unsigned constants
and -1 for signed and untyped constants.
</p>

<pre>
^1         // untyped integer constant, equal to -2
uint8(^1)  // error, same as uint8(-2), out of range
^uint8(1)  // typed uint8 constant, same as 0xFF ^ uint8(1) = uint8(0xFE)
int8(^1)   // same as int8(-2)
^int8(1)   // same as -1 ^ int8(1) = -2
</pre>
</div>

<p>
用于一元按位补码操作符 <code>^</code> 的屏蔽与非常量相匹配的规则：对于无符号常量屏蔽全为1，
而对于带符号或无类型化常量为-1。
</p>

<pre>
^1         // 无类型化整数常量，等于-2
uint8(^1)  // 错误，等价于uint8(-2)，超出范围
^uint8(1)  // 类型化uint8常量，等价于0xFF ^ uint8(1) = uint8(0xFE)
int8(^1)   // 等价于int8(-2)
^int8(1)   // 等价于-1 ^ int8(1) = -2
</pre>

<div class="english">
<p>
Implementation restriction: A compiler may use rounding while
computing untyped floating-point or complex constant expressions; see
the implementation restriction in the section
on <a href="#Constants">constants</a>.  This rounding may cause a
floating-point constant expression to be invalid in an integer
context, even if it would be integral when calculated using infinite
precision.
</p>
</div>

<p>
实现限制：在计算无类型化浮点数或复数常量表达式时，编译器可能使用舍入，参考章节<a href="#常量">常量</a>
的实现限制。次舍入可能会导致浮点常量表达式在整数上下文中无效，即使在它使用无限精度计算时会成为整体。
</p>

<!--
<p>
<span class="alert">
TODO: perhaps ^ should be disallowed on non-uints instead of assuming twos complement.
Also it may be possible to make typed constants more like variables, at the cost of fewer
overflow etc. errors being caught.
</span>
</p>
-->

<!--
<p>
<span class="alert">
TODO: 也许 ^ 应当禁止用于非无符号整数，而不是采取二进制补码。
它可能会使类型化的常量更像变量，以更小的代价捕获溢出等错误。
</span>
</p>
-->

<div class="english">
<h3 id="Order_of_evaluation">Order of evaluation</h3>
</div>

<h3 id="求值顺序">求值顺序</h3>

<div class="english">
<p>
When evaluating the elements of an assignment or expression,
all function calls, method calls and
communication operations are evaluated in lexical left-to-right
order.
</p>
</div>

<p>
当对复制或表达式的元素进行求值时，所有函数调用、方法调用与通信操作均按从左到右的词法顺序求值。
</p>

<div class="english">
<p>
For example, in the assignment
</p>
</div>

<p>
例如，在赋值
</p>

<pre>
y[f()], ok = g(h(), i()+x[j()], &lt;-c), k()
</pre>

<div class="english">
<p>
the function calls and communication happen in the order
<code>f()</code>, <code>h()</code>, <code>i()</code>, <code>j()</code>,
<code>&lt;-c</code>, <code>g()</code>, and <code>k()</code>.
However, the order of those events compared to the evaluation
and indexing of <code>x</code> and the evaluation
of <code>y</code> is not specified.
</p>
</div>

<p>
中，函数调用与通信按顺序 <code>f()</code>、<code>h()</code>、<code>i()</code>、<code>j()</code>、
<code>&lt;-c</code>、<code>g()</code> 和 <code>k()</code> 发生。然而，相较于这些事件的顺序，<code>x</code>
的求值与索引及 <code>y</code> 的求值并未指定。
</p>

<div class="english">
<p>
Floating-point operations within a single expression are evaluated according to
the associativity of the operators.  Explicit parentheses affect the evaluation
by overriding the default associativity.
In the expression <code>x + (y + z)</code> the addition <code>y + z</code>
is performed before adding <code>x</code>.
</p>
</div>

<p>
单表达式中的浮点数操作根据该操作符的结合性求值。显式的圆括号通过覆盖默认结合性来影响求值。
在表达式 <code>x + (y + z)</code> 中，加法 <code>y + z</code> 会在与 <code>x</code> 相加前执行。
</p>

<div class="english">
<h2 id="Statements">Statements</h2>
</div>

<h2 id="语句">语句</h2>

<div class="english">
<p>
Statements control execution.
</p>

<pre class="ebnf">
Statement =
	Declaration | LabeledStmt | SimpleStmt |
	GoStmt | ReturnStmt | BreakStmt | ContinueStmt | GotoStmt |
	FallthroughStmt | Block | IfStmt | SwitchStmt | SelectStmt | ForStmt |
	DeferStmt .

SimpleStmt = EmptyStmt | ExpressionStmt | SendStmt | IncDecStmt | Assignment | ShortVarDecl .
</pre>
</div>

<p>
语句控制执行。
</p>

<pre class="ebnf">
语句 =
	声明 | 标签语句 | 简单语句 |
	Go语句 | Return语句 | Break语句 | Continue语句 | Goto语句 |
	Fallthrough语句 | 块 | If语句 | Switch语句 | Select语句 | For语句 |
	Defer语句 .

简单语句 = 空语句 | 表达式语句 | 发送语句 | 递增递减语句 | 赋值 | 短变量声明 .
</pre>


<div class="english">
<h3 id="Empty_statements">Empty statements</h3>
</div>

<h3 id="空语句">空语句</h3>

<div class="english">
<p>
The empty statement does nothing.
</p>

<pre class="ebnf">
EmptyStmt = .
</pre>
</div>

<p>
空语句不执行任何操作。
</p>

<pre class="ebnf">
空语句 = .
</pre>


<div class="english">
<h3 id="Labeled_statements">Labeled statements</h3>
</div>

<h3 id="标签语句">标签语句</h3>

<div class="english">
<p>
A labeled statement may be the target of a <code>goto</code>,
<code>break</code> or <code>continue</code> statement.
</p>

<pre class="ebnf">
LabeledStmt = Label ":" Statement .
Label       = identifier .
</pre>
</div>

<p>
标签语句可作为 <code>goto</code>、<code>break</code> 或 <code>continue</code> 语句的目标
</p>

<pre class="ebnf">
标签语句 = 标签 ":" 语句 .
标签     = 标识符 .
</pre>

<pre>
Error: log.Panic("error encountered")
</pre>


<div class="english">
<h3 id="Expression_statements">Expression statements</h3>
</div>

<h3 id="表达式语句">表达式语句</h3>

<div class="english">
<p>
Function calls, method calls, and receive operations
can appear in statement context. Such statements may be parenthesized.
</p>

<pre class="ebnf">
ExpressionStmt = Expression .
</pre>
</div>

<p>
函数调用、方法调用与接收操作可出现在语句上下文中。这样的语句可加小括号。
</p>

<pre class="ebnf">
表达式语句 = 表达式 .
</pre>

<pre>
h(x+y)
f.Close()
&lt;-ch
(&lt;-ch)
</pre>


<div class="english">
<h3 id="Send_statements">Send statements</h3>
</div>

<h3 id="发送语句">发送语句</h3>

<div class="english">
<p>
A send statement sends a value on a channel.
The channel expression must be of <a href="#Channel_types">channel type</a>
and the type of the value must be <a href="#Assignability">assignable</a>
to the channel's element type.
</p>

<pre class="ebnf">
SendStmt = Channel "&lt;-" Expression .
Channel  = Expression .
</pre>
</div>

<p>
发送语句在信道上发送值。信道表达式必须为<a href="#信道类型">信道类型</a>，
且该值的类型必须<a href="#可赋值性">可赋予</a>该信道的元素类型。
</p>

<pre class="ebnf">
发送语句 = 信道 "&lt;-" 表达式 .
信道     = 表达式 .
</pre>

<div class="english">
<p>
Both the channel and the value expression are evaluated before communication
begins. Communication blocks until the send can proceed.
A send on an unbuffered channel can proceed if a receiver is ready.
A send on a buffered channel can proceed if there is room in the buffer.
A send on a closed channel proceeds by causing a <a href="#Run_time_panics">run-time panic</a>.
A send on a <code>nil</code> channel blocks forever.
</p>
</div>

<p>
信道与值表达式均在通信开始前求值。通信会阻塞，直到发送可继续进行。
若接收器已就绪，在无缓冲区信道上发送可继续进行。
若缓冲区中有空间，在有缓冲区信道上发送可继续进行。
在已关闭信道上进行发送会引发一个<a href="#运行时异常">运行时异常</a>。
在 <code>nil</code> 信道上进行发送将永远阻塞。
</p>

<pre>
ch &lt;- 3
</pre>


<div class="english">
<h3 id="IncDec_statements">IncDec statements</h3>
</div>

<h3 id="递增递减语句">递增递减语句</h3>

<div class="english">
<p>
The "++" and "--" statements increment or decrement their operands
by the untyped <a href="#Constants">constant</a> <code>1</code>.
As with an assignment, the operand must be <a href="#Address_operators">addressable</a>
or a map index expression.
</p>

<pre class="ebnf">
IncDecStmt = Expression ( "++" | "--" ) .
</pre>
</div>

<p>
"++" 与 "--" 语句会以无类型化<a href="#常量">常量</a> <code>1</code> 来递增或递减它们的操作数。
就赋值来说，操作数必须为<a href="#可寻址的">可寻址的</a>，或为映射的下标表达式。
</p>

<pre class="ebnf">
递增递减语句 = 表达式 ( "++" | "--" ) .
</pre>

<div class="english">
<p>
The following <a href="#Assignments">assignment statements</a> are semantically
equivalent:
</p>

<pre class="grammar">
IncDec statement    Assignment
x++                 x += 1
x--                 x -= 1
</pre>
</div>

<p>
以下<a href="#赋值">赋值语句</a>在语义上等价：
</p>

<pre class="grammar">
递增递减语句        赋值
x++                 x += 1
x--                 x -= 1
</pre>


<div class="english">
<h3 id="Assignments">Assignments</h3>
</div>

<h3 id="赋值">赋值</h3>

<div class="english">
<pre class="ebnf">
Assignment = ExpressionList assign_op ExpressionList .

assign_op = [ add_op | mul_op ] "=" .
</pre>
</div>

<pre class="ebnf">
赋值 = 表达式列表 赋值操作符 表达式列表 .

赋值操作符 = [ 加法操作符 | 乘法操作符 ] "=" .
</pre>

<div class="english">
<p>
Each left-hand side operand must be <a href="#Address_operators">addressable</a>,
a map index expression, or the <a href="#Blank_identifier">blank identifier</a>.
Operands may be parenthesized.
</p>

<pre>
x = 1
*p = f()
a[i] = 23
(k) = &lt;-ch  // same as: k = &lt;-ch
</pre>
</div>

<p>
每个左操作数必须为<a href="#地址操作符">可寻址的</a>、映射下标表达式或<a href="#空白标识符">空白标识符</a>。
操作数可加小括号。
</p>

<pre>
x = 1
*p = f()
a[i] = 23
(k) = &lt;-ch  // 等价于：k = &lt;-ch
</pre>

<div class="english">
<p>
An <i>assignment operation</i> <code>x</code> <i>op</i><code>=</code>
<code>y</code> where <i>op</i> is a binary arithmetic operation is equivalent
to <code>x</code> <code>=</code> <code>x</code> <i>op</i>
<code>y</code> but evaluates <code>x</code>
only once.  The <i>op</i><code>=</code> construct is a single token.
In assignment operations, both the left- and right-hand expression lists
must contain exactly one single-valued expression.
</p>
</div>

<p>
<i>赋值操作</i> <code>x</code> <i>op</i><code>=</code> <code>y</code>，其中 <i>op</i> 为一个二元算术操作符，它等价于
<code>x</code> <code>=</code> <code>x</code> <i>op</i> <code>y</code>，但只对 <code>x</code> 求值一次。
<i>op</i><code>=</code> 为单个标记。在赋值操作中，左、右表达式列表必须均刚好包含一个单值表达式。
</p>

<pre>
a[i] &lt;&lt;= 2
i &amp;^= 1&lt;&lt;n
</pre>

<div class="english">
<p>
A tuple assignment assigns the individual elements of a multi-valued
operation to a list of variables.  There are two forms.  In the
first, the right hand operand is a single multi-valued expression
such as a function evaluation or <a href="#Channel_types">channel</a> or
<a href="#Map_types">map</a> operation or a <a href="#Type_assertions">type assertion</a>.
The number of operands on the left
hand side must match the number of values.  For instance, if
<code>f</code> is a function returning two values,
</p>

<pre>
x, y = f()
</pre>

<p>
assigns the first value to <code>x</code> and the second to <code>y</code>.
The <a href="#Blank_identifier">blank identifier</a> provides a
way to ignore values returned by a multi-valued expression:
</p>

<pre>
x, _ = f()  // ignore second value returned by f()
</pre>
</div>

<p>
元组赋值将多值操作的个体元素赋予变量列表。它有两种形式。首先，右操作数为单个多值表达式，比如一个函数求值、
<a href="#信道类型">信道</a>、<a href="#映射类型">映射</a>操作或一个<a href="#类型断言">类型断言</a>。
左操作数的数量必须与值的数量相匹配。例如，若 <code>f</code> 为返回两个值的函数，则
</p>

<pre>
x, y = f()
</pre>

<p>
会将第一个值赋予 <code>x</code>，而第二个值则会赋予 <code>y</code>。
<a href="#空白标识符">空白标识符</a>提供一种方式来忽略由多值表达式返回的值：
</p>

<pre>
x, _ = f()  // 忽略由f()返回的第二值
</pre>

<div class="english">
<p>
In the second form, the number of operands on the left must equal the number
of expressions on the right, each of which must be single-valued, and the
<i>n</i>th expression on the right is assigned to the <i>n</i>th
operand on the left.
</p>
</div>

<p>
在第二种形式中，左操作数的数量必须与右操作数的数量相等，其中的每一个必须为单值，
且右边第 <i>n</i> 个表达式会被赋予左边第 <i>n</i> 个表达式。此种赋值分两个阶段进行。
</p>

<div class="english">
<p>
The assignment proceeds in two phases.
First, the operands of <a href="#Indexes">index expressions</a>
and <a href="#Address_operators">pointer indirections</a>
(including implicit pointer indirections in <a href="#Selectors">selectors</a>)
on the left and the expressions on the right are all
<a href="#Order_of_evaluation">evaluated in the usual order</a>.
Second, the assignments are carried out in left-to-right order.
</p>

<pre>
a, b = b, a  // exchange a and b

x := []int{1, 2, 3}
i := 0
i, x[i] = 1, 2  // set i = 1, x[0] = 2

i = 0
x[i], i = 2, 1  // set x[0] = 2, i = 1

x[0], x[0] = 1, 2  // set x[0] = 1, then x[0] = 2 (so x[0] == 2 at end)

x[1], x[3] = 4, 5  // set x[1] = 4, then panic setting x[3] = 5.

type Point struct { x, y int }
var p *Point
x[2], p.x = 6, 7  // set x[2] = 6, then panic setting p.x = 7

i = 2
x = []int{3, 5, 7}
for i, x[i] = range x {  // set i, x[2] = 0, x[0]
	break
}
// after this loop, i == 0 and x == []int{3, 5, 3}
</pre>
</div>

<p>
首先，左边的<a href="#下标">下标表达式</a>与<a href="#地址操作符">指针间接寻址</a>的操作数
（包括<a href="#选择器">选择器</a>中隐式的指针间接寻址）和右边的表达式都会<a href="#求值顺序">按通常顺序求值</a>。
其次，赋值会按照从左到右的顺序进行。
</p>

<pre>
a, b = b, a  // 交换a和b

x := []int{1, 2, 3}
i := 0
i, x[i] = 1, 2  // 置 i = 1，x[0] = 2

i = 0
x[i], i = 2, 1  // 置 x[0] = 2，i = 1

x[0], x[0] = 1, 2  // 置 x[0] = 1，然后置 x[0] = 2（因此最后x[0] == 2）

x[1], x[3] = 4, 5  // 置 x[1] = 4，然后异常置 x[3] = 5

type Point struct { x, y int }
var p *Point
x[2], p.x = 6, 7  // 置 x[2] = 6，然后异常置 p.x = 7

i = 2
x = []int{3, 5, 7}
for i, x[i] = range x {  // 置 i, x[2] = 0, x[0]
	break
}
// 该循环结束之后，i == 0 且 x == []int{3, 5, 3}
</pre>

<div class="english">
<p>
In assignments, each value must be
<a href="#Assignability">assignable</a> to the type of the
operand to which it is assigned. If an untyped <a href="#Constants">constant</a>
is assigned to a variable of interface type, the constant is <a href="#Conversions">converted</a>
to type <code>bool</code>, <code>rune</code>, <code>int</code>, <code>float64</code>,
<code>complex128</code> or <code>string</code>
respectively, depending on whether the value is a
boolean, character, integer, floating-point, complex, or string constant.
</p>
</div>

<p>
在赋值中，每个值必须<a href="#可赋值性">可赋予</a>已赋值操作数的类型。若无类型化<a href="#常量">常量</a>
已被赋予接口类型的变量，则该常量即被<a href="#类型转换">转换</a>为类型
<code>bool</code>、<code>rune</code>、<code>int</code>、<code>float64</code>、<code>complex128</code>
或 <code>string</code> 之一，这取决于该值是否为布尔、字符、整数、浮点数、复数或字符串常量。
</p>


<div class="english">
<h3 id="If_statements">If statements</h3>
</div>

<h3 id="If语句">If语句</h3>

<div class="english">
<p>
"If" statements specify the conditional execution of two branches
according to the value of a boolean expression.  If the expression
evaluates to true, the "if" branch is executed, otherwise, if
present, the "else" branch is executed.
</p>

<pre class="ebnf">
IfStmt = "if" [ SimpleStmt ";" ] Expression Block [ "else" ( IfStmt | Block ) ] .
</pre>
</div>

<p>
"If"语句根据一个布尔表达式的值指定两个分支的条件来执行。
若该表达式求值为true，则执行"if"分支，否则执行"else"分支。
</p>

<pre class="ebnf">
If语句 = "if" [ 简单语句 ";" ] 表达式 块 [ "else" ( If语句 | 块 ) ] .
</pre>

<pre>
if x &gt; max {
	x = max
}
</pre>

<div class="english">
<p>
The expression may be preceded by a simple statement, which
executes before the expression is evaluated.
</p>
</div>

<p>
简单语句可能先于表达式，它将在表达式求值前执行。
</p>

<pre>
if x := f(); x &lt; y {
	return x
} else if x &gt; z {
	return z
} else {
	return y
}
</pre>


<div class="english">
<h3 id="Switch_statements">Switch statements</h3>
</div>

<h3 id="Switch语句">Switch语句</h3>

<div class="english">
<p>
"Switch" statements provide multi-way execution.
An expression or type specifier is compared to the "cases"
inside the "switch" to determine which branch
to execute.
</p>

<pre class="ebnf">
SwitchStmt = ExprSwitchStmt | TypeSwitchStmt .
</pre>
</div>

<p>
"Switch"语句提供多路执行。表达式或类型说明符与"switch"中的"cases"相比较从而决定执行哪一分支。
</p>

<pre class="ebnf">
Switch语句 = 表达式选择语句 | 类型选择语句 .
</pre>

<div class="english">
<p>
There are two forms: expression switches and type switches.
In an expression switch, the cases contain expressions that are compared
against the value of the switch expression.
In a type switch, the cases contain types that are compared against the
type of a specially annotated switch expression.
</p>
</div>

<p>
它有两种形式：表达式选择与类型选择。在表达式选择中，case包含的表达式针对switch表达式的值进行比较，
在类型选择中，case包含的类型针对特别注明的switch表达式的类型进行比较。
</p>

<div class="english">
<h4 id="Expression_switches">Expression switches</h4>
</div>

<h4 id="表达式选择">表达式选择</h4>

<div class="english">
<p>
In an expression switch,
the switch expression is evaluated and
the case expressions, which need not be constants,
are evaluated left-to-right and top-to-bottom; the first one that equals the
switch expression
triggers execution of the statements of the associated case;
the other cases are skipped.
If no case matches and there is a "default" case,
its statements are executed.
There can be at most one default case and it may appear anywhere in the
"switch" statement.
A missing switch expression is equivalent to
the expression <code>true</code>.
</p>

<pre class="ebnf">
ExprSwitchStmt = "switch" [ SimpleStmt ";" ] [ Expression ] "{" { ExprCaseClause } "}" .
ExprCaseClause = ExprSwitchCase ":" { Statement ";" } .
ExprSwitchCase = "case" ExpressionList | "default" .
</pre>
</div>

<p>
在表达式选择中，switch表达式会被求值，而case表达式无需为常量，它按从上到下，从左到右的顺序求值；
第一个等于switch表达式的case表达式将引发相应情况的语句的执行；其它的情况将被跳过。
若没有情况匹配且有"default"情况，则该语句将被执行。
最多只能有一个默认情况且它可以出现在"switch"语句的任何地方。
缺失的switch表达式等价于表达式 <code>true</code>。
</p>

<pre class="ebnf">
表达时选择语句 = "switch" [ 简单语句 ";" ] [ 表达式 ] "{" { 表达式情况子句 } "}" .
表达式情况子句 = 表达式选择情况 ":" { 语句 ";" } .
表达式选择情况 = "case" 表达式列表 | "default" .
</pre>

<div class="english">
<p>
In a case or default clause,
the last statement only may be a "fallthrough" statement
(§<a href="#Fallthrough_statements">Fallthrough statement</a>) to
indicate that control should flow from the end of this clause to
the first statement of the next clause.
Otherwise control flows to the end of the "switch" statement.
</p>
</div>

<p>
在case或default子句中，最后一个语句可能只为"fallthrough"语句
（§<a href="#Fallthrough语句">Fallthrough语句</a>），
它表明该控制流应从该子句的结尾转至下一个子句的第一个语句。
否则，控制流转至该"switch"语句的结尾。
</p>

<div class="english">
<p>
The expression may be preceded by a simple statement, which
executes before the expression is evaluated.
</p>

<pre>
switch tag {
default: s3()
case 0, 1, 2, 3: s1()
case 4, 5, 6, 7: s2()
}

switch x := f(); {  // missing switch expression means "true"
case x &lt; 0: return -x
default: return x
}

switch {
case x &lt; y: f1()
case x &lt; z: f2()
case x == 4: f3()
}
</pre>
</div>

<p>
简单语句可能先于表达式，它将在表达式求值前执行。
</p>

<pre>
switch tag {
default: s3()
case 0, 1, 2, 3: s1()
case 4, 5, 6, 7: s2()
}

switch x := f(); {  // 缺失的switch表达式意为"true"
case x &lt; 0: return -x
default: return x
}

switch {
case x &lt; y: f1()
case x &lt; z: f2()
case x == 4: f3()
}
</pre>

<div class="english">
<h4 id="Type_switches">Type switches</h4>
</div>

<h4 id="类型选择">类型选择</h4>

<div class="english">
<p>
A type switch compares types rather than values. It is otherwise similar
to an expression switch. It is marked by a special switch expression that
has the form of a <a href="#Type_assertions">type assertion</a>
using the reserved word <code>type</code> rather than an actual type.
Cases then match literal types against the dynamic type of the expression
in the type assertion.
</p>

<pre class="ebnf">
TypeSwitchStmt  = "switch" [ SimpleStmt ";" ] TypeSwitchGuard "{" { TypeCaseClause } "}" .
TypeSwitchGuard = [ identifier ":=" ] PrimaryExpr "." "(" "type" ")" .
TypeCaseClause  = TypeSwitchCase ":" { Statement ";" } .
TypeSwitchCase  = "case" TypeList | "default" .
TypeList        = Type { "," Type } .
</pre>
</div>

<p>
类型选择比较类型而非值。它与表达式选择并不相似。它被一个特殊的switch表达式标记，
该表达式为使用保留字 <code>type</code> 而非实际类型的<a href="#类型断言">类型断言</a>的形式。
此时的case针对此类型断言中表达式的动态类型来匹配字面类型。
</p>

<pre class="ebnf">
类型选择语句 = "switch" [ 简单语句 ";" ] 类型选择监视 "{" { 类型情况子句 } "}" .
类型选择监视 = [ 标识符 ":=" ] 主表达式 "." "(" "type" ")" .
类型情况子句 = 类型选择情况 ":" { 语句 ";" } .
类型选择情况 = "case" 类型列表 | "default" .
类型列表     = 类型 { "," 类型 } .
</pre>

<div class="english">
<p>
The TypeSwitchGuard may include a
<a href="#Short_variable_declarations">short variable declaration</a>.
When that form is used, the variable is declared at the beginning of
the <a href="#Blocks">implicit block</a> in each clause.
In clauses with a case listing exactly one type, the variable
has that type; otherwise, the variable has the type of the expression
in the TypeSwitchGuard.
</p>
</div>

<p>
类型选择监视可包含一个<a href="#短变量声明">短变量声明</a>。
当使用此形式时，变量会在每个子句的<a href="#块">隐式块</a>的起始处声明。
在case列表刚好只有一个类型的子句中，该变量即拥有此类型；否则，该变量拥有在类型选择监视中表达式的类型。
</p>

<div class="english">
<p>
The type in a case may be <code>nil</code>
(§<a href="#Predeclared_identifiers">Predeclared identifiers</a>);
that case is used when the expression in the TypeSwitchGuard
is a <code>nil</code> interface value.
</p>
</div>

<p>
case中的类型可为 <code>nil</code>（§<a href="#预声明标识符">预声明标识符</a>），
这种情况在类型选择监视中的表达式为 <code>nil</code> 接口值时使用。
</p>

<div class="english">
<p>
Given an expression <code>x</code> of type <code>interface{}</code>,
the following type switch:
</p>

<pre>
switch i := x.(type) {
case nil:
	printString("x is nil")
case int:
	printInt(i)  // i is an int
case float64:
	printFloat64(i)  // i is a float64
case func(int) float64:
	printFunction(i)  // i is a function
case bool, string:
	printString("type is bool or string")  // i is an interface{}
default:
	printString("don't know the type")
}
</pre>

<p>
could be rewritten:
</p>

<pre>
v := x  // x is evaluated exactly once
if v == nil {
	printString("x is nil")
} else if i, isInt := v.(int); isInt {
	printInt(i)  // i is an int
} else if i, isFloat64 := v.(float64); isFloat64 {
	printFloat64(i)  // i is a float64
} else if i, isFunc := v.(func(int) float64); isFunc {
	printFunction(i)  // i is a function
} else {
	i1, isBool := v.(bool)
	i2, isString := v.(string)
	if isBool || isString {
		i := v
		printString("type is bool or string")  // i is an interface{}
	} else {
		i := v
		printString("don't know the type")  // i is an interface{}
	}
}
</pre>
</div>

<p>
给定类型为 <code>interface{}</code> 的表达式 <code>x</code>，以下类型选择：
</p>

<pre>
switch i := x.(type) {
case nil:
	printString("x is nil")
case int:
	printInt(i)  // i的类型为int
case float64:
	printFloat64(i)  // i的类型为float64
case func(int) float64:
	printFunction(i)  // i的类型为function
case bool, string:
	printString("type is bool or string")  // i的类型为interface{}
default:
	printString("don't know the type")
}
</pre>

<p>
可被重写为：
</p>

<pre>
v := x  // x只被求值一次
if v == nil {
	printString("x is nil")
} else if i, isInt := v.(int); isInt {
	printInt(i)  // i的类型为int
} else if i, isFloat64 := v.(float64); isFloat64 {
	printFloat64(i)  // i的类型为float64
} else if i, isFunc := v.(func(int) float64); isFunc {
	printFunction(i)  // i的类型为function
} else {
	i1, isBool := v.(bool)
	i2, isString := v.(string)
	if isBool || isString {
		i := v
		printString("type is bool or string")  // i的类型为interface{}
	} else {
		i := v
		printString("don't know the type")  // i的类型为interface{}
	}
}
</pre>

<div class="english">
<p>
The type switch guard may be preceded by a simple statement, which
executes before the guard is evaluated.
</p>
</div>

<p>
简单语句可能先于类型选择监视，它将在类型选择监视求值前执行。
</p>

<div class="english">
<p>
The "fallthrough" statement is not permitted in a type switch.
</p>
</div>

<p>
"fallthrough"语句在类型选择中不被允许。
</p>

<div class="english">
<h3 id="For_statements">For statements</h3>
</div>

<h3 id="For语句">For语句</h3>

<div class="english">
<p>
A "for" statement specifies repeated execution of a block. The iteration is
controlled by a condition, a "for" clause, or a "range" clause.
</p>

<pre class="ebnf">
ForStmt = "for" [ Condition | ForClause | RangeClause ] Block .
Condition = Expression .
</pre>
</div>

<p>
"for"语句指定块的重复执行。迭代通过条件、"for"子句或"range"子句控制。
</p>

<pre class="ebnf">
For语句 = "for" [ 条件 | For子句 | Range子句 ] 块 .
条件 = 表达式 .
</pre>

<div class="english">
<p>
In its simplest form, a "for" statement specifies the repeated execution of
a block as long as a boolean condition evaluates to true.
The condition is evaluated before each iteration.
If the condition is absent, it is equivalent to <code>true</code>.
</p>
</div>

<p>
在最简单的形式中，只要布尔条件求值为真，"for"语句指定的块就重复执行。
条件会在每次迭代前求值。若缺少条件，则它等价于 <code>true</code>。
</p>

<pre>
for a &lt; b {
	a *= 2
}
</pre>

<div class="english">
<p>
A "for" statement with a ForClause is also controlled by its condition, but
additionally it may specify an <i>init</i>
and a <i>post</i> statement, such as an assignment,
an increment or decrement statement. The init statement may be a
<a href="#Short_variable_declarations">short variable declaration</a>, but the post statement must not.
</p>

<pre class="ebnf">
ForClause = [ InitStmt ] ";" [ Condition ] ";" [ PostStmt ] .
InitStmt = SimpleStmt .
PostStmt = SimpleStmt .
</pre>
</div>

<p>
带For子句的"for"语句也通过其条件控制，此外，它也可指定一个<i>初始化</i>或<i>步进</i>语句，
例如一个赋值、一个递增或递减语句。初始化语句可为一个<a href="#短变量声明">短变量声明</a>，
而步进语句则不能。
</p>

<pre class="ebnf">
For子句    = [ 初始化语句 ] ";" [ 条件 ] ";" [ 步进语句 ] .
初始化语句 = 简单语句 .
步进语句   = 简单语句 .
</pre>

<pre>
for i := 0; i &lt; 10; i++ {
	f(i)
}
</pre>

<div class="english">
<p>
If non-empty, the init statement is executed once before evaluating the
condition for the first iteration;
the post statement is executed after each execution of the block (and
only if the block was executed).
Any element of the ForClause may be empty but the
<a href="#Semicolons">semicolons</a> are
required unless there is only a condition.
If the condition is absent, it is equivalent to <code>true</code>.
</p>

<pre>
for cond { S() }    is the same as    for ; cond ; { S() }
for      { S() }    is the same as    for true     { S() }
</pre>
</div>

<p>
若初始化语句非空，则只在第一次迭代的条件求值前执行一次。
步进语句会在块的每一次执行（且仅当块被执行）后执行。
任何For子句的元素都可为空，但除非只有一个条件，否则<a href="#分号">分号</a>是必须的。
若缺少条件，则它等价于 <code>true</code>。
</p>

<pre>
for cond { S() }    等价于    for ; cond ; { S() }
for      { S() }    等价于    for true     { S() }
</pre>

<div class="english">
<p>
A "for" statement with a "range" clause
iterates through all entries of an array, slice, string or map,
or values received on a channel. For each entry it assigns <i>iteration values</i>
to corresponding <i>iteration variables</i> and then executes the block.
</p>

<pre class="ebnf">
RangeClause = Expression [ "," Expression ] ( "=" | ":=" ) "range" Expression .
</pre>
</div>

<p>
带"range"子句的"for"语句通过遍历数组、切片、字符串或映射的所有项，以及从信道上接收的值来迭代。
对于每一项，它将<i>迭代值</i>赋予其相应的<i>迭代变量</i>，然后执行该块。
</p>

<pre class="ebnf">
Range子句 = 表达式 [ "," 表达式 ] ( "=" | ":=" ) "range" 表达式 .
</pre>

<div class="english">
<p>
The expression on the right in the "range" clause is called the <i>range expression</i>,
which may be an array, pointer to an array, slice, string, map, or channel.
As with an assignment, the operands on the left must be
<a href="#Address_operators">addressable</a> or map index expressions; they
denote the iteration variables. If the range expression is a channel, only
one iteration variable is permitted, otherwise there may be one or two.
If the second iteration variable is the <a href="#Blank_identifier">blank identifier</a>,
the range clause is equivalent to the same clause with only the first variable present.
</p>
</div>

<p>
"range"子句右边的表达式称为<i>range表达式</i>，它可以是一个数组、数组指针、切片、字符串、映射或信道。
就赋值来说，左边的操作数必须为<a href="#地址操作符">可寻址的</a>或映射下标表达式；它们表示迭代变量。
若range表达式为信道，则只允有一个迭代变量，否则可为一个或两个。若第二个迭代变量为
<a href="#空白标识符">空白标识符</a>，则range子句等价于只存在第一个变量的相同子句。
</p>

<div class="english">
<p>
The range expression is evaluated once before beginning the loop
except if the expression is an array, in which case, depending on
the expression, it might not be evaluated (see below).
Function calls on the left are evaluated once per iteration.
For each iteration, iteration values are produced as follows:
</p>

<pre class="grammar">
Range expression                          1st value          2nd value (if 2nd variable is present)

array or slice  a  [n]E, *[n]E, or []E    index    i  int    a[i]       E
string          s  string type            index    i  int    see below  rune
map             m  map[K]V                key      k  K      m[k]       V
channel         c  chan E                 element  e  E
</pre>

<ol>
<li>
For an array, pointer to array, or slice value <code>a</code>, the index iteration
values are produced in increasing order, starting at element index 0. As a special
case, if only the first iteration variable is present, the range loop produces
iteration values from 0 up to <code>len(a)</code> and does not index into the array
or slice itself. For a <code>nil</code> slice, the number of iterations is 0.
</li>

<li>
For a string value, the "range" clause iterates over the Unicode code points
in the string starting at byte index 0.  On successive iterations, the index value will be the
index of the first byte of successive UTF-8-encoded code points in the string,
and the second value, of type <code>rune</code>, will be the value of
the corresponding code point.  If the iteration encounters an invalid
UTF-8 sequence, the second value will be <code>0xFFFD</code>,
the Unicode replacement character, and the next iteration will advance
a single byte in the string.
</li>

<li>
The iteration order over maps is not specified
and is not guaranteed to be the same from one iteration to the next.
If map entries that have not yet been reached are deleted during iteration,
the corresponding iteration values will not be produced. If map entries are
inserted during iteration, the behavior is implementation-dependent, but the
iteration values for each entry will be produced at most once. If the map
is <code>nil</code>, the number of iterations is 0.
</li>

<li>
For channels, the iteration values produced are the successive values sent on
the channel until the channel is <a href="#Close">closed</a>. If the channel
is <code>nil</code>, the range expression blocks forever.
</li>
</ol>
</div>

<p>
除非range表达式为数组，否则它只会在开始循环前求值一次。在此情况下，它是否会被求值取决于该表达式（见下）。
左边的函数调用会在每次迭代时求值一次。对于每一次迭代，迭代值按照以下方式产生：
</p>

<pre class="grammar">
Range表达式                           第一个值            第二个值（若第二个变量存在）

数组或切片  a  [n]E、*[n]E 或 []E     下标  i  int        a[i]   E
字符串      s  string type            下标  i  int        见下   rune
映射        m  map[K]V                键    k  K          m[k]   V
信道        c  chan E                 元素  e  E
</pre>

<ol>
<li>
对于数组、数组指针或切片值 <code>a</code>，下标迭代值按照递增顺序产生，从元素下标0开始。
作为一种特殊情况，若只存在第一个迭代变量，则range循环提供从0到 <code>len(a)</code>
的迭代变量而非索引该数组或切片自身。对于 <code>nil</code> 切片，迭代次数为0。
</li>

<li>
对于字符串值，"range"子句从字节下标0开始，遍历该字符串中的Unicode码点。在连续迭代中，
其下标值为该字符串中连续UTF-8编码码点第一个字节的下标。而类型为 <code>rune</code>
的第二个值为则其相应码点的值。若该迭代遇到无效的UTF-8序列，则第二个值将为Unicode占位字符
<code>0xFFD</code>，且下一次迭代将推进至此字符串中的单个字节。
</li>

<li>
映射的遍历顺序并不确定且从某一次迭代到下一次并不保证相同。若在迭代过程中删除的映射项尚未受到影响，
则相应的迭代值不会产生。若在迭代过程中插入映射项，则其行为取决于具体实现，但对于每一项，
迭代值最多将产生一次。若该映射为 <code>nil</code>，则迭代的次数为0.
</li>

<li>
对于信道，其迭代值产生为在该信道上发送的连续值，直到该信道被<a href="#关闭">关闭</a>。若该信道为
<code>nil</code>，则range表达式将永远阻塞。
</li>
</ol>

<div class="english">
<p>
The iteration values are assigned to the respective
iteration variables as in an <a href="#Assignments">assignment statement</a>.
</p>
</div>

<p>
迭代值在<a href="#赋值">赋值语句</a>中将分别赋予其各自的迭代变量。
</p>

<div class="english">
<p>
The iteration variables may be declared by the "range" clause using a form of
<a href="#Short_variable_declarations">short variable declaration</a>
(<code>:=</code>).
In this case their types are set to the types of the respective iteration values
and their <a href="#Declarations_and_scope">scope</a> ends at the end of the "for"
statement; they are re-used in each iteration.
If the iteration variables are declared outside the "for" statement,
after execution their values will be those of the last iteration.
</p>

<pre>
var testdata *struct {
	a *[7]int
}
for i, _ := range testdata.a {
	// testdata.a is never evaluated; len(testdata.a) is constant
	// i ranges from 0 to 6
	f(i)
}

var a [10]string
m := map[string]int{"mon":0, "tue":1, "wed":2, "thu":3, "fri":4, "sat":5, "sun":6}
for i, s := range a {
	// type of i is int
	// type of s is string
	// s == a[i]
	g(i, s)
}

var key string
var val interface {}  // value type of m is assignable to val
for key, val = range m {
	h(key, val)
}
// key == last map key encountered in iteration
// val == map[key]

var ch chan Work = producer()
for w := range ch {
	doWork(w)
}
</pre>
</div>

<p>
迭代变量可通过"range"子句使用<a href="#短变量声明">短变量声明</a>形式（<code>:=</code>）来声明。
在这种情况下，它们的类型将置为其各自的迭代值，且它们的<a href="#声明与作用域">作用域</a>
终止于"for"语句的结尾，它们将在每次迭代时被重用。若迭代变量在"for"语句之外声明，则在每次执行后，
它们的值为最后一次迭代的值。
</p>

<pre>
var testdata *struct {
	a *[7]int
}
for i, _ := range testdata.a {
	// testdata.a永不会被求值，len(testdata.a)为常量
	// i从0延伸到6
	f(i)
}

var a [10]string
m := map[string]int{"mon":0, "tue":1, "wed":2, "thu":3, "fri":4, "sat":5, "sun":6}
for i, s := range a {
	// i的类型为int
	// s的类型为string
	// s == a[i]
	g(i, s)
}

var key string
var val interface {}  // m值的类型可赋予val
for key, val = range m {
	h(key, val)
}
// key == 在迭代中遇到的最后一个映射键
// val == map[key]

var ch chan Work = producer()
for w := range ch {
	doWork(w)
}
</pre>


<div class="english">
<h3 id="Go_statements">Go statements</h3>
</div>

<h3 id="Go语句">Go语句</h3>

<div class="english">
<p>
A "go" statement starts the execution of a function or method call
as an independent concurrent thread of control, or <i>goroutine</i>,
within the same address space.
</p>

<pre class="ebnf">
GoStmt = "go" Expression .
</pre>
</div>

<p>
"go"语句将函数或方法调用的执行作为控制独立的并发线程或相同地址空间中的<i>Go程</i>来启动。
</p>

<pre class="ebnf">
Go语句 = "go" 表达式 .
</pre>

<div class="english">
<p>
The expression must be a call.
The function value and parameters are
<a href="#Calls">evaluated as usual</a>
in the calling goroutine, but
unlike with a regular call, program execution does not wait
for the invoked function to complete.
Instead, the function begins executing independently
in a new goroutine.
When the function terminates, its goroutine also terminates.
If the function has any return values, they are discarded when the
function completes.
</p>
</div>

<p>
该表达式必须为一个调用。在调用Go程中，函数值与形参<a href="#函数与方法的调用">按照惯例求值</a>，
但不像一般的调用，程序的执行并不等待已被调用的函数完成。取而代之，该函数在一个新的Go程中独立执行。
当该函数终止后，其Go程也将终止。若该函数拥有任何返回值，它们将在该函数完成后被丢弃。
</p>

<pre>
go Server()
go func(ch chan&lt;- bool) { for { sleep(10); ch &lt;- true; }} (c)
</pre>


<div class="english">
<h3 id="Select_statements">Select statements</h3>
</div>

<h3 id="Select语句">Select语句</h3>

<div class="english">
<p>
A "select" statement chooses which of a set of possible communications
will proceed.  It looks similar to a "switch" statement but with the
cases all referring to communication operations.
</p>

<pre class="ebnf">
SelectStmt = "select" "{" { CommClause } "}" .
CommClause = CommCase ":" { Statement ";" } .
CommCase   = "case" ( SendStmt | RecvStmt ) | "default" .
RecvStmt   = [ Expression [ "," Expression ] ( "=" | ":=" ) ] RecvExpr .
RecvExpr   = Expression .
</pre>
</div>

<p>
"select"语句选择可能发生通信的集。它看起来与"switch"语句类似，但其case为所有涉及到通信的操作。
</p>

<pre class="ebnf">
Select语句 = "select" "{" { 通信子句 } "}" .
通信子句   = 通信情况 ":" { 语句 ";" } .
通信情况   = "case" ( 发送语句 | 接收语句 ) | "default" .
发送语句   = [ 表达式 [ "," 表达式 ] ( "=" | ":=" ) ] 接收表达式 .
接收语句   = 表达式 .
</pre>

<div class="english">
<p>
RecvExpr must be a <a href="#Receive_operator">receive operation</a>.
For all the cases in the "select"
statement, the channel expressions are evaluated in top-to-bottom order, along with
any expressions that appear on the right hand side of send statements.
A channel may be <code>nil</code>,
which is equivalent to that case not
being present in the select statement
except, if a send, its expression is still evaluated.
If any of the resulting operations can proceed, one of those is
chosen and the corresponding communication and statements are
evaluated.  Otherwise, if there is a default case, that executes;
if there is no default case, the statement blocks until one of the communications can
complete.
If there are no cases with non-<code>nil</code> channels,
the statement blocks forever.
Even if the statement blocks,
the channel and send expressions are evaluated only once,
upon entering the select statement.
</p>
</div>

<p>
接收表达式必须为<a href="#接收操作符">接收操作</a>。对于"select"语句中的所有case，
信道表达式连同任何出现在发送语句右侧的表达式均按照从上到下的顺序求值。信道可能为 <code>nil</code>，
它等价于select语句中不存在该case，若是一个发送操作，其表达式仍将被求值。
若有任何由此产生的操作可以进行，则选择其中之一，且相应的通信和语句将被求值。否则，若有默认case，
则执行；若没有默认case，则该语句将阻塞直到其中一个通信完成。信道的case，该语句将永远阻塞。
即使该语句阻塞，当进入select语句时，信道与发送表达式也只会被求值一次。
</p>

<div class="english">
<p>
Since all the channels and send expressions are evaluated, any side
effects in that evaluation will occur for all the communications
in the "select" statement.
</p>
</div>

<p>
在所有信道与发送表达式求值后，对于所有"select"语句中的通信，任何在此求值中的副作用都将发生。
</p>

<div class="english">
<p>
If multiple cases can proceed, a uniform pseudo-random choice is made to decide
which single communication will execute.
</p>
</div>

<p>
若有多个case均可进行，则会构造一个均匀的伪随机数选择，以此决定哪一个通信将会执行。
</p>

<div class="english">
<p>
The receive case may declare one or two new variables using a
<a href="#Short_variable_declarations">short variable declaration</a>.
</p>

<pre>
var c, c1, c2, c3 chan int
var i1, i2 int
select {
case i1 = &lt;-c1:
	print("received ", i1, " from c1\n")
case c2 &lt;- i2:
	print("sent ", i2, " to c2\n")
case i3, ok := (&lt;-c3):  // same as: i3, ok := &lt;-c3
	if ok {
		print("received ", i3, " from c3\n")
	} else {
		print("c3 is closed\n")
	}
default:
	print("no communication\n")
}

for {  // send random sequence of bits to c
	select {
	case c &lt;- 0:  // note: no statement, no fallthrough, no folding of cases
	case c &lt;- 1:
	}
}

select {}  // block forever
</pre>
</div>

<p>
接收case可使用<a href="#短变量声明">短变量声明</a>来声明一个或两个新的变量。
</p>

<pre>
var c, c1, c2, c3 chan int
var i1, i2 int
select {
case i1 = &lt;-c1:
	print("received ", i1, " from c1\n")
case c2 &lt;- i2:
	print("sent ", i2, " to c2\n")
case i3, ok := (&lt;-c3):  // 等价于 i3, ok := &lt;-c3
	if ok {
		print("received ", i3, " from c3\n")
	} else {
		print("c3 is closed\n")
	}
default:
	print("no communication\n")
}

for {  // 向c发送位的随机序列
	select {
	case c &lt;- 0:  // 注意：没有语句，没有fallthrough，也没有case折叠
	case c &lt;- 1:
	}
}

select {}  // 永远阻塞
</pre>


<div class="english">
<h3 id="Return_statements">Return statements</h3>
</div>

<h3 id="Return语句">Return语句</h3>

<div class="english">
<p>
A "return" statement terminates execution of the containing function
and optionally provides a result value or values to the caller.
</p>

<pre class="ebnf">
ReturnStmt = "return" [ ExpressionList ] .
</pre>
</div>

<p>
"return"语句终止包含函数的执行，并向调用者提供可选的返回值。
</p>

<pre class="ebnf">
Return语句 = "return" [ 表达式列表 ] .
</pre>

<div class="english">
<p>
In a function without a result type, a "return" statement must not
specify any result values.
</p>
</div>

<p>
在没有返回类型的函数中，"return"语句不能指定任何返回值。
</p>

<pre>
func noResult() {
	return
}
</pre>

<div class="english">
<p>
There are three ways to return values from a function with a result
type:
</p>

<ol>
	<li>The return value or values may be explicitly listed
		in the "return" statement. Each expression must be single-valued
		and <a href="#Assignability">assignable</a>
		to the corresponding element of the function's result type.
<pre>
func simpleF() int {
	return 2
}

func complexF1() (re float64, im float64) {
	return -7.0, -4.0
}
</pre>
	</li>
	<li>The expression list in the "return" statement may be a single
		call to a multi-valued function. The effect is as if each value
		returned from that function were assigned to a temporary
		variable with the type of the respective value, followed by a
		"return" statement listing these variables, at which point the
		rules of the previous case apply.
<pre>
func complexF2() (re float64, im float64) {
	return complexF1()
}
</pre>
	</li>
	<li>The expression list may be empty if the function's result
		type specifies names for its result parameters (§<a href="#Function_types">Function Types</a>).
		The result parameters act as ordinary local variables
		and the function may assign values to them as necessary.
		The "return" statement returns the values of these variables.
<pre>
func complexF3() (re float64, im float64) {
	re = 7.0
	im = 4.0
	return
}

func (devnull) Write(p []byte) (n int, _ error) {
	n = len(p)
	return
}
</pre>
	</li>
</ol>
</div>

<p>
从具有返回类型的函数返回值的三种方式：
</p>

<ol>
	<li>返回值可在"return"语句中显式地列出。每个表达式必须为单值，
		且<a href="#可赋予">可赋予</a>相应的函数返回类型的元素。
<pre>
func simpleF() int {
	return 2
}

func complexF1() (re float64, im float64) {
	return -7.0, -4.0
}
</pre>
	</li>
	<li>
		"return"语句中的表达式列表可为多值函数的单个调用。
		其效果相当于将该函数返回的每一个值赋予同类型的临时变量，
		并在"return"语句后面列出这些变量，在这点上与前面的情况规则相同。
<pre>
func complexF2() (re float64, im float64) {
	return complexF1()
}
</pre>
	</li>
	<li>
		若函数的返回类型为其返回形参指定了名字（§<a href="#函数类型">函数类型</a>），
		则表达式列表可为空。返回形参的行为如同一般的局部变量，且必要时该函数可向他们赋值。
		"return"语句返回这些变量的值。
<pre>
func complexF3() (re float64, im float64) {
	re = 7.0
	im = 4.0
	return
}

func (devnull) Write(p []byte) (n int, _ error) {
	n = len(p)
	return
}
</pre>
	</li>
</ol>

<div class="english">
<p>
Regardless of how they are declared, all the result values are initialized to the zero values for their type (§<a href="#The_zero_value">The zero value</a>) upon entry to the function.
</p>
</div>

<p>
无论它们如何声明，在进入该函数时，所有的返回值都会被初始化为该类型的零值（§<a href="#零值">零值</a>）。
</p>

<!--
<p>
<span class="alert">
TODO: Define when return is required.<br />
</span>
</p>
-->

<!--
<p>
<span class="alert">
TODO: 定义什么时候需要返回。<br />
</span>
</p>
-->

<div class="english">
<h3 id="Break_statements">Break statements</h3>
</div>

<h3 id="Break语句">Break语句</h3>

<div class="english">
<p>
A "break" statement terminates execution of the innermost
"for", "switch" or "select" statement.
</p>

<pre class="ebnf">
BreakStmt = "break" [ Label ] .
</pre>
</div>

<p>
"break"语句终止最内层的"for"、"switch"或"select"语句的执行。
</p>

<pre class="ebnf">
Break语句 = "break" [ 标签 ] .
</pre>

<div class="english">
<p>
If there is a label, it must be that of an enclosing
"for", "switch" or "select" statement, and that is the one whose execution
terminates
(§<a href="#For_statements">For statements</a>, §<a href="#Switch_statements">Switch statements</a>, §<a href="#Select_statements">Select statements</a>).
</p>
</div>

<p>
若存在标签，则它必须为闭合的"for"、"switch"或"select"语句，而此执行就会终止。
（§<a href="#For语句">For语句</a>, §<a href="#Switch语句">Switch语句</a>, §<a href="#Select语句">Select语句</a>）。
</p>

<pre>
L:
	for i &lt; n {
		switch i {
		case 5:
			break L
		}
	}
</pre>

<div class="english">
<h3 id="Continue_statements">Continue statements</h3>
</div>

<h3 id="Continue语句">Continue语句</h3>

<div class="english">
<p>
A "continue" statement begins the next iteration of the
innermost "for" loop at its post statement (§<a href="#For_statements">For statements</a>).
</p>

<pre class="ebnf">
ContinueStmt = "continue" [ Label ] .
</pre>
</div>

<p>
"continue"语句在最内层"for"循环的步进语句处开始下一次迭代（§<a href="#For语句">For语句</a>）。
</p>

<pre class="ebnf">
Continue语句 = "continue" [ 标签 ] .
</pre>

<div class="english">
<p>
If there is a label, it must be that of an enclosing
"for" statement, and that is the one whose execution
advances
(§<a href="#For_statements">For statements</a>).
</p>
</div>

<p>
若存在标签，则它必须为闭合的"for"语句，而此执行就会前进。（§<a href="#For语句">For语句</a>）。
</p>

<div class="english">
<h3 id="Goto_statements">Goto statements</h3>
</div>

<h3 id="Goto语句">Goto语句</h3>

<div class="english">
<p>
A "goto" statement transfers control to the statement with the corresponding label.
</p>

<pre class="ebnf">
GotoStmt = "goto" Label .
</pre>
</div>

<p>
"goto"语句用于将控制转移到与其标签相应的语句。
</p>

<pre class="ebnf">
Goto语句 = "goto" 标签 .
</pre>

<pre>
goto Error
</pre>

<div class="english">
<p>
Executing the "goto" statement must not cause any variables to come into
<a href="#Declarations_and_scope">scope</a> that were not already in scope at the point of the goto.
For instance, this example:
</p>
</div>

<div class="english">
<pre>
	goto L  // BAD
	v := 3
L:
</pre>
</div>

<p>
执行"goto"不能在跳转点处产生任何还未在作用域中的变量来使其进入<a href="#声明与作用域">作用域</a>。
比如，例子：
</p>

<pre>
	goto L  // 这样不好
	v := 3
L:
</pre>

<div class="english">
<p>
is erroneous because the jump to label <code>L</code> skips
the creation of <code>v</code>.
</p>
</div>

<p>
是错误的，因为跳转至标签 <code>L</code> 处将跳过 <code>v</code> 的创建。
</p>

<div class="english">
<p>
A "goto" statement outside a <a href="#Blocks">block</a> cannot jump to a label inside that block.
For instance, this example:
</p>
</div>

<p>
在<a href="#块">块</a>外的"goto"语句不能跳转至该块中的标签。
比如，例子：
</p>

<pre>
if n%2 == 1 {
	goto L1
}
for n &gt; 0 {
	f()
	n--
L1:
	f()
	n--
}
</pre>

<div class="english">
<p>
is erroneous because the label <code>L1</code> is inside
the "for" statement's block but the <code>goto</code> is not.
</p>
</div>

<p>
是错误的，因为标签 <code>L1</code> 在"for"语句的块中而 <code>goto</code> 则不在。
</p>

<div class="english">
<h3 id="Fallthrough_statements">Fallthrough statements</h3>
</div>

<h3 id="Fallthrough语句">Fallthrough语句</h3>

<div class="english">
<p>
A "fallthrough" statement transfers control to the first statement of the
next case clause in a expression "switch" statement (§<a href="#Expression_switches">Expression switches</a>). It may
be used only as the final non-empty statement in a case or default clause in an
expression "switch" statement.
</p>

<pre class="ebnf">
FallthroughStmt = "fallthrough" .
</pre>
</div>

<p>
"fallthrough"语句将控制转移到表达式"switch"语句（§<a href="#表达式选择">表达式选择</a>）
中下一个case子句的第一个语句。它可能只被用作表达式"switch"语句中case或default子句里最后的非空语句。
</p>

<pre class="ebnf">
Fallthrough语句 = "fallthrough" .
</pre>


<div class="english">
<h3 id="Defer_statements">Defer statements</h3>
</div>

<h3 id="Defer语句">Defer语句</h3>

<div class="english">
<p>
A "defer" statement invokes a function whose execution is deferred to the moment
the surrounding function returns.
</p>

<pre class="ebnf">
DeferStmt = "defer" Expression .
</pre>
</div>

<p>
"defer"语句调用的函数将被推迟到其外围函数返回时执行。
</p>

<pre class="ebnf">
Defer语句 = "defer" 表达式 .
</pre>

<div class="english">
<p>
The expression must be a function or method call.
Each time the "defer" statement
executes, the function value and parameters to the call are
<a href="#Calls">evaluated as usual</a>
and saved anew but the
actual function is not invoked.
Instead, deferred calls are executed in LIFO order
immediately before the surrounding function returns,
after the return values, if any, have been evaluated, but before they
are returned to the caller. For instance, if the deferred function is
a <a href="#Function_literals">function literal</a> and the surrounding
function has <a href="#Function_types">named result parameters</a> that
are in scope within the literal, the deferred function may access and modify
the result parameters before they are returned.
If the deferred function has any return values, they are discarded when
the function completes.
</p>

<pre>
lock(l)
defer unlock(l)  // unlocking happens before surrounding function returns

// prints 3 2 1 0 before surrounding function returns
for i := 0; i &lt;= 3; i++ {
	defer fmt.Print(i)
}

// f returns 1
func f() (result int) {
	defer func() {
		result++
	}()
	return 0
}
</pre>
</div>

<p>
该表达时必须为一个函数或方法调用。"defer"语句每执行一次，该调用的函数值与形参就会
<a href="#函数与方法的调用">按照惯例求值</a>并重新保存，但实际的函数并不会被调用。
取而代之的是，在外围的函数返回前，延迟的调用会按照后进先出的顺序立即执行，
在该调用返回值后，如果还有需要求值的，则会在它们返回给调用者之前求值。
例如，若被推迟的函数为<a href="#函数字面">函数字面</a>，而其外围函数在其作用域中的函数字面内拥有
<a href="#函数类型">已命名结果形参</a>，则被推迟的函数可在该结果形参被返回前访问并修改。
若被推迟函数拥有任何返回值，则它们会在该函数完成时丢弃。
</p>

<pre>
lock(l)
defer unlock(l)  // 解锁在外围函数返回前发生

// 在外围函数返回前打印 3 2 1 0
for i := 0; i &lt;= 3; i++ {
	defer fmt.Print(i)
}

// f 返回 1
func f() (result int) {
	defer func() {
		result++
	}()
	return 0
}
</pre>

<div class="english">
<h2 id="Built-in_functions">Built-in functions</h2>
</div>

<h2 id="内建函数">内建函数</h2>

<div class="english">
<p>
Built-in functions are
<a href="#Predeclared_identifiers">predeclared</a>.
They are called like any other function but some of them
accept a type instead of an expression as the first argument.
</p>
</div>

<p>
内建函数是<a href="#预声明标识符">预声明的</a>。它们可以像其他任何函数一样被调用，
但其中某些函数则接受类型而非表达式来作为第一个实参。
</p>

<div class="english">
<p>
The built-in functions do not have standard Go types,
so they can only appear in <a href="#Calls">call expressions</a>;
they cannot be used as function values.
</p>

<pre class="ebnf">
BuiltinCall = identifier "(" [ BuiltinArgs [ "," ] ] ")" .
BuiltinArgs = Type [ "," ExpressionList ] | ExpressionList .
</pre>
</div>

<p>
内建函数并没有标准的Go类型，因此它们只能出现在<a href="#函数与方法的调用">调用表达式</a>中，而不能作为函数值被使用。
</p>

<pre class="ebnf">
内建调用 = 标识符 "(" [ 内建实参 [ "," ] ] ")" .
内建实参 = 类型 [ "," 表达式列表 ] | 表达式列表 .
</pre>

<div class="english">
<h3 id="Close">Close</h3>
</div>

<h3 id="关闭">关闭</h3>

<div class="english">
<p>
For a channel <code>c</code>, the built-in function <code>close(c)</code>
records that no more values will be sent on the channel.
It is an error if <code>c</code> is a receive-only channel.
Sending to or closing a closed channel causes a <a href="#Run_time_panics">run-time panic</a>.
Closing the nil channel also causes a <a href="#Run_time_panics">run-time panic</a>.
After calling <code>close</code>, and after any previously
sent values have been received, receive operations will return
the zero value for the channel's type without blocking.
The multi-valued <a href="#Receive_operator">receive operation</a>
returns a received value along with an indication of whether the channel is closed.
</p>
</div>

<p>
对于一个信道 <code>c</code>，内建函数 <code>close(c)</code> 标明不再有值会在该信道上发送。
若 <code>c</code> 为只接收信道，则会产生一个错误。向已关闭的信道发送信息或再次关闭它将引发
<a href="#运行时异常">运行时异常</a>。关闭 <code>nil</code> 信道也会引发<a href="#运行时异常">运行时异常</a>。
在调用 <code>close</code> 之后，任何以前发送的值都会被接收，接收操作将无阻塞地返回该信道类型的零值。
多值 <a href="#接收操作符">接收操作</a> 会随着一个该信道是否关闭的指示返回一个已接收的值。
</p>


<div class="english">
<h3 id="Length_and_capacity">Length and capacity</h3>
</div>

<h3 id="长度与容量">长度与容量</h3>

<div class="english">
<p>
The built-in functions <code>len</code> and <code>cap</code> take arguments
of various types and return a result of type <code>int</code>.
The implementation guarantees that the result always fits into an <code>int</code>.
</p>

<pre class="grammar">
Call      Argument type    Result

len(s)    string type      string length in bytes
          [n]T, *[n]T      array length (== n)
          []T              slice length
          map[K]T          map length (number of defined keys)
          chan T           number of elements queued in channel buffer

cap(s)    [n]T, *[n]T      array length (== n)
          []T              slice capacity
          chan T           channel buffer capacity
</pre>
</div>

<p>
内建函数 <code>len</code> 与 <code>cap</code> 接受各种类型的实参并返回 <code>int</code> 类型的结果。
该实现保证其结果总符合 <code>int</code> 类型。
</p>

<pre class="grammar">
调用      实参类型         结果

len(s)    string type      字符串的字节长度。
          [n]T, *[n]T      数组长度（== n）
          []T              切片长度
          map[K]T          映射长度（已定义键的数量）
          chan T           信道缓冲区中元素队列的长度

cap(s)    [n]T, *[n]T      数组长度（== n）
          []T              切片容量
          chan T           信道缓冲区容量
</pre>

<div class="english">
<p>
The capacity of a slice is the number of elements for which there is
space allocated in the underlying array.
At any time the following relationship holds:
</p>
</div>

<p>
切片的容量为其基本数组中已分配的空间元素的数量。以下关系在任何时候都成立：
</p>

<pre>
0 &lt;= len(s) &lt;= cap(s)
</pre>

<div class="english">
<p>
The length and capacity of a <code>nil</code> slice, map, or channel are 0.
</p>
</div>

<p>
<code>nil</code> 切片、映射或信道的长度和容量为0.
</p>

<div class="english">
<p>
The expression <code>len(s)</code> is <a href="#Constants">constant</a> if
<code>s</code> is a string constant. The expressions <code>len(s)</code> and
<code>cap(s)</code> are constants if the type of <code>s</code> is an array
or pointer to an array and the expression <code>s</code> does not contain
<a href="#Receive_operator">channel receives</a> or
<a href="#Calls">function calls</a>; in this case <code>s</code> is not evaluated.
Otherwise, invocations of <code>len</code> and <code>cap</code> are not
constant and <code>s</code> is evaluated.
</p>
</div>

<p>
若 <code>s</code> 为字符串常量，则表达式 <code>len(s)</code> 即为 <a href="#常量">常量</a>。
若 <code>s</code> 的类型为数组或数组指针，且表达式 <code>s</code> 不包含<a href="#接收操作符">信道接收</a>
或<a href="#函数与方法的调用">函数调用</a>，则表达式 <code>len(s)</code> 与 <code>cap(s)</code> 即为常量，在这种用情况下，
<code>s</code> 不会被求值。否则，<code>len</code> 与 <code>cap</code> 的调用不为常量，且 <code>s</code> 会被求值。
</p>


<div class="english">
<h3 id="Allocation">Allocation</h3>
</div>

<h3 id="分配">分配</h3>

<div class="english">
<p>
The built-in function <code>new</code> takes a type <code>T</code> and
returns a value of type <code>*T</code>.
The memory is initialized as described in the section on initial values
(§<a href="#The_zero_value">The zero value</a>).
</p>
</div>

<p>
内建函数 <code>new</code> 接受类型 <code>T</code> 并返回类型为 <code>*T</code> 的值。
其内存根据初始值（§<a href="#零值">零值</a>）片段的描述来初始化。
</p>

<pre class="grammar">
new(T)
</pre>

<div class="english">
<p>
For instance
</p>
</div>

<p>
例如
</p>

<pre>
type S struct { a int; b float64 }
new(S)
</pre>

<div class="english">
<p>
dynamically allocates memory for a variable of type <code>S</code>,
initializes it (<code>a=0</code>, <code>b=0.0</code>),
and returns a value of type <code>*S</code> containing the address
of the memory.
</p>
</div>

<p>
将为类型为 <code>S</code> 的变量动态分配内存、初始化（<code>a=0</code>，<code>b=0.0</code>）并返回类型为
<code>*S</code> 的包含内存地址的值。
</p>

<div class="english">
<h3 id="Making_slices_maps_and_channels">Making slices, maps and channels</h3>
</div>

<h3 id="创建切片、映射与信道">创建切片、映射与信道</h3>

<div class="english">
<p>
Slices, maps and channels are reference types that do not require the
extra indirection of an allocation with <code>new</code>.
The built-in function <code>make</code> takes a type <code>T</code>,
which must be a slice, map or channel type,
optionally followed by a type-specific list of expressions.
It returns a value of type <code>T</code> (not <code>*T</code>).
The memory is initialized as described in the section on initial values
(§<a href="#The_zero_value">The zero value</a>).
</p>

<pre class="grammar">
Call             Type T     Result

make(T, n)       slice      slice of type T with length n and capacity n
make(T, n, m)    slice      slice of type T with length n and capacity m

make(T)          map        map of type T
make(T, n)       map        map of type T with initial space for n elements

make(T)          channel    synchronous channel of type T
make(T, n)       channel    asynchronous channel of type T, buffer size n
</pre>
</div>

<p>
切片、映射与信道为无需使用 <code>new</code> 来间接额外分配的引用类型。内建函数 <code>make</code>
接受的类型 <code>T</code> 必须为切片、映射或信道类型，可选地跟着一个特殊类型的表达式列表。它返回类型为 <code>T</code>
（而非 <code>*T</code>）的值。其内存根据初始值（§<a href="#零值">零值</a>）片段的描述来初始化。
</p>

<pre class="grammar">
调用             类型 T     结果

make(T, n)       slice      类型为T，长度为n，容量为n的切片
make(T, n, m)    slice      类型为T，长度为n，容量为m的切片

make(T)          map        类型为T的映射
make(T, n)       map        类型为T，初始空间为n个元素的映射

make(T)          channel    类型为T的同步信道
make(T, n)       channel    类型为T，缓冲区大小为n的异步信道
</pre>

<div class="english">
<p>
The arguments <code>n</code> and <code>m</code> must be of integer type.
A <a href="#Run_time_panics">run-time panic</a> occurs if <code>n</code>
is negative or larger than <code>m</code>, or if <code>n</code> or
<code>m</code> cannot be represented by an <code>int</code>.
</p>

<pre>
s := make([]int, 10, 100)       // slice with len(s) == 10, cap(s) == 100
s := make([]int, 10)            // slice with len(s) == cap(s) == 10
c := make(chan int, 10)         // channel with a buffer size of 10
m := make(map[string]int, 100)  // map with initial space for 100 elements
</pre>
</div>

<p>
实参 <code>n</code> 与 <code>m</code> 必须为整数类型。
若 <code>n</code> 为负数或大于 <code>m</code>，或者若 <code>n</code> 或 <code>m</code>
不能被表示为 <code>int</code> 类型，就会引发<a href="#运行时异常">运行时异常</a>。
</p>

<pre>
s := make([]int, 10, 100)       // len(s) == 10，cap(s) == 100 的切片
s := make([]int, 10)            // len(s) == cap(s) == 10 的切片
c := make(chan int, 10)         // 缓冲区大小为10的信道
m := make(map[string]int, 100)  // 初始空间为100个元素的映射
</pre>


<div class="english">
<h3 id="Appending_and_copying_slices">Appending to and copying slices</h3>
</div>

<h3 id="追加与复制切片">追加与复制切片</h3>

<div class="english">
<p>
Two built-in functions assist in common slice operations.
</p>
</div>

<p>
两个内建函数用来协助一般的切片操作。
</p>

<div class="english">
<p>
The <a href="#Function_types">variadic</a> function <code>append</code>
appends zero or more values <code>x</code>
to <code>s</code> of type <code>S</code>, which must be a slice type, and
returns the resulting slice, also of type <code>S</code>.
The values <code>x</code> are passed to a parameter of type <code>...T</code>
where <code>T</code> is the <a href="#Slice_types">element type</a> of
<code>S</code> and the respective
<a href="#Passing_arguments_to_..._parameters">parameter passing rules</a> apply.
As a special case, <code>append</code> also accepts a first argument
assignable to type <code>[]byte</code> with a second argument of
string type followed by <code>...</code>. This form appends the
bytes of the string.
</p>

<pre class="grammar">
append(s S, x ...T) S  // T is the element type of S
</pre>
</div>

<p>
<a href="#函数类型">变参</a>函数 <code>append</code> 追加零个或更多值 <code>x</code> 至 类型为
<code>S</code> 的<code>s</code>，它必须为切片类型，且返回类型为 <code>S</code> 的结果切片，
值 <code>x</code> 被传至类型为 <code>...T</code> 的形参，其中 <code>T</code> 为 <code>S</code>
的<a href="#切片类型">元素类型</a>，且其各自的<a href="#传递实参至...形参">形参传递规则</a>均适用。
作为一个特例，<code>append</code> 也接受第一个实参可赋予类型 <code>[]byte</code>，
且第二个字符串类型的实参后跟 <code>...</code>。此形式追加字符串类型的字节。
</p>

<pre class="grammar">
append(s S, x ...T) S  // T是类型为S的元素
</pre>

<div class="english">
<p>
If the capacity of <code>s</code> is not large enough to fit the additional
values, <code>append</code> allocates a new, sufficiently large slice that fits
both the existing slice elements and the additional values. Thus, the returned
slice may refer to a different underlying array.
</p>

<pre>
s0 := []int{0, 0}
s1 := append(s0, 2)        // append a single element     s1 == []int{0, 0, 2}
s2 := append(s1, 3, 5, 7)  // append multiple elements    s2 == []int{0, 0, 2, 3, 5, 7}
s3 := append(s2, s0...)    // append a slice              s3 == []int{0, 0, 2, 3, 5, 7, 0, 0}

var t []interface{}
t = append(t, 42, 3.1415, "foo")                          t == []interface{}{42, 3.1415, "foo"}

var b []byte
b = append(b, "bar"...)  // append string contents      b == []byte{'b', 'a', 'r' }
</pre>
</div>

<p>
若 <code>s</code> 的容量不足够大以适应附加的值，<code>append</code> 会分配一个新的，
足够大的切片以适应现有切片元素与附加的值。因此，返回的切片可能涉及到不同的基本数组。
</p>

<pre>
s0 := []int{0, 0}
s1 := append(s0, 2)        // 追加单个元素    s1 == []int{0, 0, 2}
s2 := append(s1, 3, 5, 7)  // 追加多个元素    s2 == []int{0, 0, 2, 3, 5, 7}
s3 := append(s2, s0...)    // 追加一个切片    s3 == []int{0, 0, 2, 3, 5, 7, 0, 0}

var t []interface{}
t = append(t, 42, 3.1415, "foo")              t == []interface{}{42, 3.1415, "foo"}

var b []byte
b = append(b, "bar"...)    // 追加字符串常量  b == []byte{'b', 'a', 'r' }
</pre>

<div class="english">
<p>
The function <code>copy</code> copies slice elements from
a source <code>src</code> to a destination <code>dst</code> and returns the
number of elements copied. Source and destination may overlap.
Both arguments must have <a href="#Type_identity">identical</a> element type <code>T</code> and must be
<a href="#Assignability">assignable</a> to a slice of type <code>[]T</code>.
The number of elements copied is the minimum of
<code>len(src)</code> and <code>len(dst)</code>.
As a special case, <code>copy</code> also accepts a destination argument assignable
to type <code>[]byte</code> with a source argument of a string type.
This form copies the bytes from the string into the byte slice.
</p>
</div>

<p>
函数 <code>copy</code> 将切片元素从来源 <code>src</code> 复制到目标 <code>dst</code>
并返回复制的元素数量。来源与目标可以重叠。两个实参必须都拥有<a href="#类型标识">相同</a>的元素类型
<code>T</code>，且必须都<a href="#可赋值性">可赋予</a>类型为 <code>[]T</code> 的切片。
被复制的元素数量为 <code>len(src)</code> 与 <code>len(dst)</code> 中最小的那个。
作为一个特例，<code>copy</code> 也接受一个可赋予类型 <code>[]byte</code>
的目标实参以及一个字符串类型的来源实参。此形式从该字符串中复制字节到该字节切片。
</p>

<pre class="grammar">
copy(dst, src []T) int
copy(dst []byte, src string) int
</pre>

<div class="english">
<p>
Examples:
</p>
</div>

<p>
例如：
</p>

<pre>
var a = [...]int{0, 1, 2, 3, 4, 5, 6, 7}
var s = make([]int, 6)
var b = make([]byte, 5)
n1 := copy(s, a[0:])            // n1 == 6, s == []int{0, 1, 2, 3, 4, 5}
n2 := copy(s, s[2:])            // n2 == 4, s == []int{2, 3, 4, 5, 4, 5}
n3 := copy(b, "Hello, World!")  // n3 == 5, b == []byte("Hello")
</pre>


<div class="english">
<h3 id="Deletion_of_map_elements">Deletion of map elements</h3>
</div>

<h3 id="映射元素的删除">映射元素的删除</h3>

<div class="english">
<p>
The built-in function <code>delete</code> removes the element with key
<code>k</code> from a <a href="#Map_types">map</a> <code>m</code>. The
type of <code>k</code> must be <a href="#Assignability">assignable</a>
to the key type of <code>m</code>.
</p>

<pre class="grammar">
delete(m, k)  // remove element m[k] from map m
</pre>
</div>

<p>
内建函数 <code>delete</code> 从<a href="#映射类型">映射</a> <code>m</code>中移除键为 <code>k</code>
的元素。<code>k</code>的类型必须<a href="#可赋值性">可赋予</a> <code>m</code>类型的键。
</p>

<pre class="grammar">
delete(m, k)  // 从映射m中移除元素m[k]
</pre>

<div class="english">
<p>
If the element <code>m[k]</code> does not exist, <code>delete</code> is
a no-op. Calling <code>delete</code> with a nil map causes a
<a href="#Run_time_panics">run-time panic</a>.
</p>
</div>

<p>
若元素 <code>m[k]</code>不存在，则 <code>delete</code> 就是一个空操作。对 <code>nil</code>
映射调用 <code>delete</code> 将引发一个<a href="#运行时异常">运行时异常</a>。
</p>


<div class="english">
<h3 id="Complex_numbers">Manipulating complex numbers</h3>
</div>

<h3 id="复数操作">复数操作</h3>

<div class="english">
<p>
Three functions assemble and disassemble complex numbers.
The built-in function <code>complex</code> constructs a complex
value from a floating-point real and imaginary part, while
<code>real</code> and <code>imag</code>
extract the real and imaginary parts of a complex value.
</p>
</div>

<p>
三个函数用于组合并分解复数。内建函数 <code>complex</code> 从一个浮点数实部和虚部构造一个复数值。
而 <code>real</code> 和 <code>imag</code> 则提取一个复数值的实部和虚部。
</p>

<pre class="grammar">
complex(realPart, imaginaryPart floatT) complexT
real(complexT) floatT
imag(complexT) floatT
</pre>

<div class="english">
<p>
The type of the arguments and return value correspond.
For <code>complex</code>, the two arguments must be of the same
floating-point type and the return type is the complex type
with the corresponding floating-point constituents:
<code>complex64</code> for <code>float32</code>,
<code>complex128</code> for <code>float64</code>.
The <code>real</code> and <code>imag</code> functions
together form the inverse, so for a complex value <code>z</code>,
<code>z</code> <code>==</code> <code>complex(real(z),</code> <code>imag(z))</code>.
</p>
</div>

<p>
其实参与返回值的类型一致。对于 <code>complex</code>，两实参必须为相同的浮点类型且其返回类型为
浮点组成部分一致的复数类型：<code>complex64</code> 对应于 <code>float32</code>，
<code>complex128</code> 对应于 <code>float64</code>。<code>real</code> 与 <code>imag</code>
函数的形式则相反，因此对于一个复数值 <code>z</code>，<code>z</code> <code>==</code>
<code>complex(real(z),</code> <code>imag(z))</code>。
</p>

<div class="english">
<p>
If the operands of these functions are all constants, the return
value is a constant.
</p>
</div>

<p>
若这些函数的操作数均为常量，则返回值亦为常量。
</p>

<pre>
var a = complex(2, -2)             // complex128
var b = complex(1.0, -1.4)         // complex128
x := float32(math.Cos(math.Pi/2))  // float32
var c64 = complex(5, -x)           // complex64
var im = imag(b)                   // float64
var rl = real(c64)                 // float32
</pre>

<div class="english">
<h3 id="Handling_panics">Handling panics</h3>
</div>

<h3 id="异常处理">异常处理</h3>

<div class="english">
<p> Two built-in functions, <code>panic</code> and <code>recover</code>,
assist in reporting and handling <a href="#Run_time_panics">run-time panics</a>
and program-defined error conditions.
</p>
</div>

<p> 两个内建函数 <code>panic</code> 与 <code>recover</code>，
用来协助报告并处理<a href="#运行时异常">运行时异常</a>与程序定义的错误条件。
</p>

<pre class="grammar">
func panic(interface{})
func recover() interface{}
</pre>

<div class="english">
<p>
When a function <code>F</code> calls <code>panic</code>, normal
execution of <code>F</code> stops immediately.  Any functions whose
execution was <a href="#Defer_statements">deferred</a> by the
invocation of <code>F</code> are run in the usual way, and then
<code>F</code> returns to its caller.  To the caller, <code>F</code>
then behaves like a call to <code>panic</code>, terminating its own
execution and running deferred functions.  This continues until all
functions in the goroutine have ceased execution, in reverse order.
At that point, the program is
terminated and the error condition is reported, including the value of
the argument to <code>panic</code>.  This termination sequence is
called <i>panicking</i>.
</p>
</div>

<p>
当函数 <code>F</code> 调用 <code>panic</code>时，<code>F</code> 的正常执行就立刻停止。
任何函数的执行都会被通常方式运行的 <code>F</code> 调用<a href="#Defer语句">推迟</a>，
然后 <code>F</code> 返回给其调用者。对于调用者，<code>F</code> 的行为如同 <code>panic</code>
的一个调用，终止其自己的执行并运行被推迟的函数。这会持续到所有Go程中的函数都按相反顺序停止执行。
到那时，该程序将被终止，而该错误条件会被报告，包括该 <code>panic</code> 的实参值。
此终止序列称为<i>异常状态</i>。
</p>

<pre>
panic(42)
panic("unreachable")
panic(Error("cannot parse"))
</pre>

<div class="english">
<p>
The <code>recover</code> function allows a program to manage behavior
of a panicking goroutine.  Executing a <code>recover</code> call
<i>inside</i> a deferred function (but not any function called by it) stops
the panicking sequence by restoring normal execution, and retrieves
the error value passed to the call of <code>panic</code>.  If
<code>recover</code> is called outside the deferred function it will
not stop a panicking sequence.  In this case, or when the goroutine
is not panicking, or if the argument supplied to <code>panic</code>
was <code>nil</code>, <code>recover</code> returns <code>nil</code>.
</p>
</div>

<p>
<code>recover</code> 函数允许程序管理异常Go程的行为。在<i>已推迟函数中</i>（但不是任何被它调用的函数）
执行 <code>recover</code> 调用会通过正常执行来停止异常状态序列，并检索传递至 <code>panic</code>
调用的错误值。若 <code>recover</code> 在已推迟函数之外被调用，它将不会停止异常状态序列。在此情况下，
或当Go程不为异常状态时，或提供给 <code>panic</code> 的实参为 <code>nil</code> 时，则
<code>recover</code> 将返回 <code>nil</code>。
</p>

<div class="english">
<p>
The <code>protect</code> function in the example below invokes
the function argument <code>g</code> and protects callers from
run-time panics raised by <code>g</code>.
</p>

<pre>
func protect(g func()) {
	defer func() {
		log.Println("done")  // Println executes normally even if there is a panic
		if x := recover(); x != nil {
			log.Printf("run time panic: %v", x)
		}
	}()
	log.Println("start")
	g()
}
</pre>
</div>

<pre>
func protect(g func()) {
	defer func() {
		log.Println("done")  // 即使有异常Println也会正常执行
		if x := recover(); x != nil {
			log.Printf("run time panic: %v", x)
		}
	}()
	log.Println("start")
	g()
}
</pre>

<p>
下面例子中的 <code>protect</code> 函数调用函数实参 <code>g</code> 并保护由 <code>g</code>
提升的来自运行时异常的调用者。
</p>


<div class="english">
<h3 id="Bootstrapping">Bootstrapping</h3>
</div>

<h3 id="引导">引导</h3>

<div class="english">
<p>
Current implementations provide several built-in functions useful during
bootstrapping. These functions are documented for completeness but are not
guaranteed to stay in the language. They do not return a result.
</p>

<pre class="grammar">
Function   Behavior

print      prints all arguments; formatting of arguments is implementation-specific
println    like print but prints spaces between arguments and a newline at the end
</pre>
</div>

<p>
当前实现提供了几个在引导过程中有用的内建函数。这些函数因完整性而被保留，
但不保证会继续留在该语言中。它们并不返回结果。
</p>

<pre class="grammar">
函数       行为

print      打印所有实参；实参的格式取决于具体实现
println    类似print，但会在实参之间打印空格并在末尾打印新行
</pre>


<div class="english">
<h2 id="Packages">Packages</h2>
</div>

<h2 id="包">包</h2>

<div class="english">
<p>
Go programs are constructed by linking together <i>packages</i>.
A package in turn is constructed from one or more source files
that together declare constants, types, variables and functions
belonging to the package and which are accessible in all files
of the same package. Those elements may be
<a href="#Exported_identifiers">exported</a> and used in another package.
</p>
</div>

<p>
Go程序由联系在一起的<i>包</i>构造。包由一个或更多源文件构造转化而来，
源文件与其常量、类型、变量和函数声明一同属于该包，且在相同包的所有文件中它们可互相访问。
这些元素可<a href="#已导出标识符">被导出</a>并用于其它包。
</p>

<div class="english">
<h3 id="Source_file_organization">Source file organization</h3>
</div>

<h3 id="源文件的组织">源文件的组织</h3>

<div class="english">
<p>
Each source file consists of a package clause defining the package
to which it belongs, followed by a possibly empty set of import
declarations that declare packages whose contents it wishes to use,
followed by a possibly empty set of declarations of functions,
types, variables, and constants.
</p>

<pre class="ebnf">
SourceFile       = PackageClause ";" { ImportDecl ";" } { TopLevelDecl ";" } .
</pre>
</div>

<p>
每个源文件都由这些部分构成：首先是一个定义该源文件所属包的包子句，
然后是一个可能为空的声明所需内容所在包的导入声明的集，最后是一个可能为空的函数、
类型、变量与常量声明的集。
</p>

<pre class="ebnf">
源文件 = 包子句 ";" { 导入声明 ";" } { 顶级声明 ";" } .
</pre>

<div class="english">
<h3 id="Package_clause">Package clause</h3>
</div>

<h3 id="包子句">包子句</h3>

<div class="english">
<p>
A package clause begins each source file and defines the package
to which the file belongs.
</p>

<pre class="ebnf">
PackageClause  = "package" PackageName .
PackageName    = identifier .
</pre>
</div>

<p>
包子句起始于每个源文件并定义该文件所属的包。
</p>

<pre class="ebnf">
包子句  = "package" 包名 .
包名    = 标识符 .
</pre>

<div class="english">
<p>
The PackageName must not be the <a href="#Blank_identifier">blank identifier</a>.
</p>
</div>

<p>
包名不能为<a href="#空白标识符">空白标识符</a>.
</p>

<pre>
package math
</pre>

<div class="english">
<p>
A set of files sharing the same PackageName form the implementation of a package.
An implementation may require that all source files for a package inhabit the same directory.
</p>
</div>

<p>
一个文件集通过共享相同的包名来构成包的实现。实现可能依赖相同目录下包的所有源文件。
</p>

<div class="english">
<h3 id="Import_declarations">Import declarations</h3>
</div>

<h3 id="导入声明">导入声明</h3>

<div class="english">
<p>
An import declaration states that the source file containing the declaration
depends on functionality of the <i>imported</i> package
(<a href="#Program_initialization_and_execution">§Program initialization and execution</a>)
and it enables access to <a href="#Exported_identifiers">exported</a> identifiers
of that package.
The import names an identifier (PackageName) to be used for access and an ImportPath
that specifies the package to be imported.
</p>

<pre class="ebnf">
ImportDecl       = "import" ( ImportSpec | "(" { ImportSpec ";" } ")" ) .
ImportSpec       = [ "." | PackageName ] ImportPath .
ImportPath       = string_lit .
</pre>
</div>

<p>
导入声明陈述了源文件中所包含的声明，这取决于<i>已导入</i>包的功能
（§<a href="#程序初始化与执行">程序初始化与执行</a>），
并使其能够访问该包的<a href="#已导出标识符">已导出</a>标识符。
导入通过命名一个标识符（包名）用于访问，而导入路径则指定已导出的包。
</p>

<pre class="ebnf">
导入声明       = "import" ( 导入指定 | "(" { 导入指定 ";" } ")" ) .
导入指定       = [ "." | 包名 ] 导入路径 .
导入路径       = 字符串字面 .
</pre>

<div class="english">
<p>
The PackageName is used in <a href="#Qualified_identifiers">qualified identifiers</a>
to access exported identifiers of the package within the importing source file.
It is declared in the <a href="#Blocks">file block</a>.
If the PackageName is omitted, it defaults to the identifier specified in the
<a href="#Package_clause">package clause</a> of the imported package.
If an explicit period (<code>.</code>) appears instead of a name, all the
package's exported identifiers declared in that package's
<a href="#Blocks">package block</a> will be declared in the importing source
file's file block and can be accessed without a qualifier.
</p>
</div>

<p>
包名作为<a href="#限定标识符">限定标识符</a>来访问导入的源文件中包的已导出标识符。
它在<a href="#块">文件块</a>中声明。若该包名已省略，则默认由已导入包的包子句中的标识符指定。
若出现一个显式的点号（<code>.</code>）来代替名字，
所有在该包的包块中声明的已导出标识符将在导入源文件的文件块中声明，且无需标识符即可访问。
</p>

<div class="english">
<p>
The interpretation of the ImportPath is implementation-dependent but
it is typically a substring of the full file name of the compiled
package and may be relative to a repository of installed packages.
</p>
</div>

<p>
导入路径的解释取决于具体实现，但它是一个典型的已编译包的完整文件名的子串，且可能是相对于一个已安装包的仓库的。
</p>

<div class="english">
<p>
Implementation restriction: A compiler may restrict ImportPaths to
non-empty strings using only characters belonging to
<a href="http://www.unicode.org/versions/Unicode6.0.0/">Unicode's</a>
L, M, N, P, and S general categories (the Graphic characters without
spaces) and may also exclude the characters
<code>!"#$%&amp;'()*,:;&lt;=&gt;?[\]^`{|}</code>
and the Unicode replacement character U+FFFD.
</p>
</div>

<p>
实现限制：编译器会限制导入路径使用只属于<a href="http://www.unicode.org/versions/Unicode6.0.0/">Unicode</a>
中L、M、N、P及S一般类别（不带空格的图形字符）中的非空字符串，且不含字符
<code>!"#$%&amp;'()*,:;&lt;=&gt;?[\]^`{|}</code> 以及Unicode占位字符U+FFFD。
</p>

<div class="english">
<p>
Assume we have compiled a package containing the package clause
<code>package math</code>, which exports function <code>Sin</code>, and
installed the compiled package in the file identified by
<code>"lib/math"</code>.
This table illustrates how <code>Sin</code> may be accessed in files
that import the package after the
various types of import declaration.
</p>

<pre class="grammar">
Import declaration          Local name of Sin

import   "lib/math"         math.Sin
import M "lib/math"         M.Sin
import . "lib/math"         Sin
</pre>
</div>

<p>
假定我们拥有包含包子句 <code>package math</code> 的已编译包，它导出函数 <code>Sin</code>，
且该包已被安装在标识为<code>"lib/math"</code>的文件中。此表单阐明了在各种类型的导入声明之后，
<code>Sin</code> 在导入该包的文件中如何访问。
</p>

<pre class="grammar">
导入声明                    Sin的本地名

import   "lib/math"         math.Sin
import M "lib/math"         M.Sin
import . "lib/math"         Sin
</pre>

<div class="english">
<p>
An import declaration declares a dependency relation between
the importing and imported package.
It is illegal for a package to import itself or to import a package without
referring to any of its exported identifiers. To import a package solely for
its side-effects (initialization), use the <a href="#Blank_identifier">blank</a>
identifier as explicit package name:
</p>
</div>

<p>
导入声明用来声明导入包与被导入包之间的从属关系。包导入其自身或导入一个不涉及任何已导出标识符的包是非法的。
要为包的副作用（初始化）而单独导入它，需使用<a href="#空白标识符">空白</a>标识符作为明确的包名：
</p>

<pre>
import _ "lib/math"
</pre>


<div class="english">
<h3 id="An_example_package">An example package</h3>
</div>

<h3 id="一个例子包">一个例子包</h3>

<div class="english">
<p>
Here is a complete Go package that implements a concurrent prime sieve.
</p>

<pre>
package main

import "fmt"

// Send the sequence 2, 3, 4, … to channel 'ch'.
func generate(ch chan&lt;- int) {
	for i := 2; ; i++ {
		ch &lt;- i  // Send 'i' to channel 'ch'.
	}
}

// Copy the values from channel 'src' to channel 'dst',
// removing those divisible by 'prime'.
func filter(src &lt;-chan int, dst chan&lt;- int, prime int) {
	for i := range src {  // Loop over values received from 'src'.
		if i%prime != 0 {
			dst &lt;- i  // Send 'i' to channel 'dst'.
		}
	}
}

// The prime sieve: Daisy-chain filter processes together.
func sieve() {
	ch := make(chan int)  // Create a new channel.
	go generate(ch)       // Start generate() as a subprocess.
	for {
		prime := &lt;-ch
		fmt.Print(prime, "\n")
		ch1 := make(chan int)
		go filter(ch, ch1, prime)
		ch = ch1
	}
}

func main() {
	sieve()
}
</pre>
</div>

<p>
以下为实现了并发质数筛的完整Go包。
</p>

<pre>
package main

import "fmt"

// 将序列 2, 3, 4, … 发送至信道'ch'。
func generate(ch chan&lt;- int) {
	for i := 2; ; i++ {
		ch &lt;- i  // 将 'i' 发送至信道'ch'。
	}
}

// 将值从信道'src'中复制至信道'dst'，
// 移除可被'prime'整除的数。
func filter(src &lt;-chan int, dst chan&lt;- int, prime int) {
	for i := range src {  // 循环遍历从'src'接收的值。
		if i%prime != 0 {
			dst &lt;- i  // 将'i'发送至'dst'。
		}
	}
}

// 质数筛：将过滤器串联在一起处理。
func sieve() {
	ch := make(chan int)  // 创建一个新信道。
	go generate(ch)       // 将generate()作为子进程开始。
	for {
		prime := &lt;-ch
		fmt.Print(prime, "\n")
		ch1 := make(chan int)
		go filter(ch, ch1, prime)
		ch = ch1
	}
}

func main() {
	sieve()
}
</pre>

<div class="english">
<h2 id="Program_initialization_and_execution">Program initialization and execution</h2>
</div>

<h2 id="程序初始化与执行">程序初始化与执行</h2>

<div class="english">
<h3 id="The_zero_value">The zero value</h3>
</div>

<h3 id="零值">零值</h3>

<div class="english">
<p>
When memory is allocated to store a value, either through a declaration
or a call of <code>make</code> or <code>new</code>,
and no explicit initialization is provided, the memory is
given a default initialization.  Each element of such a value is
set to the <i>zero value</i> for its type: <code>false</code> for booleans,
<code>0</code> for integers, <code>0.0</code> for floats, <code>""</code>
for strings, and <code>nil</code> for pointers, functions, interfaces, slices, channels, and maps.
This initialization is done recursively, so for instance each element of an
array of structs will have its fields zeroed if no value is specified.
</p>
</div>

<p>
当内存为存储值而分配时，不是通过声明就是通过 <code>make</code> 或 <code>new</code> 调用来分配。
而在未提供显式的初始化时，内存将被赋予一个默认的初始化。每个这样的值的元素将置为该类型的<i>零值</i>：
布尔类型为 <code>false</code>，整数类型为 <code>0</code>，浮点数类型为 <code>0.0</code>，
字符串类型为 <code>""</code>，而指针、函数、接口、切片、信道及映射类型则为 <code>nil</code>。
该初始化递归地完成，例如，对于结构的数组的每一个元素，若没有值被指定，则将其拥有的字段归零。
</p>

<div class="english">
<p>
These two simple declarations are equivalent:
</p>
</div>

<p>
以下两个简单声明是等价的：
</p>

<pre>
var i int
var i int = 0
</pre>

<div class="english">
<p>
After
</p>
</div>

<p>
在
</p>

<pre>
type T struct { i int; f float64; next *T }
t := new(T)
</pre>

<div class="english">
<p>
the following holds:
</p>
</div>

<p>
之后，以下表达式成立：
</p>

<pre>
t.i == 0
t.f == 0.0
t.next == nil
</pre>

<div class="english">
<p>
The same would also be true after
</p>
</div>

<p>
同样，在
</p>

<pre>
var t T
</pre>

<p>
之后，上面的表达式仍然为真。
</p>

<div class="english">
<h3 id="Program_execution">Program execution</h3>
</div>

<h3 id="程序执行">程序执行</h3>

<div class="english">
<p>
A package with no imports is initialized by assigning initial values to
all its package-level variables
and then calling any
package-level function with the name and signature of
</p>
</div>

<p>
没有导入声明的包通过向所有其包级变量赋予初始值，并调用任何在其源中定义的名字和签名为
</p>

<pre>
func init()
</pre>

<div class="english">
<p>
defined in its source.
A package may contain multiple
<code>init</code> functions, even
within a single source file; they execute
in unspecified order.
</p>
</div>

<p>
的包级函数来初始化。即使在单个源文件中，一个包也可能包含多个 <code>init</code>
函数，它们会按照不确定的顺序执行。
</p>

<div class="english">
<p>
Within a package, package-level variables are initialized,
and constant values are determined, in
data-dependent order: if the initializer of <code>A</code>
depends on the value of <code>B</code>, <code>A</code>
will be set after <code>B</code>.
It is an error if such dependencies form a cycle.
Dependency analysis is done lexically: <code>A</code>
depends on <code>B</code> if the value of <code>A</code>
contains a mention of <code>B</code>, contains a value
whose initializer
mentions <code>B</code>, or mentions a function that
mentions <code>B</code>, recursively.
If two items are not interdependent, they will be initialized
in the order they appear in the source.
Since the dependency analysis is done per package, it can produce
unspecified results  if <code>A</code>'s initializer calls a function defined
in another package that refers to <code>B</code>.
</p>
</div>

<p>
在一个包中，包级变量或常量值会根据数据依赖的顺序初始化或决定：若 <code>A</code> 的初始化器依赖于
<code>B</code> 的值，则<code>A</code> 将在 <code>B</code> 之后设置。若这种依赖形成一个循环，
则会产生一个错误。依赖分析根据词法完成：若 <code>A</code> 的值涉及到 <code>B</code>，
或包含一个初始化器涉及到 <code>B</code> 的值，或递归地涉及一个涉及到 <code>B</code> 的函数，则
<code>A</code> 依赖于 <code>B</code>。若两项并不互相依赖，它们将按照其出现在源里的顺序初始化。
在按包的依赖分析结束后，若 <code>A</code> 的初始化器调用另一个引用了 <code>B</code>
的包中定义的函数，它会产生不确定的结果。
</p>

<div class="english">
<p>
An <code>init</code> function cannot be referred to from anywhere
in a program. In particular, <code>init</code> cannot be called explicitly,
nor can a pointer to <code>init</code> be assigned to a function variable.
</p>
</div>

<p>
<code>init</code> 函数不能在程序中的任何地方被引用。确切地说，<code>init</code> 既不能被显式地调用，
也不能被指针指向 <code>init</code> 以赋予函数变量。
</p>

<div class="english">
<p>
If a package has imports, the imported packages are initialized
before initializing the package itself. If multiple packages import
a package <code>P</code>, <code>P</code> will be initialized only once.
</p>
</div>

<p>
若一个包拥有导入声明，则被导入的包会在初始化该包自身前初始化。若有多个包导入包
<code>P</code>，则 <code>P</code> 只会初始化一次。
</p>

<div class="english">
<p>
The importing of packages, by construction, guarantees that there can
be no cyclic dependencies in initialization.
</p>
</div>

<p>
根据构造导入的包可保证在初始化中没有循环依赖。
</p>

<div class="english">
<p>
A complete program is created by linking a single, unimported package
called the <i>main package</i> with all the packages it imports, transitively.
The main package must
have package name <code>main</code> and
declare a function <code>main</code> that takes no
arguments and returns no value.
</p>
</div>

<p>
一个完整的程序通过链接一个单一的、不会被导入的、称为 <i>主包</i> 的，带所有其传递地导入包的包创建。
主包必须拥有包名 <code>main</code> 且声明一个无参数无返回值的函数 <code>main</code>。
</p>

<pre>
func main() { … }
</pre>

<div class="english">
<p>
Program execution begins by initializing the main package and then
invoking the function <code>main</code>.
When the function <code>main</code> returns, the program exits.
It does not wait for other (non-<code>main</code>) goroutines to complete.
</p>
</div>

<p>
程序通过初始化主包然后调用函数 <code>main</code> 开始执行。当函数 <code>main</code>
返回后，该程序退出。它不会等待其它（非 <code>main</code>）Go程完成。
</p>

<div class="english">
<p>
Package initialization&mdash;variable initialization and the invocation of
<code>init</code> functions&mdash;happens in a single goroutine,
sequentially, one package at a time.
An <code>init</code> function may launch other goroutines, which can run
concurrently with the initialization code. However, initialization
always sequences
the <code>init</code> functions: it will not start the next
<code>init</code> until
the previous one has returned.
</p>
</div>

<p>
包初始化&mdash;变量初始化与 <code>init</code> 函数的调用&mdash;连续地发生在单一的Go程中，一次一包。
一个 <code>init</code> 函数可能在其它Go程中启动，它可以与初始化代码一同运行。然而，初始化总是按顺序执行
<code>init</code> 函数：直到上一个 <code>init</code> 返回后，它才会启动下一个。
</p>

<div class="english">
<h2 id="Errors">Errors</h2>
</div>

<h2 id="错误">错误</h2>

<div class="english">
<p>
The predeclared type <code>error</code> is defined as
</p>
</div>

<p>
预声明类型 <code>error</code> 定义为
</p>

<pre>
type error interface {
	Error() string
}
</pre>

<div class="english">
<p>
It is the conventional interface for representing an error condition,
with the nil value representing no error.
For instance, a function to read data from a file might be defined:
</p>
</div>

<p>
它是表示一种错误状态的传统接口，用 <code>nil</code> 值表示没有错误。
例如，一个从文件中读取数据的函数可被定义为：
</p>

<pre>
func Read(f *File, b []byte) (n int, err error)
</pre>

<div class="english">
<h2 id="Run_time_panics">Run-time panics</h2>
</div>

<h2 id="运行时异常">运行时异常</h2>

<div class="english">
<p>
Execution errors such as attempting to index an array out
of bounds trigger a <i>run-time panic</i> equivalent to a call of
the built-in function <a href="#Handling_panics"><code>panic</code></a>
with a value of the implementation-defined interface type <code>runtime.Error</code>.
That type satisfies the predeclared interface type
<a href="#Errors"><code>error</code></a>.
The exact error values that
represent distinct run-time error conditions are unspecified.
</p>

<pre>
package runtime

type Error interface {
	error
	// and perhaps other methods
}
</pre>
</div>

<p>
例如试图索引一个越界的数组这类的执行错误会引发<i>运行时异常</i>，它等价于
一个定义实现了接口类型 <code>runtime.Error</code> 的值的内建函数
<a href="#异常处理"><code>panic</code></a> 的调用。该类型满足预声明接口类型
<a href="#错误"><code>error</code></a>。表示明显的运行时错误状态的准确错误值是不确定的。
</p>

<pre>
package runtime

type Error interface {
	error
	// 可能还有其它方法
}
</pre>

<div class="english">
<h2 id="System_considerations">System considerations</h2>
</div>

<h2 id="系统考虑">系统考虑</h2>

<div class="english">
<h3 id="Package_unsafe">Package <code>unsafe</code></h3>
</div>

<h3 id="包unsafe">包 <code>unsafe</code> </h3>

<div class="english">
<p>
The built-in package <code>unsafe</code>, known to the compiler,
provides facilities for low-level programming including operations
that violate the type system. A package using <code>unsafe</code>
must be vetted manually for type safety.  The package provides the
following interface:
</p>

<pre class="grammar">
package unsafe

type ArbitraryType int  // shorthand for an arbitrary Go type; it is not a real type
type Pointer *ArbitraryType

func Alignof(variable ArbitraryType) uintptr
func Offsetof(selector ArbitraryType) uintptr
func Sizeof(variable ArbitraryType) uintptr
</pre>
</div>

<p>
编译器已知的内建包 <code>unsafe</code> 为包括违反类型系统操作在内的低级编程提供工具。使用
<code>unsafe</code> 的包为了类型安全必须手动进行审查。该包提供以下接口：
</p>

<pre class="grammar">
package unsafe

type ArbitraryType int  // 任意Go类型的简写，它并非真正的类型
type Pointer *ArbitraryType

func Alignof(variable ArbitraryType) uintptr
func Offsetof(selector ArbitraryType) uintptr
func Sizeof(variable ArbitraryType) uintptr
</pre>

<div class="english">
<p>
Any pointer or value of <a href="#Types">underlying type</a> <code>uintptr</code> can be converted into
a <code>Pointer</code> and vice versa.
</p>
</div>

<p>
任何<a href="#类型">基本类型</a>为 <code>uintptr</code> 的指针或值均可转换为 <code>Pointer</code>，反之亦然。
</p>

<div class="english">
<p>
The function <code>Sizeof</code> takes an expression denoting a
variable of any type and returns the size of the variable in bytes.
</p>
</div>

<p>
函数 <code>Sizeof</code> 接受一个表示任何类型变量的表达式并返回其字节大小。
</p>

<div class="english">
<p>
The function <code>Offsetof</code> takes a selector (§<a href="#Selectors">Selectors</a>) denoting a struct
field of any type and returns the field offset in bytes relative to the
struct's address.
For a struct <code>s</code> with field <code>f</code>:
</p>
</div>

<p>
函数 <code>Offsetof</code> 接受一个表示任何类型结构字段的选择器（§<a href="#选择器">选择器</a>）
并返回该字段相对于该结构地址偏移的字节。对于带字段 <code>f</code> 的结构 <code>s</code> ：
</p>

<pre>
uintptr(unsafe.Pointer(&amp;s)) + unsafe.Offsetof(s.f) == uintptr(unsafe.Pointer(&amp;s.f))
</pre>

<div class="english">
<p>
Computer architectures may require memory addresses to be <i>aligned</i>;
that is, for addresses of a variable to be a multiple of a factor,
the variable's type's <i>alignment</i>.  The function <code>Alignof</code>
takes an expression denoting a variable of any type and returns the
alignment of the (type of the) variable in bytes.  For a variable
<code>x</code>:
</p>
</div>

<p>
计算机架构可能需要内存地址 <i>对齐</i>，即，为使变量的地址为因数的倍数，该变量的类型需要对齐。函数
<code>Alignof</code> 接受一个表示任何类型变量的表达式并返回该（类型的）变量对齐的字节。对于变量 <code>x</code>：
</p>

<pre>
uintptr(unsafe.Pointer(&amp;x)) % unsafe.Alignof(x) == 0
</pre>

<div class="english">
<p>
Calls to <code>Alignof</code>, <code>Offsetof</code>, and
<code>Sizeof</code> are compile-time constant expressions of type <code>uintptr</code>.
</p>
</div>

<p>
调用 <code>Alignof</code>、<code>Offsetof</code> 和 <code>Sizeof</code> 是类型为 <code>uintptr</code> 的编译时are compile-time constant expressions of type <code>uintptr</code>.
</p>


<div class="english">
<h3 id="Size_and_alignment_guarantees">Size and alignment guarantees</h3>
</div>

<h3 id="大小与对齐保证">大小与对齐保证</h3>

<div class="english">
<p>
For the numeric types (§<a href="#Numeric_types">Numeric types</a>), the following sizes are guaranteed:
</p>

<pre class="grammar">
type                                 size in bytes

byte, uint8, int8                     1
uint16, int16                         2
uint32, int32, float32                4
uint64, int64, float64, complex64     8
complex128                           16
</pre>
</div>

<p>
对于数值类型（§<a href="#数值类型">数值类型</a>），以下大小给予保证：
</p>

<pre class="grammar">
类型                               字节大小

byte, uint8, int8                     1
uint16, int16                         2
uint32, int32, float32                4
uint64, int64, float64, complex64     8
complex128                           16
</pre>

<div class="english">
<p>
The following minimal alignment properties are guaranteed:
</p>
<ol>
<li>For a variable <code>x</code> of any type: <code>unsafe.Alignof(x)</code> is at least 1.
</li>

<li>For a variable <code>x</code> of struct type: <code>unsafe.Alignof(x)</code> is the largest of
   all the values <code>unsafe.Alignof(x.f)</code> for each field <code>f</code> of <code>x</code>, but at least 1.
</li>

<li>For a variable <code>x</code> of array type: <code>unsafe.Alignof(x)</code> is the same as
   <code>unsafe.Alignof(x[0])</code>, but at least 1.
</li>
</ol>
</div>

<p>
以下最小对齐属性给予保证：
</p>
<ol>
<li>对于任何类型的变量 <code>x</code>：<code>unsafe.Alignof(x)</code> 至少为1。
</li>

<li>对于结构类型的变量 <code>x</code>：对于 <code>x</code> 的每一个字段 <code>f</code>，
   <code>unsafe.Alignof(x)</code> 的值为所有 <code>unsafe.Alignof(x.f)</code> 值中最大的，但至少为1。
</li>

<li>对于数组类型的变量 <code>x</code>：<code>unsafe.Alignof(x)</code> 与
   <code>unsafe.Alignof(x[0])</code> 相同，但至少为1。
</li>
</ol>

<div class="english">
<p>
A struct or array type has size zero if it contains no fields (or elements, respectively) that have a size greater than zero. Two distinct zero-size variables may have the same address in memory.
</p>
</div>

<p>
若结构或数组类型不包含大小大于零的字段或元素，它们的大小即为零。两个不同的零大小变量在内存中可能有相同的地址。
</p><|MERGE_RESOLUTION|>--- conflicted
+++ resolved
@@ -1911,7 +1911,6 @@
 anonymous field in a struct <code>x</code> is called <i>promoted</i> if
 <code>x.f</code> is a legal <a href="#Selectors">selector</a> that denotes
 that field or method <code>f</code>.
-<<<<<<< HEAD
 </p>
 </div>
 
@@ -1947,7 +1946,6 @@
 	<code>T</code>. The method set of <code>*S</code> also
 	includes promoted methods with receiver <code>*T</code>.
 	</li>
-
 	<li>
 	If <code>S</code> contains an anonymous field <code>*T</code>,
 	the method sets of <code>S</code> and <code>*S</code> both
@@ -1974,37 +1972,6 @@
 </ul>
 
 <div class="english">
-=======
-</p>
-
-<p>
-Promoted fields act like ordinary fields
-of a struct except that they cannot be used as field names in
-<a href="#Composite_literals">composite literals</a> of the struct.
-</p>
-
-<p>
-Given a struct type <code>S</code> and a type named <code>T</code>,
-promoted methods are included in the method set of the struct as follows:
-</p>
-<ul>
-	<li>
-	If <code>S</code> contains an anonymous field <code>T</code>,
-	the <a href="#Method_sets">method sets</a> of <code>S</code>
-	and <code>*S</code> both include promoted methods with receiver
-	<code>T</code>. The method set of <code>*S</code> also
-	includes promoted methods with receiver <code>*T</code>.
-	</li>
-	
-	<li>
-	If <code>S</code> contains an anonymous field <code>*T</code>,
-	the method sets of <code>S</code> and <code>*S</code> both
-	include promoted methods with receiver <code>T</code> or
-	<code>*T</code>.
-	</li>
-</ul>
-
->>>>>>> 834edc42
 <p>
 A field declaration may be followed by an optional string literal <i>tag</i>,
 which becomes an attribute for all the fields in the corresponding
