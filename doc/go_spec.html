<!--{
	"Title": "Go编程语言规范",
	"Subtitle": "版本：2012年6月4日 || 译者：Oling Cat <olingcat@gmail.com>",
	"Path": "/ref/spec"
}-->

<!--{
	"Title": "The Go Programming Language Specification",
	"Subtitle": "Version of June 27, 2012",
	"Path": "/ref/spec"
}-->

<!--
TODO
[ ] need language about function/method calls and parameter passing rules
[ ] last paragraph of #Assignments (constant promotion) should be elsewhere
    and mention assignment to empty interface.
[ ] need to say something about "scope" of selectors?
[ ] clarify what a field name is in struct declarations
    (struct{T} vs struct {T T} vs struct {t T})
[ ] need explicit language about the result type of operations
[ ] should probably write something about evaluation order of statements even
	though obvious
-->

<!--
TODO
[ ] 需要语言中关于函数/方法调用和形参传递的规则
[ ] #赋值（常量推广）的最后一段应在别处
    且应在空接口中提及赋值。
[ ] 需要说一些关于选择器“作用域”的事？
[ ] 阐明在结构声明中什么是字段名
    (struct{T} 与 struct {T T} 与 struct {t T})
[ ] 关于操作符的返回类型需要详尽的语言描述
[ ] 或许应当写一些关于语句求值顺序的东西，
    尽管它很明显
[ ] 复审语言的隐式间接引用
-->


<div class="english">
<h2 id="Introduction">Introduction</h2>
</div>

<h2 id="前言">前言</h2>

<div class="english">
<p>
This is a reference manual for the Go programming language. For
more information and other documents, see <a href="http://golang.org/">http://golang.org</a>.
</p>
</div>

<p>
这是一份关于Go语言的参考手册。欲获取更多信息与文档，
请访问<a href="http://golang.org/">http://golang.org</a>。
</p>

<div class="english">
<p>
Go is a general-purpose language designed with systems programming
in mind. It is strongly typed and garbage-collected and has explicit
support for concurrent programming.  Programs are constructed from
<i>packages</i>, whose properties allow efficient management of
dependencies. The existing implementations use a traditional
compile/link model to generate executable binaries.
</p>
</div>

<p>
Go是通用型编程语言，它为系统编程而设计。它是强类型化的语言，具有垃圾回收机制，并明确支持并发编程。
程序由<i>包</i>构造，以此来提供高效的依赖管理功能。当前实现使用传统的 编译/链接 模型来生成可执行的二进制文件。
</p>

<div class="english">
<p>
The grammar is compact and regular, allowing for easy analysis by
automatic tools such as integrated development environments.
</p>
</div>

<p>
其语法紧凑而规则，便于IDE等自动化工具分析。
</p>


<div class="english">
<h2 id="Notation">Notation</h2>
</div>

<h2 id="记法">记法</h2>

<div class="english">
<p>
The syntax is specified using Extended Backus-Naur Form (EBNF):
</p>

<pre class="grammar">
Production  = production_name "=" [ Expression ] "." .
Expression  = Alternative { "|" Alternative } .
Alternative = Term { Term } .
Term        = production_name | token [ "…" token ] | Group | Option | Repetition .
Group       = "(" Expression ")" .
Option      = "[" Expression "]" .
Repetition  = "{" Expression "}" .
</pre>
</div>

<p>
其语法使用扩展巴克斯-诺尔范式（EBNF）指定：
</p>

<pre class="grammar">
生成式 = 生成式名 "=" [ 表达式 ] "." .
表达式 = 选择项 { "|" 选择项 } .
选择项 = 条目 { 条目 } .
条目   = 生成式名 | 标记 [ "…" 标记 ] | 组 | 可选项 | 重复项 .
组     = "(" 表达式 ")" .
可选项 = "[" 表达式 "]" .
重复项 = "{" 表达式 "}" .
</pre>

<div class="english">
<p>
Productions are expressions constructed from terms and the following
operators, in increasing precedence:
</p>

<pre class="grammar">
|   alternation
()  grouping
[]  option (0 or 1 times)
{}  repetition (0 to n times)
</pre>
</div>

<p>
生成式由表达式构造，表达式通过术语及以下操作符构造，自上而下优先级递增（低=>高）：
</p>

<pre class="grammar">
|   选择
()  分组
[]  可选 （0 或 1 次）
{}  重复 （0 到 n 次）
</pre>

<div class="english">
<p>
Lower-case production names are used to identify lexical tokens.
Non-terminals are in CamelCase. Lexical tokens are enclosed in
double quotes <code>""</code> or back quotes <code>``</code>.
</p>
</div>

<p>
小写生成式名用于识别词法标记。非终止符使用驼峰记法。
词法符号由双引号 <code>""</code> 或反引号 <code>``</code> 围绕。
</p>

<div class="english">
<p>
The form <code>a … b</code> represents the set of characters from
<code>a</code> through <code>b</code> as alternatives. The horizontal
ellipsis <code>…</code> is also used elsewhere in the spec to informally denote various
enumerations or code snippets that are not further specified. The character <code>…</code>
(as opposed to the three characters <code>...</code>) is not a token of the Go
language.
</p>
</div>

<p>
形式 <code>a … b</code> 表示把从 <code>a</code> 到 <code>b</code> 的字符集作为选择项。
横向省略号 <code>…</code> 也在本文档的其它地方非正式地表示各种列举或简略的代码片断。
单个字符 <code>…</code>（不同于三个字符 <code>...</code>）并非Go语言本身的标记。
</p>


<div class="english">
<h2 id="Source_code_representation">Source code representation</h2>
</div>

<h2 id="源码的表示">源码的表示</h2>

<div class="english">
<p>
Source code is Unicode text encoded in
<a href="http://en.wikipedia.org/wiki/UTF-8">UTF-8</a>. The text is not
canonicalized, so a single accented code point is distinct from the
same character constructed from combining an accent and a letter;
those are treated as two code points.  For simplicity, this document
will use the term <i>character</i> to refer to a Unicode code point.
</p>
</div>

<p>
源码是采用<a href="http://en.wikipedia.org/wiki/UTF-8">UTF-8</a>编码的Unicode文本。
该文本是非商业化的，因此单一的着重号码点不同于结合了字母与着重号的字符结构，
那些应当视为两个码点。为简单起见，本文档将使用术语<i>字符</i>来代替Unicode码点。
</p>

<div class="english">
<p>
Each code point is distinct; for instance, upper and lower case letters
are different characters.
</p>
</div>

<p>
每个码点都是不同的，例如，大写与小写的字母就是不同的字符。
</p>

<div class="english">
<p>
Implementation restriction: For compatibility with other tools, a
compiler may disallow the NUL character (U+0000) in the source text.
</p>
</div>

<p>
实现限制：为兼容其它工具，编译器会阻止字符NUL（U+0000）出现在源码文本中。
</p>


<div class="english">
<h3 id="Characters">Characters</h3>
</div>

<h3 id="字符">字符</h3>

<div class="english">
<p>
The following terms are used to denote specific Unicode character classes:
</p>

<pre class="ebnf">
newline        = /* the Unicode code point U+000A */ .
unicode_char   = /* an arbitrary Unicode code point except newline */ .
unicode_letter = /* a Unicode code point classified as "Letter" */ .
unicode_digit  = /* a Unicode code point classified as "Decimal Digit" */ .
</pre>
</div>

<p>
具体的Unicode字符类别由以下术语表示：
</p>

<pre class="ebnf">
换行符      = /* Unicode码点 U+000A */ .
Unicode字符 = /* 除newline以外的任意Unicode码点 */ .
Unicode字母 = /* 类型为“字母”的Unicode码点 */ .
Unicode数字 = /* 类型为“十进制数字”的Unicode码点 */ .
</pre>

<div class="english">
<p>
In <a href="http://www.unicode.org/versions/Unicode6.0.0/">The Unicode Standard 6.0</a>,
Section 4.5 "General Category"
defines a set of character categories.  Go treats
those characters in category Lu, Ll, Lt, Lm, or Lo as Unicode letters,
and those in category Nd as Unicode digits.
</p>
</div>

<p>
在<a href="http://www.unicode.org/versions/Unicode6.0.0/">Unicode标准6.0</a>，
章节4.5 “一般类别” 中定义了字符集类别。
其中类别Lu，Ll，Lt，Lm及Lo被视为Unicode字母，类别Nd被视为Unicode数字。
</p>

<div class="english">
<h3 id="Letters_and_digits">Letters and digits</h3>
</div>

<h3 id="字母和数字">字母和数字</h3>

<div class="english">
<p>
The underscore character <code>_</code> (U+005F) is considered a letter.
</p>
<pre class="ebnf">
letter        = unicode_letter | "_" .
decimal_digit = "0" … "9" .
octal_digit   = "0" … "7" .
hex_digit     = "0" … "9" | "A" … "F" | "a" … "f" .
</pre>
</div>

<p>
下划线字符<code>_</code>（U+005F）被视为一个字母。
</p>
<pre class="ebnf">
字母         = Unicode字母 | "_" .
十进制数字   = "0" … "9" .
八进制数字   = "0" … "7" .
十六进制数字 = "0" … "9" | "A" … "F" | "a" … "f" .
</pre>

<div class="english">
<h2 id="Lexical_elements">Lexical elements</h2>
</div>

<h2 id="词法元素">词法元素</h2>

<div class="english">
<h3 id="Comments">Comments</h3>
</div>

<h3 id="注释">注释</h3>

<div class="english">
<p>
There are two forms of comments:
</p>
</div>

<p>
注释有两种形式：
</p>

<div class="english">
<ol>
<li>
<i>Line comments</i> start with the character sequence <code>//</code>
and stop at the end of the line. A line comment acts like a newline.
</li>
<li>
<i>General comments</i> start with the character sequence <code>/*</code>
and continue through the character sequence <code>*/</code>. A general
comment containing one or more newlines acts like a newline, otherwise it acts
like a space.
</li>
</ol>
</div>

<ol>
<li>
<i>行注释</i> 以<code>//</code> 开始，至行尾结束。一条行注释视为一个换行符。
</li>
<li>
<i>块注释</i> 以 <code>/*</code> 开始，至 <code>*/</code> 结束。
块注释在包含多行时视为一个换行符，否则视为一个空格。
</li>
</ol>

<div class="english">
<p>
Comments do not nest.
</p>
</div>

<p>
注释不可嵌套。
</p>

<div class="english">
<h3 id="Tokens">Tokens</h3>
</div>

<h3 id="标记">标记</h3>

<div class="english">
<p>
Tokens form the vocabulary of the Go language.
There are four classes: <i>identifiers</i>, <i>keywords</i>, <i>operators
and delimiters</i>, and <i>literals</i>.  <i>White space</i>, formed from
spaces (U+0020), horizontal tabs (U+0009),
carriage returns (U+000D), and newlines (U+000A),
is ignored except as it separates tokens
that would otherwise combine into a single token. Also, a newline or end of file
may trigger the insertion of a <a href="#Semicolons">semicolon</a>.
While breaking the input into tokens,
the next token is the longest sequence of characters that form a
valid token.
</p>
</div>

<p>
标记构成Go语言的词汇。它有4种类型：<i>标识符</i>，<i>关键字</i>，
<i>运算符与分隔符</i>以及<i>文字</i>。<i>空白符</i>由空格（U+0020），
横向制表符（U+0009），回车符（U+000D）和换行符（U+000A）组成，除非用来分隔会合并成单个的标记，
否则它将被忽略。此外，换行符或EOF（文件结束符）会触发<a href="#分号">分号</a>的插入。
当把输入分解为标记时，可形成有效标记的最长字符序列将作为下一个标记。
</p>

<div class="english">
<h3 id="Semicolons">Semicolons</h3>
</div>

<h3 id="分号">分号</h3>

<div class="english">
<p>
The formal grammar uses semicolons <code>";"</code> as terminators in
a number of productions. Go programs may omit most of these semicolons
using the following two rules:
</p>

<ol>
<li>
<p>
When the input is broken into tokens, a semicolon is automatically inserted
into the token stream at the end of a non-blank line if the line's final
token is
</p>
<ul>
	<li>an
	    <a href="#Identifiers">identifier</a>
	</li>

	<li>an
	    <a href="#Integer_literals">integer</a>,
	    <a href="#Floating-point_literals">floating-point</a>,
	    <a href="#Imaginary_literals">imaginary</a>,
	    <a href="#Character_literals">character</a>, or
	    <a href="#String_literals">string</a> literal
	</li>

	<li>one of the <a href="#Keywords">keywords</a>
	    <code>break</code>,
	    <code>continue</code>,
	    <code>fallthrough</code>, or
	    <code>return</code>
	</li>

	<li>one of the <a href="#Operators_and_Delimiters">operators and delimiters</a>
	    <code>++</code>,
	    <code>--</code>,
	    <code>)</code>,
	    <code>]</code>, or
	    <code>}</code>
	</li>
</ul>
</li>

<li>
To allow complex statements to occupy a single line, a semicolon
may be omitted before a closing <code>")"</code> or <code>"}"</code>.
</li>
</ol>
</div>

<p>
正式语法使用分号 <code>";"</code> 作为一些生成式的结尾。Go程序会使用以下两条规则来省略大多数分号：
</p>

<ol>
<li>
<p>
当输入被分解成标记时，若此行末的标记为以下标记之一，分号就会被自动插入到标记流中的非空行末处：
</p>
<ul>
	<li>
	    <a href="#标识符">标识符</a>
	</li>

	<li>
	    <a href="#整数">整数</a>，
	    <a href="#浮点数">浮点数</a>，
	    <a href="#虚数">虚数</a>，
	    <a href="#字符">字符</a>或
	    <a href="#字符串">字符串</a>文字
	</li>

	<li><a href="#关键字">关键字</a>
	    <code>break</code>，
	    <code>continue</code>，
	    <code>fallthrough</code>或
	    <code>return</code>
	</li>

	<li><a href="#运算符与分隔符">运算符与分隔符</a>
	    <code>++</code>，
	    <code>--</code>，
	    <code>)</code>，
	    <code>]</code>或
	    <code>}</code>
	</li>
</ul>
</li>

<li>
为允许复合语句占据单行，闭合的 <code>")"</code> 或 <code>"}"</code> 之前的分号可以省略。
</li>
</ol>

<div class="english">
<p>
To reflect idiomatic use, code examples in this document elide semicolons
using these rules.
</p>
</div>

<p>
为符合习惯用法，本文档中的代码示例将使用这些规则省略分号。
</p>


<div class="english">
<h3 id="Identifiers">Identifiers</h3>
</div>

<h3 id="标识符">标识符</h3>

<div class="english">
<p>
Identifiers name program entities such as variables and types.
An identifier is a sequence of one or more letters and digits.
The first character in an identifier must be a letter.
</p>
<pre class="ebnf">
identifier = letter { letter | unicode_digit } .
</pre>
</div>

<p>
标识符被用来命名程序实体，例如变量和类型。一个标识符由一个或多个字母和数字组成。
标识符的第一个字符必须是字母。
</p>
<pre class="ebnf">
标识符 = 字母 { 字母 | Unicode数字 } .
</pre>
<pre>
a
_x9
ThisVariableIsExported
αβ
</pre>

<div class="english">
<p>
Some identifiers are <a href="#Predeclared_identifiers">predeclared</a>.
</p>
</div>

<p>
一些标识符是<a href="#预声明">预声明</a>的。
</p>


<div class="english">
<h3 id="Keywords">Keywords</h3>
</div>

<h3 id="关键字">关键字</h3>

<div class="english">
<p>
The following keywords are reserved and may not be used as identifiers.
</p>
</div>

<p>
以下为保留关键字，不能用作标识符。
</p>

<pre class="grammar">
break        default      func         interface    select
case         defer        go           map          struct
chan         else         goto         package      switch
const        fallthrough  if           range        type
continue     for          import       return       var
</pre>

<div class="english">
<h3 id="Operators_and_Delimiters">Operators and Delimiters</h3>
</div>

<h3 id="运算符与分隔符">运算符与分隔符</h3>

<div class="english">
<p>
The following character sequences represent <a href="#Operators">operators</a>, delimiters, and other special tokens:
</p>
</div>

<p>
以下字符序列表示<a href="#运算符">运算符</a>，分隔符和其它特殊标记：
</p>

<pre class="grammar">
+    &amp;     +=    &amp;=     &amp;&amp;    ==    !=    (    )
-    |     -=    |=     ||    &lt;     &lt;=    [    ]
*    ^     *=    ^=     &lt;-    &gt;     &gt;=    {    }
/    &lt;&lt;    /=    &lt;&lt;=    ++    =     :=    ,    ;
%    &gt;&gt;    %=    &gt;&gt;=    --    !     ...   .    :
     &amp;^          &amp;^=
</pre>

<div class="english">
<h3 id="Integer_literals">Integer literals</h3>
</div>

<h3 id="整数字面">整数字面</h3>

<div class="english">
<p>
An integer literal is a sequence of digits representing an
<a href="#Constants">integer constant</a>.
An optional prefix sets a non-decimal base: <code>0</code> for octal, <code>0x</code> or
<code>0X</code> for hexadecimal.  In hexadecimal literals, letters
<code>a-f</code> and <code>A-F</code> represent values 10 through 15.
</p>
<pre class="ebnf">
int_lit     = decimal_lit | octal_lit | hex_lit .
decimal_lit = ( "1" … "9" ) { decimal_digit } .
octal_lit   = "0" { octal_digit } .
hex_lit     = "0" ( "x" | "X" ) hex_digit { hex_digit } .
</pre>
</div>

<p>
整数字面由数字序列组成，代表<a href="#常量">整数常量</a> 。非十进制数由这些前缀定义：
<code>0</code> 为八进制数前缀，<code>0x</code> 或 <code>0X</code>为十六进制数前缀。
在十六进制数字面中，字母 <code>a-f</code> 或 <code>A-F</code> 表示值10到15。
</p>
<pre class="ebnf">
整数字面       = 十进制数字面 | 八进制数字面 | 十六进制数字面 .
十进制数字面   = ( "1" … "9" ) { 十进制数字 } .
八进制数字面   = "0" { 八进制数字 } .
十六进制数字面 = "0" ( "x" | "X" ) 十六进制数字 { 十六进制数字 } .
</pre>

<pre>
42
0600
0xBadFace
170141183460469231731687303715884105727
</pre>

<div class="english">
<h3 id="Floating-point_literals">Floating-point literals</h3>
</div>

<h3 id="浮点数字面">浮点数字面</h3>

<div class="english">
<p>
A floating-point literal is a decimal representation of a
<a href="#Constants">floating-point constant</a>.
It has an integer part, a decimal point, a fractional part,
and an exponent part.  The integer and fractional part comprise
decimal digits; the exponent part is an <code>e</code> or <code>E</code>
followed by an optionally signed decimal exponent.  One of the
integer part or the fractional part may be elided; one of the decimal
point or the exponent may be elided.
</p>
<pre class="ebnf">
float_lit = decimals "." [ decimals ] [ exponent ] |
            decimals exponent |
            "." decimals [ exponent ] .
decimals  = decimal_digit { decimal_digit } .
exponent  = ( "e" | "E" ) [ "+" | "-" ] decimals .
</pre>
</div>

<p>
浮点数字面由十进制<a href="#常量">浮点常量</a>表示。
它由整数部分，小数点，小数部分和指数部分构成。整数部分与小数部分由十进制数字组成；
指数部分由一个 <code>e</code> 或 <code>E</code> 紧跟一个带可选正负号的十进制指数构成。
整数部分或小数部分可以省略；小数点或指数亦可省略。
</p>
<pre class="ebnf">
浮点数字面 = 十进制数 "." [ 十进制数 ] [ 指数 ] |
             十进制指数 |
             "." 十进制数 [ 指数 ] .
十进制数   = 十进制数字 { 十进制数字 } .
指数       = ( "e" | "E" ) [ "+" | "-" ] 十进制数 .
</pre>

<pre>
0.
72.40
072.40  // == 72.40
2.71828
1.e+0
6.67428e-11
1E6
.25
.12345E+5
</pre>

<div class="english">
<h3 id="Imaginary_literals">Imaginary literals</h3>
</div>

<h3 id="虚数字面">虚数字面</h3>

<div class="english">
<p>
An imaginary literal is a decimal representation of the imaginary part of a
<a href="#Constants">complex constant</a>.
It consists of a
<a href="#Floating-point_literals">floating-point literal</a>
or decimal integer followed
by the lower-case letter <code>i</code>.
</p>
<pre class="ebnf">
imaginary_lit = (decimals | float_lit) "i" .
</pre>
</div>

<p>
虚数字面由十进制<a href="#常量">复数常量</a>的虚部表示。它由
<a href="#浮点数字面">浮点数字面</a>或十进制整数紧跟小写字母 <code>i</code> 构成。
</p>
<pre class="ebnf">
虚数字面 = (十进制数 | 浮点数字面) "i" .
</pre>

<pre>
0i
011i  // == 11i
0.i
2.71828i
1.e+0i
6.67428e-11i
1E6i
.25i
.12345E+5i
</pre>


<div class="english">
<h3 id="Character_literals">Character literals</h3>
</div>

<h3 id="字符字面">字符字面</h3>

<div class="english">
<p>
A character literal represents a <a href="#Constants">character constant</a>,
typically a Unicode code point, as one or more characters enclosed in single
quotes.  Within the quotes, any character may appear except single
quote and newline. A single quoted character represents itself,
while multi-character sequences beginning with a backslash encode
values in various formats.
</p>
</div>

<p>
字符字面由一个<a href="#常量">字符常量</a>表示，通常一个Unicode码点作为一个或更多字符围绕在单引号中。
在引号内，除单引号和换行符外的任何字符都可出现。
引号内的单个字符通常代表其自身，而以反斜杠开头的多字符序列则会编码为不同的形式。
</p>

<div class="english">
<p>
The simplest form represents the single character within the quotes;
since Go source text is Unicode characters encoded in UTF-8, multiple
UTF-8-encoded bytes may represent a single integer value.  For
instance, the literal <code>'a'</code> holds a single byte representing
a literal <code>a</code>, Unicode U+0061, value <code>0x61</code>, while
<code>'ä'</code> holds two bytes (<code>0xc3</code> <code>0xa4</code>) representing
a literal <code>a</code>-dieresis, U+00E4, value <code>0xe4</code>.
</p>
</div>

<p>
最简单的形式就是引号内只有一个字符；既然Go源码文本是UTF-8编码的Unicode字符，
多个UTF-8编码的字节就可以表示一个单一的整数值。例如，字面 <code>'a'</code> 包含一个字节，
表示一个字面 <code>a</code>，Unicode字符U+0061，值 <code>0x61</code>，而 <code>'ä'</code>
则包含两个字节（<code>0xc3</code> <code>0xa4</code>），表示一个字面 <code>分音符-a</code>，
Unicode字符U+00E4，值 <code>0xe4</code>。
</p>

<div class="english">
<p>
Several backslash escapes allow arbitrary values to be represented
as ASCII text.  There are four ways to represent the integer value
as a numeric constant: <code>\x</code> followed by exactly two hexadecimal
digits; <code>\u</code> followed by exactly four hexadecimal digits;
<code>\U</code> followed by exactly eight hexadecimal digits, and a
plain backslash <code>\</code> followed by exactly three octal digits.
In each case the value of the literal is the value represented by
the digits in the corresponding base.
</p>
</div>

<p>
反斜杠转义允许用ASCII文本来表示任意值。将整数值表示为数字常量有4种方法：
<code>\x</code> 紧跟2个十六进制数字；<code>\u</code> 紧跟4个十六进制数字；
<code>\U</code> 紧跟8个十六进制数字；单个<code>\</code>紧跟3个八进制数字。
在任何情况下，字面的值都是其相应进制的数字表示的值。
</p>

<div class="english">
<p>
Although these representations all result in an integer, they have
different valid ranges.  Octal escapes must represent a value between
0 and 255 inclusive.  Hexadecimal escapes satisfy this condition
by construction. The escapes <code>\u</code> and <code>\U</code>
represent Unicode code points so within them some values are illegal,
in particular those above <code>0x10FFFF</code> and surrogate halves.
</p>
</div>

<p>
尽管这些表示方式都会产生整数，其有效范围却不相同。八进制转义只能表示 0 到 255 之间的值。
十六进制转义则视其结构而定。转义符 <code>\u</code> 和 <code>\U</code> 表示Unicode码点，
因此其中的一些值是非法的，特别是那些大于 <code>0x10FFFF</code> 的值和半替代值。
</p>

<div class="english">
<p>
After a backslash, certain single-character escapes represent special values:
</p>
<pre class="grammar">
\a   U+0007 alert or bell
\b   U+0008 backspace
\f   U+000C form feed
\n   U+000A line feed or newline
\r   U+000D carriage return
\t   U+0009 horizontal tab
\v   U+000b vertical tab
\\   U+005c backslash
\'   U+0027 single quote  (valid escape only within character literals)
\"   U+0022 double quote  (valid escape only within string literals)
</pre>
</div>

<p>
在反斜杠后，某些单字符转义表示特殊值：
</p>
<pre class="grammar">
\a   U+0007 警报或铃声
\b   U+0008 退格
\f   U+000C 换页
\n   U+000A 换行
\r   U+000D 回车
\t   U+0009 横向制表
\v   U+000b 纵向制表
\\   U+005c 反斜杠
\'   U+0027 单引号(仅在字符字面中有效)
\"   U+0022 双引号(仅在字符串字面中有效)
</pre>

<div class="english">
<p>
All other sequences starting with a backslash are illegal inside character literals.
</p>
<pre class="ebnf">
char_lit         = "'" ( unicode_value | byte_value ) "'" .
unicode_value    = unicode_char | little_u_value | big_u_value | escaped_char .
byte_value       = octal_byte_value | hex_byte_value .
octal_byte_value = `\` octal_digit octal_digit octal_digit .
hex_byte_value   = `\` "x" hex_digit hex_digit .
little_u_value   = `\` "u" hex_digit hex_digit hex_digit hex_digit .
big_u_value      = `\` "U" hex_digit hex_digit hex_digit hex_digit
                           hex_digit hex_digit hex_digit hex_digit .
escaped_char     = `\` ( "a" | "b" | "f" | "n" | "r" | "t" | "v" | `\` | "'" | `"` ) .
</pre>
</div>

<p>
在字符字面中，所有其它以反斜杠开始的序列都是非法的。
</p>
<pre class="ebnf">
字符字面       = "'" ( Unicode值 | 字节值 ) "'" .
Unicode值      = Unicode字符 | 小Unicode值 | 大Unicode值 | 转义字符 .
字节值         = 八进制字节值 | 十六进制字节值 .
八进制字节值   = `\` 八进制数字 八进制数字 八进制数字 .
十六进制字节值 = `\` "x" 十六进制数字 十六进制数字 .
小Unicode值    = `\` "u" 十六进制数字 十六进制数字 十六进制数字 十六进制数字 .
大Unicode值    = `\` "U" 十六进制数字 十六进制数字 十六进制数字 十六进制数字
                      十六进制数字 十六进制数字 十六进制数字 十六进制数字 .
转义字符       = `\` ( "a" | "b" | "f" | "n" | "r" | "t" | "v" | `\` | "'" | `"` ) .
</pre>

<pre>
'a'
'ä'
'本'
'\t'
'\000'
'\007'
'\377'
'\x07'
'\xff'
'\u12e4'
'\U00101234'
</pre>


<div class="english">
<h3 id="String_literals">String literals</h3>
</div>

<h3 id="字符串字面">字符串字面</h3>

<div class="english">
<p>
A string literal represents a <a href="#Constants">string constant</a>
obtained from concatenating a sequence of characters. There are two forms:
raw string literals and interpreted string literals.
</p>
</div>

<p>
字符串字面表示<a href="#常量">字符串常量</a>，可通过连结字符序列获得。
它有两种形式：原始字符串字面和解译字符串字面。
</p>

<div class="english">
<p>
Raw string literals are character sequences between back quotes
<code>``</code>.  Within the quotes, any character is legal except
back quote. The value of a raw string literal is the
string composed of the uninterpreted characters between the quotes;
in particular, backslashes have no special meaning and the string may
contain newlines.
Carriage returns inside raw string literals
are discarded from the raw string value.
</p>
</div>

<p>
原始字符串字面为反引号 <code>``</code> 之间的字符序列。在该引号内，
除反引号外的任何字符都是合法的。原始字符串字面的值为此引号之间的无解译字符组成的字符串；
另外，反斜杠没有特殊意义且字符串可包含换行符。原始字符串字面中的回车符将会从原始字符串的值中丢弃。
</p>

<div class="english">
<p>
Interpreted string literals are character sequences between double
quotes <code>&quot;&quot;</code>. The text between the quotes,
which may not contain newlines, forms the
value of the literal, with backslash escapes interpreted as they
are in character literals (except that <code>\'</code> is illegal and
<code>\"</code> is legal).  The three-digit octal (<code>\</code><i>nnn</i>)
and two-digit hexadecimal (<code>\x</code><i>nn</i>) escapes represent individual
<i>bytes</i> of the resulting string; all other escapes represent
the (possibly multi-byte) UTF-8 encoding of individual <i>characters</i>.
Thus inside a string literal <code>\377</code> and <code>\xFF</code> represent
a single byte of value <code>0xFF</code>=255, while <code>ÿ</code>,
<code>\u00FF</code>, <code>\U000000FF</code> and <code>\xc3\xbf</code> represent
the two bytes <code>0xc3</code> <code>0xbf</code> of the UTF-8 encoding of character
U+00FF.
</p>

<pre class="ebnf">
string_lit             = raw_string_lit | interpreted_string_lit .
raw_string_lit         = "`" { unicode_char | newline } "`" .
interpreted_string_lit = `"` { unicode_value | byte_value } `"` .
</pre>

<pre>
`abc`  // same as "abc"
`\n
\n`    // same as "\\n\n\\n"
"\n"
""
"Hello, world!\n"
"日本語"
"\u65e5本\U00008a9e"
"\xff\u00FF"
</pre>
</div>

<p>
解译字符串字面为双引号 <code>&quot;&quot;</code> 之间的字符序列。
在该引号内，不包含换行符的文本形成字面的值，反斜杠转义序列如同在字符字面中一样被解译
（其中<code>\'</code>是非法的，而 <code>\"</code> 是合法的）。
3位八进制（<code>\</code><i>nnn</i>）和2位十六进制（<code>\x</code><i>nn</i>）
转义表示字符串值的独立 <i>字节</i> ；其它转义符表示（可多字节）UTF-8编码的独立 <i>字符</i>。
因此在字符串字面中，<code>\377</code> 和 <code>\xFF</code> 表示值为 <code>0xFF</code>=255的单个字节，
而<code>ÿ</code>、<code>\u00FF</code>、<code>\U000000FF</code> 和 <code>\xc3\xbf</code>
则表示UTF-8编码的字符U+00FF的两个字节<code>0xc3</code> <code>0xbf</code>。
</p>

<pre class="ebnf">
字符串字面     = 原始字符串字面 | 解译字符串字面 .
原始字符串字面 = "`" { Unicode字符 | 换行符 } "`" .
解译字符串字面 = `"` { Unicode值 | 字节值 } `"` .
</pre>

<pre>
`abc`  // 等价于 "abc"
`\n
\n`    // 等价于 "\\n\n\\n"
"\n"
""
"Hello, world!\n"
"日本語"
"\u65e5本\U00008a9e"
"\xff\u00FF"
</pre>

<div class="english">
<p>
These examples all represent the same string:
</p>

<pre>
"日本語"                                 // UTF-8 input text
`日本語`                                 // UTF-8 input text as a raw literal
"\u65e5\u672c\u8a9e"                    // The explicit Unicode code points
"\U000065e5\U0000672c\U00008a9e"        // The explicit Unicode code points
"\xe6\x97\xa5\xe6\x9c\xac\xe8\xaa\x9e"  // The explicit UTF-8 bytes
</pre>
</div>

<p>
这些例子都表示相同的字符串：
</p>

<pre>
"日本語"                                // UTF-8输入的文本
`日本語`                                // UTF-8输入的原始字面文本
"\u65e5\u672c\u8a9e"                    // 显式的Unicode码点
"\U000065e5\U0000672c\U00008a9e"        // 显式的Unicode码点
"\xe6\x97\xa5\xe6\x9c\xac\xe8\xaa\x9e"  // 显式的UTF-8字节
</pre>

<div class="english">
<p>
If the source code represents a character as two code points, such as
a combining form involving an accent and a letter, the result will be
an error if placed in a character literal (it is not a single code
point), and will appear as two code points if placed in a string
literal.
</p>
</div>

<p>
如果源码将两个码点表示为一个字符，例如包含着重号和字母的结合形式，那么将它放置在
字符字面中就会产生一个错误（它不是单一码点），而放置在字符串字面中则会显示为两个码点。
</p>

<div class="english">
<h2 id="Constants">Constants</h2>
</div>

<h2 id="常量">常量</h2>

<div class="english">
<p>There are <i>boolean constants</i>,
<i>character constants</i>,
<i>integer constants</i>,
<i>floating-point constants</i>, <i>complex constants</i>,
and <i>string constants</i>. Character, integer, floating-point,
and complex constants are
collectively called <i>numeric constants</i>.
</p>
</div>

<p>
常量包含<i>布尔常量</i>，<i>字符常量</i>，
<i>整数常量</i>，<i>浮点数常量</i>，
<i>复数常量</i>和<i>字符串常量</i>。
字符，整数，浮点数和复数常量统称为<i>数值常量</i>.
</p>

<div class="english">
<p>
A constant value is represented by a
<a href="#Character_literals">character</a>,
<a href="#Integer_literals">integer</a>,
<a href="#Floating-point_literals">floating-point</a>,
<a href="#Imaginary_literals">imaginary</a>,
or
<a href="#String_literals">string</a> literal,
an identifier denoting a constant,
a <a href="#Constant_expressions">constant expression</a>,
a <a href="#Conversions">conversion</a> with a result that is a constant, or
the result value of some built-in functions such as
<code>unsafe.Sizeof</code> applied to any value,
<code>cap</code> or <code>len</code> applied to
<a href="#Length_and_capacity">some expressions</a>,
<code>real</code> and <code>imag</code> applied to a complex constant
and <code>complex</code> applied to numeric constants.
The boolean truth values are represented by the predeclared constants
<code>true</code> and <code>false</code>. The predeclared identifier
<a href="#Iota">iota</a> denotes an integer constant.
</p>
</div>

<p>
常量的值可由
<a href="#字符字面">字符</a>，
<a href="#整数字面">整数</a>，
<a href="#浮点数字面">浮点数</a>，
<a href="#虚数字面">虚数</a>或
<a href="#字符串字面">字符串</a>字面表示，
一个标识符可代表一个常量，一个<a href="#常量表达式">常量表达式</a>，
一个结果为常量的<a href="#类型转换">类型转换</a>，或一些内建函数的返回值。
例如 <code>unsafe.Sizeof</code> 作用于任何值时产生的值，
<code>cap</code> 或 <code>len</code> 作用于
<a href="#长度与容量">一些表达式</a>，时产生的值，
<code>real</code> 和 <code>imag</code> 作用于复数常量时产生的值，以及
<code>complex</code> 作用于数值常量所产生的值。
布尔值由预声明的常量 <code>true</code> 和 <code>false</code> 来表示。
预声明标识符 <a href="#Iota">iota</a> 表示一个整数常量。
</p>

<div class="english">
<p>
In general, complex constants are a form of
<a href="#Constant_expressions">constant expression</a>
and are discussed in that section.
</p>
</div>

<p>
通常，复数常量的形式为
<a href="#常量表达式">常量表达式</a>，这一点将在该节中讨论。
</p>

<div class="english">
<p>
Numeric constants represent values of arbitrary precision and do not overflow.
</p>
</div>

<p>
数值常量可表示任意精度的值而不会溢出。
</p>

<div class="english">
<p>
Constants may be <a href="#Types">typed</a> or untyped.
Literal constants, <code>true</code>, <code>false</code>, <code>iota</code>,
and certain <a href="#Constant_expressions">constant expressions</a>
containing only untyped constant operands are untyped.
</p>
</div>

<p>
常量可以是<a href="#类型">类型化</a>的或无类型化的。字面常量，<code>true</code>，<code>false</code>，
<code>iota</code> 和某些只包含无类型化操作数的<a href="#常量表达式">常量表达式</a>是无类型化的。
</p>

<div class="english">
<p>
A constant may be given a type explicitly by a <a href="#Constant_declarations">constant declaration</a>
or <a href="#Conversions">conversion</a>, or implicitly when used in a
<a href="#Variable_declarations">variable declaration</a> or an
<a href="#Assignments">assignment</a> or as an
operand in an <a href="#Expressions">expression</a>.
It is an error if the constant value
cannot be represented as a value of the respective type.
For instance, <code>3.0</code> can be given any integer or any
floating-point type, while <code>2147483648.0</code> (equal to <code>1&lt;&lt;31</code>)
can be given the types <code>float32</code>, <code>float64</code>, or <code>uint32</code> but
not <code>int32</code> or <code>string</code>.
</p>
</div>

<p>
常量可由<a href="#常量声明">常量声明</a>或<a href="#类型转换">类型转换</a>显式地赋予其类型，
也可由<a href="#变量声明">变量声明</a>或<a href="#赋值">赋值</a>以及作为
<a href="#表达式">表达式</a>中的操作数隐式地赋予其类型。若常量的值不能由其类型表示就会产生一个错误。
例如，<code>3.0</code> 可赋予任何整数或浮点数类型的常量，而 <code>2147483648.0</code>
（等价于 <code>1&lt;&lt;31</code>）则只能赋予 <code>float32</code>, <code>float64</code>
或 <code>uint32</code> 类型的常量，而不能赋予 <code>int32</code> 或 <code>string</code>类型的常量。
</p>

<div class="english">
<p>
There are no constants denoting the IEEE-754 infinity and not-a-number values,
but the <a href="/pkg/math/"><code>math</code> package</a>'s
<a href="/pkg/math/#Inf">Inf</a>,
<a href="/pkg/math/#NaN">NaN</a>,
<a href="/pkg/math/#IsInf">IsInf</a>, and
<a href="/pkg/math/#IsNaN">IsNaN</a>
functions return and test for those values at run time.
</p>
</div>

<p>
Go语言中没有代表 IEEE-754 无穷大和 NaN 值（非数值）的常量，然而
<a href="/pkg/math/"> <code>math</code> 包</a>中的
<a href="/pkg/math/#Inf">Inf</a>，
<a href="/pkg/math/#NaN">NaN</a>，
<a href="/pkg/math/#IsInf">IsInf</a> 和
<a href="/pkg/math/#IsNaN">IsNaN</a>
函数会在运行时返回并检验这些值。
</p>

<div class="english">
<p>
Implementation restriction: Although numeric constants have arbitrary
precision in the language, a compiler may implement them using an
internal representation with limited precision.  That said, every
implementation must:
</p>
<ul>
	<li>Represent integer constants with at least 256 bits.</li>

	<li>Represent floating-point constants, including the parts of
	    a complex constant, with a mantissa of at least 256 bits
	    and a signed exponent of at least 32 bits.</li>

	<li>Give an error if unable to represent an integer constant
	    precisely.</li>

	<li>Give an error if unable to represent a floating-point or
	    complex constant due to overflow.</li>

	<li>Round to the nearest representable constant if unable to
	    represent a floating-point or complex constant due to limits
	    on precision.</li>
</ul>
<p>
These requirements apply both to literal constants and to the result
of evaluating <a href="#Constant_expressions">constant
expressions</a>.
</p>
</div>

<p>
实现限制：尽管数值常量在该语言中可拥有任意精度，
但编译器可能使用其有限精度的内部表示来实现它们。即，每个实现必须：
</p>
<ul>
	<li>使用至少256位表示整数常量。</li>

	<li>使用至少256位表示浮点常量，包括复数常量及尾数部分；
		使用至少32位表示指数符号。</li>

	<li>若无法精确表示一个整数常量，则给出一个错误。</li>

	<li>若由于溢出而无法表示一个浮点或复数常量，则给出一个错误。</li>

	<li>若由于精度限制而无法表示一个浮点或复数常量，则舍入为最近似的可表示常量。</li>
</ul>
<p>
这些要求适用于字面常量和<a href="#常量表达式">常量表达式</a>的求值结果。
</p>

<div class="english">
<h2 id="Types">Types</h2>
</div>

<h2 id="类型">类型</h2>

<div class="english">
<p>
A type determines the set of values and operations specific to values of that
type.  A type may be specified by a
(possibly <a href="#Qualified_identifiers">qualified</a>) <i>type name</i>
(§<a href="#Type_declarations">Type declarations</a>) or a <i>type literal</i>,
which composes a new type from previously declared types.
</p>

<pre class="ebnf">
Type      = TypeName | TypeLit | "(" Type ")" .
TypeName  = identifier | QualifiedIdent .
TypeLit   = ArrayType | StructType | PointerType | FunctionType | InterfaceType |
	    SliceType | MapType | ChannelType .
</pre>
</div>

<p>
类型决定值的集合与该类型值的具体操作。类型可（有限制地）通过<i>类型名</i>
类型决定值的集合与该类型值特定的操作。类型可（有限制地）通过<i>类型名</i>
（§<a href="#限定标识符">限定标识符</a>， §<a href="#类型声明">类型声明</a>）
或<i>类型字面</i>指定，它将根据之前声明的类型组成新的类型。
</p>

<pre class="ebnf">
类型     = 类型名 | 类型字面 | "(" 类型 ")" .
类型名   = 限定标识符 .
类型字面 = 数组类型 | 结构类型 | 指针类型 | 函数类型 | 接口类型 |
           切片类型 | 映射类型 | 信道类型 .
</pre>

<div class="english">
<p>
Named instances of the boolean, numeric, and string types are
<a href="#Predeclared_identifiers">predeclared</a>.
<i>Composite types</i>&mdash;array, struct, pointer, function,
interface, slice, map, and channel types&mdash;may be constructed using
type literals.
</p>
</div>

<p>
布尔值，数值与字符串类型的实例的命名是<a href="#预声明标识符">预声明</a>的。
数组，结构，指针，函数，接口，切片，映射和信道这些<i>复合类型</i>可由类型字面构造。
</p>

<div class="english">
<p>
The <i>static type</i> (or just <i>type</i>) of a variable is the
type defined by its declaration.  Variables of interface type
also have a distinct <i>dynamic type</i>, which
is the actual type of the value stored in the variable at run-time.
The dynamic type may vary during execution but is always
<a href="#Assignability">assignable</a>
to the static type of the interface variable.  For non-interface
types, the dynamic type is always the static type.
</p>
</div>

<p>
变量的<i>静态类型</i>（或<i>类型</i>）是通过其声明定义的类型。
接口类型的变量也有一个独特的<i>动态类型</i>，这是在运行时存储在变量中的值的实际类型。
动态类型在执行过程中可能会有所不同，但对于接口变量的静态类型，它总是<a href="#可赋值性">可赋值</a>的。
对于非接口类型，其动态类型始终为其静态类型。
</p>

<div class="english">
<p>
Each type <code>T</code> has an <i>underlying type</i>: If <code>T</code>
is a predeclared type or a type literal, the corresponding underlying
type is <code>T</code> itself. Otherwise, <code>T</code>'s underlying type
is the underlying type of the type to which <code>T</code> refers in its
<a href="#Type_declarations">type declaration</a>.
</p>
</div>

<p>
每个类型 <code>T</code> 都有一个 <i>基本类型</i>：若 <code>T</code> 为预声明类型或类型字面，
其相应的基本类型为 <code>T</code> 本身。否则，<code>T</code>的基本类型为其
<a href="#类型声明">类型声明</a>中所依据类型的基本类型。
</p>

<pre>
   type T1 string
   type T2 T1
   type T3 []T1
   type T4 T3
</pre>

<div class="english">
<p>
The underlying type of <code>string</code>, <code>T1</code>, and <code>T2</code>
is <code>string</code>. The underlying type of <code>[]T1</code>, <code>T3</code>,
and <code>T4</code> is <code>[]T1</code>.
</p>
</div>

<p>
以上 <code>string</code>，<code>T1</code> 和 <code>T2</code> 的基本类型为 <code>string</code>。
<code>[]T1</code>，<code>T3</code> 和 <code>T4</code> 的基本类型为 <code>[]T1</code> 。
</p>

<div class="english">
<h3 id="Method_sets">Method sets</h3>
</div>

<h3 id="方法集">方法集</h3>

<div class="english">
<p>
A type may have a <i>method set</i> associated with it
(§<a href="#Interface_types">Interface types</a>, §<a href="#Method_declarations">Method declarations</a>).
The method set of an <a href="#Interface_types">interface type</a> is its interface.
The method set of any other type <code>T</code>
consists of all methods with receiver type <code>T</code>.
The method set of the corresponding pointer type <code>*T</code>
is the set of all methods with receiver <code>*T</code> or <code>T</code>
(that is, it also contains the method set of <code>T</code>).
Further rules apply to structs containing anonymous fields, as described
in the section on <a href="#Struct_types">struct types</a>.
Any other type has an empty method set.
In a method set, each method must have a
<a href="#Uniqueness_of_identifiers">unique</a> <a href="#MethodName">method name</a>.
</p>
</div>

<p>
类型可拥有一个与其相关联的 <i>方法集</i>（§<a href="#接口类型">接口类型</a>，§<a href="#方法声明">方法声明</a>）。
<a href="#接口类型">接口类型</a>的方法集为其接口。其它任意类型 <code>T</code> 的方法集由所有带接收器类型
<code>T</code> 的方法组成。与指针类型 <code>*T</code> 相应的方法集为所有带接收器 <code>*T</code> 或 <code>T</code>
的方法的集（就是说，它也包含 <code>T</code> 的方法集）。根据<a href="#结构类型">结构类型</a>一节的描述，
更进一步的规则也适用于包含匿名字段的结构。任何其它类型都有一个空方法集。
在方法集中，每个方法都必须有<a href="#标识符的唯一性">唯一</a>的<a href="#方法名">方法名</a>。
</p>

<div class="english">
<p>
The method set of a type determines the interfaces that the
type <a href="#Interface_types">implements</a>
and the methods that can be <a href="#Calls">called</a>
using a receiver of that type.
</p>
</div>

<p>
一个类型的方法集决定了其所<a href="#接口类型">实现</a>的接口
与可使用该类型接收器<a href="#函数与方法的调用">调用</a>的方法。
</p>

<div class="english">
<h3 id="Boolean_types">Boolean types</h3>
</div>

<h3 id="布尔类型">布尔类型</h3>

<div class="english">
<p>
A <i>boolean type</i> represents the set of Boolean truth values
denoted by the predeclared constants <code>true</code>
and <code>false</code>. The predeclared boolean type is <code>bool</code>.
</p>
</div>

<p>
<i>布尔类型</i> 表示由预声明常量 <code>true</code> 和 <code>false</code>所代表的布尔值的集。
预声明的布尔类型为 <code>bool</code>。
</p>

<div class="english">
<h3 id="Numeric_types">Numeric types</h3>
</div>

<h3 id="数值类型">数值类型</h3>

<div class="english">
<p>
A <i>numeric type</i> represents sets of integer or floating-point values.
The predeclared architecture-independent numeric types are:
</p>

<pre class="grammar">
uint8       the set of all unsigned  8-bit integers (0 to 255)
uint16      the set of all unsigned 16-bit integers (0 to 65535)
uint32      the set of all unsigned 32-bit integers (0 to 4294967295)
uint64      the set of all unsigned 64-bit integers (0 to 18446744073709551615)

int8        the set of all signed  8-bit integers (-128 to 127)
int16       the set of all signed 16-bit integers (-32768 to 32767)
int32       the set of all signed 32-bit integers (-2147483648 to 2147483647)
int64       the set of all signed 64-bit integers (-9223372036854775808 to 9223372036854775807)

float32     the set of all IEEE-754 32-bit floating-point numbers
float64     the set of all IEEE-754 64-bit floating-point numbers

complex64   the set of all complex numbers with float32 real and imaginary parts
complex128  the set of all complex numbers with float64 real and imaginary parts

byte        alias for uint8
rune        alias for int32
</pre>
</div>

<p>
<i>数值类型</i>表示整数值和浮点数值的集。
架构中立的预声明数值类型为：
</p>

<pre class="grammar">
uint8       所有无符号 8位整数集（0 到 255）
uint16      所有无符号16位整数集（0 到 65535）
uint32      所有无符号32位整数集（0 到 4294967295）
uint64      所有无符号64位整数集（0 到 18446744073709551615）

int8        所有带符号 8位整数集（-128 到 127）
int16       所有带符号16位整数集（-32768 到 32767）
int32       所有带符号32位整数集（-2147483648 到 2147483647）
int64       所有带符号64位整数集（-9223372036854775808 到 9223372036854775807）

float32     所有IEEE-754 32位浮点数集
float64     所有IEEE-754 64位浮点数集

complex64   所有带float32实部和虚部的复数集
complex128  所有带float64实部和虚部的复数集

byte        uint8的别名
rune        int32的别名
</pre>

<div class="english">
<p>
The value of an <i>n</i>-bit integer is <i>n</i> bits wide and represented using
<a href="http://en.wikipedia.org/wiki/Two's_complement">two's complement arithmetic</a>.
</p>
</div>

<p>
<i>n</i> 位的整数值是 <i>n</i> 位宽的，它使用
<a href="http://en.wikipedia.org/wiki/Two's_complement">二进制补码运算</a>表示。
</p>

<div class="english">
<p>
There is also a set of predeclared numeric types with implementation-specific sizes:
</p>

<pre class="grammar">
uint     either 32 or 64 bits
int      same size as uint
uintptr  an unsigned integer large enough to store the uninterpreted bits of a pointer value
</pre>
</div>

<p>
大小取决于具体实现的预声明数值类型：
</p>

<pre class="grammar">
uint     32或64位
int      大小与uint相同
uintptr  大到足以存储指针值无解释位的无符号整数
</pre>

<div class="english">
<p>
To avoid portability issues all numeric types are distinct except
<code>byte</code>, which is an alias for <code>uint8</code>, and
<code>rune</code>, which is an alias for <code>int32</code>.
Conversions
are required when different numeric types are mixed in an expression
or assignment. For instance, <code>int32</code> and <code>int</code>
are not the same type even though they may have the same size on a
particular architecture.
</p>
</div>

<p>
为避免可移植性问题，除 <code>byte</code> 为 <code>uint8</code> 的别名以及
<code>rune</code> 为 <code>int32</code> 的别名外，所有数值类型都是不同的。
当不同的数值类型混合在一个表达式或赋值操作中时，必须进行类型转换。
例如，<code>int32</code> 与 <code>int</code> 是不同的类型，
尽管它们在特定架构上可能有相同的大小。
</p>

<div class="english">
<h3 id="String_types">String types</h3>
</div>

<h3 id="字符串类型">字符串类型</h3>

<div class="english">
<p>
A <i>string type</i> represents the set of string values.
Strings behave like slices of bytes but are immutable: once created,
it is impossible to change the contents of a string.
The predeclared string type is <code>string</code>.
</p>
</div>

<p>
<i>字符串类型</i> 表示字符串值的集。字符串的行为类似于字节数组，但它是不可变的：
一旦被创建，字符串的内容就不能更改。预声明的字符串类型为 <code>string</code>。
</p>

<div class="english">
<p>
The elements of strings have type <code>byte</code> and may be
accessed using the usual <a href="#Indexes">indexing operations</a>.  It is
illegal to take the address of such an element; if
<code>s[i]</code> is the <i>i</i>th byte of a
string, <code>&amp;s[i]</code> is invalid.  The length of string
<code>s</code> can be discovered using the built-in function
<code>len</code>. The length is a compile-time constant if <code>s</code>
is a string literal.
</p>
</div>

<p>
字符串元素的类型为 <code>byte</code>，通常使用<a href="#下标">下标操作</a>访问。
要获取这种元素的地址是非法的；若 <code>s[i]</code> 为字符串中的第 <i>i</i>个字节，
<code>&amp;s[i]</code> 操作是无效的。字符串 <code>s</code> 的长度可使用内建函数
<code>len</code>获取。若 <code>s</code> 为一个字符串字面，其长度则为一个编译时常量。
</p>


<div class="english">
<h3 id="Array_types">Array types</h3>
</div>

<h3 id="数组类型">数组类型</h3>

<div class="english">
<p>
An array is a numbered sequence of elements of a single
type, called the element type.
The number of elements is called the length and is never
negative.
</p>

<pre class="ebnf">
ArrayType   = "[" ArrayLength "]" ElementType .
ArrayLength = Expression .
ElementType = Type .
</pre>
</div>

<p>
数组是单一类型元素的编号序列，该单一类型称为元素类型。元素的数量称为长度且为非负数。
</p>

<pre class="ebnf">
数组类型 = "[" 数组长度 "]" 元素类型 .
数组长度 = 表达式 .
元素类型 = 类型 .
</pre>

<div class="english">
<p>
The length is part of the array's type and must be a
<a href="#Constant_expressions">constant expression</a> that evaluates to a non-negative
integer value.  The length of array <code>a</code> can be discovered
using the built-in function <a href="#Length_and_capacity"><code>len(a)</code></a>.
The elements can be indexed by integer
indices 0 through <code>len(a)-1</code> (§<a href="#Indexes">Indexes</a>).
Array types are always one-dimensional but may be composed to form
multi-dimensional types.
</p>

<pre>
[32]byte
[2*N] struct { x, y int32 }
[1000]*float64
[3][5]int
[2][2][2]float64  // same as [2]([2]([2]float64))
</pre>
</div>

<p>
长度是数组类型的一部分，且必须是求值结果为非负整数值的<a href="#常量表达式">常量表达式</a>。
数组 <code>a</code> 的长度可使用内建函数 <a href="#长度与容量"><code>len(a)</code></a>获取，
其元素可通过整数下标 0 到 <code>len(a)-1</code> 索引（§<a href="#下标">下标</a>）。
数组类型总是一维的，但可组合构成多维的类型。
</p>

<pre>
[32]byte
[2*N] struct { x, y int32 }
[1000]*float64
[3][5]int
[2][2][2]float64  // 等价于[2]([2]([2]float64))
</pre>

<div class="english">
<h3 id="Slice_types">Slice types</h3>
</div>

<h3 id="切片类型">切片类型</h3>

<div class="english">
<p>
A slice is a reference to a contiguous segment of an array and
contains a numbered sequence of elements from that array.  A slice
type denotes the set of all slices of arrays of its element type.
The value of an uninitialized slice is <code>nil</code>.
</p>

<pre class="ebnf">
SliceType = "[" "]" ElementType .
</pre>
</div>

<p>
切片是数组连续段的引用及包含此数组的元素的编号序列。
切片类型表示元素类型为数组的所有切片的集。未初始化切片的值为 <code>nil</code>。
</p>

<pre class="ebnf">
切片类型 = "[" "]" 元素类型 .
</pre>

<div class="english">
<p>
Like arrays, slices are indexable and have a length.  The length of a
slice <code>s</code> can be discovered by the built-in function
<a href="#Length_and_capacity"><code>len(s)</code></a>; unlike with arrays it may change during
execution.  The elements can be addressed by integer indices 0
through <code>len(s)-1</code> (§<a href="#Indexes">Indexes</a>).  The slice index of a
given element may be less than the index of the same element in the
underlying array.
</p>
</div>

<p>
类似于数组，切片是可索引的且拥有一个长度。切片 <code>s</code> 的长度可通过内建函数
<a href="#长度与容量"><code>len(s)</code></a>获取；不同于数组的是，切片可在执行过程中被改变，
其元素可通过整数下标 0 到 <code>len(s)-1</code> 寻址（§<a href="#下标">下标</a>）。
给定元素的切片下标可能小于它在其基本数组中的下标。
</p>

<div class="english">
<p>
A slice, once initialized, is always associated with an underlying
array that holds its elements.  A slice therefore shares storage
with its array and with other slices of the same array; by contrast,
distinct arrays always represent distinct storage.
</p>
</div>

<p>
切片一旦初始化，就总是伴随着一个包含其元素的基本数组。
因此，切片与其数组及其它本数组的切片共享存储；
与此相反，不同的数组总是表示其不同的存储。
</p>

<div class="english">
<p>
The array underlying a slice may extend past the end of the slice.
The <i>capacity</i> is a measure of that extent: it is the sum of
the length of the slice and the length of the array beyond the slice;
a slice of length up to that capacity can be created by `slicing' a new
one from the original slice (§<a href="#Slices">Slices</a>).
The capacity of a slice <code>a</code> can be discovered using the
built-in function <a href="#Length_and_capacity"><code>cap(a)</code></a>.
</p>
</div>

<p>
切片的基本数组可扩展其切片的结尾。<i>容量</i> 是该扩展的量度：
它是切片的长度和切片往后数组的长度之和；长度达到其容量的切片可通过从原切片
（§<a href="#Slices">Slices</a>）‘切下’一个新的来创建。
切片 <code>a</code> 的容量可使用内建函数 <a href="#长度与容量"><code>cap(a)</code></a> 获取。
</p>

<div class="english">
<p>
A new, initialized slice value for a given element type <code>T</code> is
made using the built-in function
<a href="#Making_slices_maps_and_channels"><code>make</code></a>,
which takes a slice type
and parameters specifying the length and optionally the capacity:
</p>
</div>

<p>
给定元素类型 <code>T</code> 的一个新的，已初始化的切片值使用内建函数
<a href="#创建切片、映射与信道"><code>make</code></a>创建，
它需要一个切片类型和指定其长度与容量（可选）的参数：
</p>

<pre>
make([]T, length)
make([]T, length, capacity)
</pre>

<div class="english">
<p>
A call to <code>make</code> allocates a new, hidden array to which the returned
slice value refers. That is, executing
</p>
</div>

<p>
调用 <code>make</code>将分配一个被返回的切片值所引用的，新的、隐藏的数组。即，执行
</p>

<pre>
make([]T, length, capacity)
</pre>

<div class="english">
<p>
produces the same slice as allocating an array and slicing it, so these two examples
result in the same slice:
</p>
</div>

<p>
产生切片与分配数组后再对其进行切片相同，因此这两个例子的结果为相同的切片：
</p>

<pre>
make([]int, 50, 100)
new([100]int)[0:50]
</pre>

<div class="english">
<p>
Like arrays, slices are always one-dimensional but may be composed to construct
higher-dimensional objects.
With arrays of arrays, the inner arrays are, by construction, always the same length;
however with slices of slices (or arrays of slices), the lengths may vary dynamically.
Moreover, the inner slices must be allocated individually (with <code>make</code>).
</p>
</div>

<p>
类似于数组，切片总是一维的，但可组合构造更高维的对象。
元素为数组的数组，根据其构造，其内部数组的长度始终相同；
然而元素为切片的切片（或元素为数组的切片），其长度会动态地改变。
此外，其内部的切片必须单独地（通过 <code>make</code>）分配。
</p>

<div class="english">
<h3 id="Struct_types">Struct types</h3>
</div>

<h3 id="结构类型">结构类型</h3>

<div class="english">
<p>
A struct is a sequence of named elements, called fields, each of which has a
name and a type. Field names may be specified explicitly (IdentifierList) or
implicitly (AnonymousField).
Within a struct, non-<a href="#Blank_identifier">blank</a> field names must
be <a href="#Uniqueness_of_identifiers">unique</a>.
</p>

<pre class="ebnf">
StructType     = "struct" "{" { FieldDecl ";" } "}" .
FieldDecl      = (IdentifierList Type | AnonymousField) [ Tag ] .
AnonymousField = [ "*" ] TypeName .
Tag            = string_lit .
</pre>

<pre>
// An empty struct.
struct {}

// A struct with 6 fields.
struct {
	x, y int
	u float32
	_ float32  // padding
	A *[]int
	F func()
}
</pre>
</div>

<p>
结构是已命名的元素序列，被称为字段，其中每一个元素都有一个名字和类型。
字段名可显示地指定（标识符列表）或隐式地指定（匿名字段）。
在结构中，非<a href="#空白标识符">空白</a>字段名必须是<a href="#标识符的唯一性">唯一</a>的。
</p>

<pre class="ebnf">
结构类型 = "struct" "{" { 字段声明 ";" } "}" .
字段声明 = (标识符列表 类型 | 匿名字段) [ 标签 ] .
匿名字段 = [ "*" ] 类型名 .
标签     = 字符串字面 .
</pre>

<pre>
// 空结构.
struct {}

// 带6个字段的结构
struct {
	x, y int
	u float32
	_ float32  // 填充
	A *[]int
	F func()
}
</pre>

<div class="english">
<p>
A field declared with a type but no explicit field name is an <i>anonymous field</i>,
also called an <i>embedded</i> field or an embedding of the type in the struct.
An embedded type must be specified as
a type name <code>T</code> or as a pointer to a non-interface type name <code>*T</code>,
and <code>T</code> itself may not be
a pointer type. The unqualified type name acts as the field name.
</p>

<pre>
// A struct with four anonymous fields of type T1, *T2, P.T3 and *P.T4
struct {
	T1        // field name is T1
	*T2       // field name is T2
	P.T3      // field name is T3
	*P.T4     // field name is T4
	x, y int  // field names are x and y
}
</pre>
</div>

<p>
通过有类型而无显式字段名声明的字段为 <i>匿名字段</i>，亦称为 <i>嵌入式</i> 字段或该结构中此种类型的嵌入。
这种字段类型必须作为一个类型名 <code>T</code> 或一个非接口类型名的指针 <code>*T</code>来实现，
且 <code>T</code> 本身不能为指针类型。未限定类型名的行为类似于字段名。
</p>

<pre>
// 带类型为T1，*T2，P.T3和*P.T4的4个匿名字段的结构
struct {
	T1        // 字段名为T1
	*T2       // 字段名为T2
	P.T3      // 字段名为T3
	*P.T4     // 字段名为T4
	x, y int  // 字段名为x和y
}
</pre>

<div class="english">
<p>
The following declaration is illegal because field names must be unique
in a struct type:
</p>

<pre>
struct {
	T     // conflicts with anonymous field *T and *P.T
	*T    // conflicts with anonymous field T and *P.T
	*P.T  // conflicts with anonymous field T and *T
}
</pre>
</div>

<p>
以下为非法声明，因为字段名在结构类型中必须是唯一的：
</p>

<pre>
struct {
	T     // 与匿名字段*T及*P.T相冲突
	*T    // 与匿名字段T及*P.T相冲突
	*P.T  // 与匿名字段T及*T相冲突
}
</pre>

<div class="english">
<p>
A field or <a href="#Method_declarations">method</a> <code>f</code> of an
anonymous field in a struct <code>x</code> is called <i>promoted</i> if
<code>x.f</code> is a legal <a href="#Selectors">selector</a> that denotes
that field or method <code>f</code>.
</p>
</div>

<p>
在结构 <code>x</code> 中，若 <code>x.f</code> 为表示字段或<a href="#方法声明">方法</a>
<code>f</code> 的合法<a href="#选择器">选择器</a>，则匿名字段的字段或方法 <code>f</code>
即为<i>已提升</i>的。
</p>

<div class="english">
<p>
Promoted fields act like ordinary fields
of a struct except that they cannot be used as field names in
<a href="#Composite_literals">composite literals</a> of the struct.
</p>
</div>

<p>
已提升字段除了不能用作该结构<a href="#复合字面">复合字面</a>中的字段名外，
其行为如同结构的一般字段。
</p>

<div class="english">
<p>
Given a struct type <code>S</code> and a type named <code>T</code>,
promoted methods are included in the method set of the struct as follows:
</p>
<ul>
	<li>
	If <code>S</code> contains an anonymous field <code>T</code>,
	the <a href="#Method_sets">method sets</a> of <code>S</code>
	and <code>*S</code> both include promoted methods with receiver
	<code>T</code>. The method set of <code>*S</code> also
	includes promoted methods with receiver <code>*T</code>.
	</li>
	<li>
	If <code>S</code> contains an anonymous field <code>*T</code>,
	the method sets of <code>S</code> and <code>*S</code> both
	include promoted methods with receiver <code>T</code> or
	<code>*T</code>.
	</li>
</ul>
</div>

<p>
给定结构类型 <code>S</code> 与名为 <code>T</code> 的类型，包含在结构方法集中的已提升方法如下：
</p>
<ul>
	<li>
	若 <code>S</code> 包含一个匿名字段 <code>T</code>，则 <code>S</code> 与 <code>*S</code>
	的<a href="#方法集">方法集</a>均包含带接收器 <code>T</code> 的已提升方法。<code>*S</code>
	的方法集也包含带接收器 <code>*T</code> 的已提升方法。
	</li>

	<li>
	若 <code>S</code> 包含匿名字段 <code>*T</code>，则 <code>S</code> 与 <code>*S</code>
	的方法集均包含带接收器 <code>T</code> 或 <code>*T</code> 的已提升方法。
	</li>
</ul>

<div class="english">
<p>
A field declaration may be followed by an optional string literal <i>tag</i>,
which becomes an attribute for all the fields in the corresponding
field declaration. The tags are made
visible through a <a href="#Package_unsafe">reflection interface</a>
but are otherwise ignored.
</p>

<pre>
// A struct corresponding to the TimeStamp protocol buffer.
// The tag strings define the protocol buffer field numbers.
struct {
	microsec  uint64 "field 1"
	serverIP6 uint64 "field 2"
	process   string "field 3"
}
</pre>
</div>

<p>
字段声明可后跟一个可选的字符串字面 <i>tag</i>，成为所有相应字段声明中字段的属性。
标签可通过 <a href="#包unsafe">反射接口</a> 获得，否则就会被忽略。
</p>

<pre>
// 一个对应于时间戳协议缓冲区的结构.
// 标签字符串定义了协议缓冲区的字段号.
struct {
	microsec  uint64 "field 1"
	serverIP6 uint64 "field 2"
	process   string "field 3"
}
</pre>

<div class="english">
<h3 id="Pointer_types">Pointer types</h3>
</div>

<h3 id="指针类型">指针类型</h3>

<div class="english">
<p>
A pointer type denotes the set of all pointers to variables of a given
type, called the <i>base type</i> of the pointer.
The value of an uninitialized pointer is <code>nil</code>.
</p>

<pre class="ebnf">
PointerType = "*" BaseType .
BaseType = Type .
</pre>
</div>

<p>
指针类型表示一个所有给定类型变量的指针的集，称为指针的 <i>基础类型</i>。
未初始化的指针的值为 <code>nil</code>。
</p>

<pre class="ebnf">
指针类型 = "*" 基础类型 .
基础类型 = 类型 .
</pre>

<pre>
*Point
*[4]int
</pre>

<div class="english">
<h3 id="Function_types">Function types</h3>
</div>

<h3 id="函数类型">函数类型</h3>

<div class="english">
<p>
A function type denotes the set of all functions with the same parameter
and result types. The value of an uninitialized variable of function type
is <code>nil</code>.
</p>

<pre class="ebnf">
FunctionType   = "func" Signature .
Signature      = Parameters [ Result ] .
Result         = Parameters | Type .
Parameters     = "(" [ ParameterList [ "," ] ] ")" .
ParameterList  = ParameterDecl { "," ParameterDecl } .
ParameterDecl  = [ IdentifierList ] [ "..." ] Type .
</pre>
</div>

<p>
函数类型表示所有带相同参数和返回类型的集。未初始化的函数类型变量的的值为 <code>nil</code>。
</p>

<pre class="ebnf">
函数类型 = "func" 签名 .
签名     = 参数 [ 值 ] .
值       = 参数 | 类型 .
参数     = "(" [ 参数列表 [ "," ] ] ")" .
参数列表 = 参数声明 { "," 参数声明 } .
参数声明 = [ 标识符列表 ] [ "..." ] 类型 .
</pre>

<div class="english">
<p>
Within a list of parameters or results, the names (IdentifierList)
must either all be present or all be absent. If present, each name
stands for one item (parameter or result) of the specified type; if absent, each
type stands for one item of that type.  Parameter and result
lists are always parenthesized except that if there is exactly
one unnamed result it may be written as an unparenthesized type.
</p>
</div>

<p>
在参数或值的列表中，其名称（标识符列表）必须都存在或都不存在。
若存在，则每个名称代表一个指定类型的项（参数或结果），
若不存在，则每个类型代表一个此类型的项。若恰好有一个未命名的值，它可能写作一个不加括号的类型，
除此之外，参数和值的列表总是在括号中。
</p>

<div class="english">
<p>
The final parameter in a function signature may have
a type prefixed with <code>...</code>.
A function with such a parameter is called <i>variadic</i> and
may be invoked with zero or more arguments for that parameter.
</p>
</div>

<p>
函数标记中的最后一个参数可能有一个带 <code>...</code> 前缀的类型。
带这样参数的函数被称为 <i>variadic</i> 且可带零个或多个参数的函数。
</p>

<pre>
func()
func(x int) int
func(a, _ int, z float32) bool
func(a, b int, z float32) (bool)
func(prefix string, values ...int)
func(a, b int, z float64, opt ...interface{}) (success bool)
func(int, int, float64) (float64, *[]int)
func(n int) func(p *T)
</pre>


<div class="english">
<h3 id="Interface_types">Interface types</h3>
</div>

<h3 id="接口类型">接口类型</h3>

<div class="english">
<p>
An interface type specifies a <a href="#Method_sets">method set</a> called its <i>interface</i>.
A variable of interface type can store a value of any type with a method set
that is any superset of the interface. Such a type is said to
<i>implement the interface</i>.
The value of an uninitialized variable of interface type is <code>nil</code>.
</p>

<pre class="ebnf">
InterfaceType      = "interface" "{" { MethodSpec ";" } "}" .
MethodSpec         = MethodName Signature | InterfaceTypeName .
MethodName         = identifier .
InterfaceTypeName  = TypeName .
</pre>
</div>

<p>
接口类型指定一个称为 <i>接口</i> 的 <a href="#方法集">方法集</a>。
接口类型变量可存储任何带方法集类型的值，该方法集为此接口的超集。
这种类型表示 <i>实现此接口</i>。未初始化的接口类型变量的值为 <code>nil</code>。
</p>

<pre class="ebnf">
接口类型   = "interface" "{" { 方法实现 ";" } "}" .
方法实现   = 方法名 签名 | 接口类型名 .
方法名     = 标识符 .
接口类型名 = 类型名 .
</pre>

<div class="english">
<p>
As with all method sets, in an interface type, each method must have a
<a href="#Uniqueness_of_identifiers">unique</a> name.
</p>

<pre>
// A simple File interface
interface {
	Read(b Buffer) bool
	Write(b Buffer) bool
	Close()
}
</pre>
</div>

<p>
对于所有的方法集，在一个接口类型中，每个方法必须有<a href="#标识符的唯一性">唯一的</a>名字。
</p>

<pre>
// 一个简单的File接口
interface {
	Read(b Buffer) bool
	Write(b Buffer) bool
	Close()
}
</pre>

<div class="english">
<p>
More than one type may implement an interface.
For instance, if two types <code>S1</code> and <code>S2</code>
have the method set
</p>
</div>

<p>
不止一个类型可实现同一接口。例如，若两个类型 <code>S1</code> 和 <code>S2</code> 拥有方法集
</p>

<pre>
func (p T) Read(b Buffer) bool { return … }
func (p T) Write(b Buffer) bool { return … }
func (p T) Close() { … }
</pre>

<div class="english">
<p>
(where <code>T</code> stands for either <code>S1</code> or <code>S2</code>)
then the <code>File</code> interface is implemented by both <code>S1</code> and
<code>S2</code>, regardless of what other methods
<code>S1</code> and <code>S2</code> may have or share.
</p>
</div>

<p>
（其中 <code>T</code> 代表 <code>S1</code> 或 <code>S2</code>）
那么 <code>File</code> 接口都将被 <code>S1</code> 和 <code>S2</code>所实现，
不论如何，方法 <code>S1</code> 和 <code>S2</code> 都会拥有或共享它。
</p>

<div class="english">
<p>
A type implements any interface comprising any subset of its methods
and may therefore implement several distinct interfaces. For
instance, all types implement the <i>empty interface</i>:
</p>
</div>

<p>
类型可实现任何接口，包括任何其方法的子集，因此可能实现几个不同的接口。
例如，所有类型都实现了 <i>空接口</i>：
</p>

<pre>
interface{}
</pre>

<div class="english">
<p>
Similarly, consider this interface specification,
which appears within a <a href="#Type_declarations">type declaration</a>
to define an interface called <code>Lock</code>:
</p>
</div>

<p>
同样，考虑此接口的实现，它出现在<a href="#类型声明">类型声明</a>
中以定义一个名为 <code>Lock</code> 的接口：
</p>

<pre>
type Lock interface {
	Lock()
	Unlock()
}
</pre>

<div class="english">
<p>
If <code>S1</code> and <code>S2</code> also implement
</p>
</div>

<p>
若 <code>S1</code> 和 <code>S2</code> 也实现
</p>

<pre>
func (p T) Lock() { … }
func (p T) Unlock() { … }
</pre>

<div class="english">
<p>
they implement the <code>Lock</code> interface as well
as the <code>File</code> interface.
</p>
</div>

<p>
它们不仅会实现 <code>Lock</code> 还会实现 <code>File</code> 接口
</p>

<div class="english">
<p>
An interface may use an interface type name <code>T</code>
in place of a method specification.
The effect, called embedding an interface,
is equivalent to enumerating the methods of <code>T</code> explicitly
in the interface.
</p>

<pre>
type ReadWrite interface {
	Read(b Buffer) bool
	Write(b Buffer) bool
}

type File interface {
	ReadWrite  // same as enumerating the methods in ReadWrite
	Lock       // same as enumerating the methods in Lock
	Close()
}
</pre>
</div>

<p>
一个接口可通过包含一个名为 <code>T</code> 的接口类型来代替一个方法的实现。
这称之为嵌入接口，其效果等价于在接口中显式枚举出 <code>T</code> 中的方法。
</p>

<pre>
type ReadWrite interface {
	Read(b Buffer) bool
	Write(b Buffer) bool
}

type File interface {
	ReadWrite  // 等价于枚举ReadWrite中的方法
	Lock       // 等价于枚举Lock中的方法
	Close()
}
</pre>

<div class="english">
<p>
An interface type <code>T</code> may not embed itself
or any interface type that embeds <code>T</code>, recursively.
</p>

<pre>
// illegal: Bad cannot embed itself
type Bad interface {
	Bad
}

// illegal: Bad1 cannot embed itself using Bad2
type Bad1 interface {
	Bad2
}
type Bad2 interface {
	Bad1
}
</pre>
</div>

<p>
接口类型 <code>T</code> 不能嵌入其自身或任何递归地嵌入 <code>T</code> 的接口类型。
</p>

<pre>
// 非法：Bad不能嵌入其自身
type Bad interface {
	Bad
}

// 非法：Bad1不能通过Bad2嵌入其自身
type Bad1 interface {
	Bad2
}
type Bad2 interface {
	Bad1
}
</pre>

<div class="english">
<h3 id="Map_types">Map types</h3>
</div>

<h3 id="映射类型">映射类型</h3>

<div class="english">
<p>
A map is an unordered group of elements of one type, called the
element type, indexed by a set of unique <i>keys</i> of another type,
called the key type.
The value of an uninitialized map is <code>nil</code>.
</p>

<pre class="ebnf">
MapType     = "map" "[" KeyType "]" ElementType .
KeyType     = Type .
</pre>
</div>

<p>
映射是一个同种类型元素的无序组，该类型称为元素类型；
映射通过另一类型唯一的 <i>键</i> 集索引，该类型称为键类型。
未初始化的映射值为 <code>nil</code>。
</p>

<pre class="ebnf">
映射类型    = "map" "[" 键类型 "]" 元素类型 .
键类型      = 类型 .
</pre>

<div class="english">
<p>
The comparison operators <code>==</code> and <code>!=</code>
(§<a href="#Comparison_operators">Comparison operators</a>) must be fully defined
for operands of the key type; thus the key type must not be a function, map, or
slice.
If the key type is an interface type, these
comparison operators must be defined for the dynamic key values;
failure will cause a <a href="#Run_time_panics">run-time panic</a>.

</p>
</div>

<p>
比较操作符 <code>==</code> 和 <code>!=</code>
（§<a href="#比较操作符">比较操作符</a>）必须由键类型的操作数完全定义；
因此键类型不能是函数，映射或切片。若该键类型为接口类型，这些比较运算符必须由动态键值定义；
失败将导致一个 <a href="#运行时异常">运行时异常</a>.
</p>

<pre>
map[string]int
map[*T]struct{ x, y float64 }
map[string]interface{}
</pre>

<div class="english">
<p>
The number of map elements is called its length.
For a map <code>m</code>, it can be discovered using the
built-in function <a href="#Length_and_capacity"><code>len(m)</code></a>
and may change during execution. Elements may be added during execution
using <a href="#Assignments">assignments</a> and retrieved with
<a href="#Indexes">index</a> expressions; they may be removed with the
<a href="#Deletion_of_map_elements"><code>delete</code></a> built-in function.
</p>
</div>

<p>
元素的数量称为长度。
对于映射 <code>m</code>，其长度可使用内建函数 <a href="#长度与容量"><code>len(m)</code></a>
获取并可在执行时更改。元素可在执行时使用<a href="#赋值">赋值</a>来添加并通过
<a href="#索引">索引</a> 表达式来检索；它们也可通过内建函数
<a href="#映射元素的删除"><code>delete</code></a> 删除。
</p>

<div class="english">
<p>
A new, empty map value is made using the built-in
function <a href="#Making_slices_maps_and_channels"><code>make</code></a>,
which takes the map type and an optional capacity hint as arguments:
</p>
</div>

<p>
一个新的，空的映射值使用内建函数 <a href="#创建切片、映射与信道"><code>make</code></a> 创建，
它使该映射类型和可选容量作为参数提示：
</p>

<pre>
make(map[string]int)
make(map[string]int, 100)
</pre>

<div class="english">
<p>
The initial capacity does not bound its size:
maps grow to accommodate the number of items
stored in them, with the exception of <code>nil</code> maps.
A <code>nil</code> map is equivalent to an empty map except that no elements
may be added.
</p>
</div>

<p>
初始容量不能限定它的大小：映射通过增长来适应存储在其中的条目数量，包括 <code>nil</code> 映射的异常。
一个 <code>nil</code> 映射等价于一个空映射除非它没有元素被添加。
</p>

<div class="english">
<h3 id="Channel_types">Channel types</h3>
</div>

<h3 id="信道类型">信道类型</h3>

<div class="english">
<p>
A channel provides a mechanism for two concurrently executing functions
to synchronize execution and communicate by passing a value of a
specified element type.
The value of an uninitialized channel is <code>nil</code>.
</p>

<pre class="ebnf">
ChannelType = ( "chan" [ "&lt;-" ] | "&lt;-" "chan" ) ElementType .
</pre>
</div>

<p>
信道提供一种机制使两个并发执行的函数同步执行，并通过传递具体元素类型的值来通信。
未初始化的信道值为 <code>nil</code>。
</p>

<pre class="ebnf">
信道类型 = ( "chan" [ "&lt;-" ] | "&lt;-" "chan" ) 元素类型 .
</pre>

<div class="english">
<p>
The <code>&lt;-</code> operator specifies the channel <i>direction</i>,
<i>send</i> or <i>receive</i>. If no direction is given, the channel is
<i>bi-directional</i>.
A channel may be constrained only to send or only to receive by
<a href="#Conversions">conversion</a> or <a href="#Assignments">assignment</a>.
</p>

<pre>
chan T          // can be used to send and receive values of type T
chan&lt;- float64  // can only be used to send float64s
&lt;-chan int      // can only be used to receive ints
</pre>
</div>

<p>
<code>&lt;-</code> 操作符指定信道的 <i>方向</i>，<i>发送</i> 或 <i>接收</i>。
若没有给定方向，那么该信道就是 <i>双向的</i>。
信道可通过<a href="#类型转换">类型转换</a> 或 <a href="#赋值">赋值</a>被强制为只发送或只接收。
</p>

<pre>
chan T          // 可以被用来发送和接收类型T的值
chan&lt;- float64  // 只能被用来发送浮点数
&lt;-chan int      // 只能被用来接收整数
</pre>

<div class="english">
<p>
The <code>&lt;-</code> operator associates with the leftmost <code>chan</code>
possible:
</p>

<pre>
chan&lt;- chan int    // same as chan&lt;- (chan int)
chan&lt;- &lt;-chan int  // same as chan&lt;- (&lt;-chan int)
&lt;-chan &lt;-chan int  // same as &lt;-chan (&lt;-chan int)
chan (&lt;-chan int)
</pre>
</div>

<p>
<code>&lt;-</code> 操作符结合最左边的 <code>chan</code> 可能的方式：
</p>

<pre>
chan&lt;- chan int    // 等价于 chan&lt;- (chan int)
chan&lt;- &lt;-chan int  // 等价于 chan&lt;- (&lt;-chan int)
&lt;-chan &lt;-chan int  // 等价于 &lt;-chan (&lt;-chan int)
chan (&lt;-chan int)
</pre>

<div class="english">
<p>
A new, initialized channel
value can be made using the built-in function
<a href="#Making_slices_maps_and_channels"><code>make</code></a>,
which takes the channel type and an optional capacity as arguments:
</p>
</div>

<p>
一个新的，已初始化的信道值可使用内建函数 <a href="#创建切片、映射与信道"><code>make</code></a> 创建，
它接受信道类型和一个可选的容量作为参数：
</p>

<pre>
make(chan int, 100)
</pre>

<div class="english">
<p>
The capacity, in number of elements, sets the size of the buffer in the channel. If the
capacity is greater than zero, the channel is asynchronous: communication operations
succeed without blocking if the buffer is not full (sends) or not empty (receives),
and elements are received in the order they are sent.
If the capacity is zero or absent, the communication succeeds only when both a sender and
receiver are ready.
A <code>nil</code> channel is never ready for communication.
</p>
</div>

<p>
容量根据元素的数量设置信道中缓冲区的大小。若容量大于零，则信道是异步的：
若缓冲区未满（发送）或非空（接收），则通信操作无阻塞成功，且元素在发送序列中被接收。
若容量为零或无，则只有当发送器和接收器都做好准备时通信才会成功。
<code>nil</code> 信道永远不会准备好通信。
</p>

<div class="english">
<p>
A channel may be closed with the built-in function
<a href="#Close"><code>close</code></a>; the
multi-valued assignment form of the
<a href="#Receive_operator">receive operator</a>
tests whether a channel has been closed.
</p>
</div>

<p>
信道可通过内建函数<a href="#关闭"><code>close</code></a>关闭；
<a href="#接收操作符">接收操作符</a>的多值赋值形式可测试信道是否关闭。
</p>

<div class="english">
<h2 id="Properties_of_types_and_values">Properties of types and values</h2>
</div>

<h2 id="类型与值的性质">类型与值的性质</h2>

<div class="english">
<h3 id="Type_identity">Type identity</h3>
</div>

<h3 id="类型标识">类型标识</h3>

<div class="english">
<p>
Two types are either <i>identical</i> or <i>different</i>.
</p>
</div>

<p>
两个类型若非 <i>相同</i> 即为 <i>不同</i>。
</p>

<div class="english">
<p>
Two named types are identical if their type names originate in the same
<a href="#Type_declarations">TypeSpec</a>.
A named and an unnamed type are always different. Two unnamed types are identical
if the corresponding type literals are identical, that is, if they have the same
literal structure and corresponding components have identical types. In detail:
</p>

<ul>
	<li>Two array types are identical if they have identical element types and
	    the same array length.</li>

	<li>Two slice types are identical if they have identical element types.</li>

	<li>Two struct types are identical if they have the same sequence of fields,
	    and if corresponding fields have the same names, and identical types,
	    and identical tags.
	    Two anonymous fields are considered to have the same name. Lower-case field
	    names from different packages are always different.</li>

	<li>Two pointer types are identical if they have identical base types.</li>

	<li>Two function types are identical if they have the same number of parameters
	    and result values, corresponding parameter and result types are
	    identical, and either both functions are variadic or neither is.
	    Parameter and result names are not required to match.</li>

	<li>Two interface types are identical if they have the same set of methods
	    with the same names and identical function types. Lower-case method names from
	    different packages are always different. The order of the methods is irrelevant.</li>

	<li>Two map types are identical if they have identical key and value types.</li>

	<li>Two channel types are identical if they have identical value types and
	    the same direction.</li>
</ul>
</div>

<p>
若两个已命名类型的类型名源自相同的<a href="#类型声明">类型声明</a>。
一个已命名类型和一个未命名类型总不相同。若两个未命名类型其相应的类型字面相同，那么它们的类型相同，
即，它们的字面结构是否相同且其相应的组件类型是否相同。细节详述：
</p>

<ul>
	<li>若两个数组类型其元素类型相同且长度相同，那么它们的类型相同。</li>

	<li>若两个切片类型其元素类型相同，那么它们的类型相同。</li>

	<li>若两个结构类型其字段序列相同，相应字段名相同，类型相同，标签相同，那么它们的类型相同。
		两个匿名字段其名字被认为相同。出自不同包的小写字段名总不相同。</li>

	<li>若两个指针类型其基本类型相同，那么它们的类型相同。</li>

	<li>若两个函数类型其参数数目相同，返回值相同，相应参数类型相同，返回值类型相同，
		两函数都可变或都不可变，那么它们的类型相同。参数和返回值名无需匹配。</li>

	<li>若两个接口类型其方法集相同，名字相同，函数类型相同，那么它们的类型相同。
		出自不同包的小写方法名总不相同。两接口类型是否相同与方法的次序无关。</li>

	<li>若两个映射类型其键值类型相同，那么它们的类型相同。</li>

	<li>若两个信道类型其值类型相同，方向相同，那么它们的类型相同。</li>
</ul>

<div class="english">
<p>
Given the declarations
</p>
</div>

<p>
给定声明
</p>

<pre>
type (
	T0 []string
	T1 []string
	T2 struct{ a, b int }
	T3 struct{ a, c int }
	T4 func(int, float64) *T0
	T5 func(x int, y float64) *[]string
)
</pre>

<div class="english">
<p>
these types are identical:
</p>

<pre>
T0 and T0
[]int and []int
struct{ a, b *T5 } and struct{ a, b *T5 }
func(x int, y float64) *[]string and func(int, float64) (result *[]string)
</pre>
</div>

<p>
这些类型是相同的：
</p>

<pre>
T0 和 T0
[]int 和 []int
struct{ a, b *T5 } 和 struct{ a, b *T5 }
func(x int, y float64) *[]string 和 func(int, float64) (result *[]string)
</pre>

<div class="english">
<p>
<code>T0</code> and <code>T1</code> are different because they are named types
with distinct declarations; <code>func(int, float64) *T0</code> and
<code>func(x int, y float64) *[]string</code> are different because <code>T0</code>
is different from <code>[]string</code>.
</p>
</div>

<p>
<code>T0</code> 和 <code>T1</code> 是不同的，因为它们由不同声明的类型命名；
<code>func(int, float64) *T0</code> 和 <code>func(x int, y float64) *[]string</code> 是不同的，
因为 <code>T0</code> 不同于 <code>[]string</code>。
</p>


<div class="english">
<h3 id="Assignability">Assignability</h3>
</div>

<h3 id="可赋值性">可赋值性</h3>

<div class="english">
<p>
A value <code>x</code> is <i>assignable</i> to a variable of type <code>T</code>
("<code>x</code> is assignable to <code>T</code>") in any of these cases:
</p>

<ul>
<li>
<code>x</code>'s type is identical to <code>T</code>.
</li>
<li>
<code>x</code>'s type <code>V</code> and <code>T</code> have identical
<a href="#Types">underlying types</a> and at least one of <code>V</code>
or <code>T</code> is not a named type.
</li>
<li>
<code>T</code> is an interface type and
<code>x</code> <a href="#Interface_types">implements</a> <code>T</code>.
</li>
<li>
<code>x</code> is a bidirectional channel value, <code>T</code> is a channel type,
<code>x</code>'s type <code>V</code> and <code>T</code> have identical element types,
and at least one of <code>V</code> or <code>T</code> is not a named type.
</li>
<li>
<code>x</code> is the predeclared identifier <code>nil</code> and <code>T</code>
is a pointer, function, slice, map, channel, or interface type.
</li>
<li>
<code>x</code> is an untyped <a href="#Constants">constant</a> representable
by a value of type <code>T</code>.
</li>
</ul>
</div>

<p>
在下列情况下，值 <code>x</code> <i>可赋予</i> 类型为 <code>T</code> 的变量
（"<code>x</code> 可赋予 <code>T</code>"）：
</p>

<ul>
<li>
当 <code>x</code> 的类型和 <code>T</code> 相同时。
</li>
<li>
当 <code>x</code> 的类型 <code>V</code> 和 <code>T</code> 有相同的
<a href="#类型">基本类型</a> 且在 <code>V</code> 或 <code>T</code> 中至少有一个不是已命名类型时。
<li>
当 <code>T</code> 为接口类型且 <code>x</code> <a href="#接口类型">实现</a>了 <code>T</code>时。
</li>
<li>
当 <code>x</code> 为双向信道值、<code>T</code> 为信道类型、
<code>x</code> 的类型 <code>V</code> 和 <code>T</code> 的元素类型相同且在
<code>V</code> 或 <code>T</code> 中至少有一个不是已命名类型时。
</li>
<li>
当 <code>x</code> 为预声明标识符 <code>nil</code> 且 <code>T</code>
为指针、函数、切片、映射、通道或接口类型时。
</li>
<li>
当 <code>x</code> 为无类型化，可通过类型 <code>T</code> 的值来表示的 <a href="#常量">常量</a>时。
</li>
</ul>

<div class="english">
<p>
Any value may be assigned to the <a href="#Blank_identifier">blank identifier</a>.
</p>
</div>

<p>
任何类型都可赋予<a href="#空白标识符">空白标识符</a>.
</p>


<div class="english">
<h2 id="Blocks">Blocks</h2>
</div>

<h2 id="块">块</h2>

<div class="english">
<p>
A <i>block</i> is a sequence of declarations and statements within matching
brace brackets.
</p>

<pre class="ebnf">
Block = "{" { Statement ";" } "}" .
</pre>
</div>

<p>
<i>块</i> 为一对大括号括住的声明和语句。
</p>

<pre class="ebnf">
块 = "{" { 语句 ";" } "}" .
</pre>

<div class="english">
<p>
In addition to explicit blocks in the source code, there are implicit blocks:
</p>

<ol>
	<li>The <i>universe block</i> encompasses all Go source text.</li>

	<li>Each <a href="#Packages">package</a> has a <i>package block</i> containing all
	    Go source text for that package.</li>

	<li>Each file has a <i>file block</i> containing all Go source text
	    in that file.</li>

	<li>Each <code>if</code>, <code>for</code>, and <code>switch</code>
	    statement is considered to be in its own implicit block.</li>

	<li>Each clause in a <code>switch</code> or <code>select</code> statement
	    acts as an implicit block.</li>
</ol>
</div>

<p>
除显式源码块外，还有隐式块：
</p>

<ol>
	<li><i>全域块</i> 包含所有的Go源码文本。</li>

	<li>每个<a href="#包">包</a>都有包含其所有Go源码文本的 <i>包块</i>。</li>

	<li>每个文件都有包含其所有Go源码文本的 <i>文件块</i>。</li>

	<li>每个 <code>if</code>、<code>for</code> 和
		<code>switch</code> 语句都被视为处于其自身的隐式块中。</li>

	<li>每个 <code>switch</code> 或 <code>select</code> 语句中的子句其行为如同隐式块。</li>
</ol>

<div class="english">
<p>
Blocks nest and influence <a href="#Declarations_and_scope">scoping</a>.
</p>
</div>

<p>
块嵌套并影响 <a href="#声明与作用域">作用域</a>。
</p>


<div class="english">
<h2 id="Declarations_and_scope">Declarations and scope</h2>
</div>

<h2 id="声明与作用域">声明与作用域</h2>

<div class="english">
<p>
A declaration binds a non-<a href="#Blank_identifier">blank</a>
identifier to a constant, type, variable, function, or package.
Every identifier in a program must be declared.
No identifier may be declared twice in the same block, and
no identifier may be declared in both the file and package block.
</p>

<pre class="ebnf">
Declaration   = ConstDecl | TypeDecl | VarDecl .
TopLevelDecl  = Declaration | FunctionDecl | MethodDecl .
</pre>
</div>

<p>
声明可将非<a href="#空白标识符">空白</a>标识符绑定到一个常量、类型、变量、函数或包。
在程序中，每个标识符都必须被声明。同一标识符不能在同一块中声明两次，且在文件与包块中不能同时声明。
</p>

<pre class="ebnf">
声明 = 常量声明 | 类型声明 | 变量声明 .
顶级声明 = 声明 | 函数声明 | 方法声明 .
</pre>

<div class="english">
<p>
The <i>scope</i> of a declared identifier is the extent of source text in which
the identifier denotes the specified constant, type, variable, function, or package.
</p>
</div>

<p>
已声明标识符的 <i>作用域</i> 即为该标识符所表示的具体常量、类型、变量、函数或包在源文本中的作用范围。
</p>

<div class="english">
<p>
Go is lexically scoped using blocks:
</p>

<ol>
	<li>The scope of a predeclared identifier is the universe block.</li>

	<li>The scope of an identifier denoting a constant, type, variable,
	    or function (but not method) declared at top level (outside any
	    function) is the package block.</li>

	<li>The scope of an imported package identifier is the file block
	    of the file containing the import declaration.</li>

	<li>The scope of an identifier denoting a function parameter or
	    result variable is the function body.</li>

	<li>The scope of a constant or variable identifier declared
	    inside a function begins at the end of the ConstSpec or VarSpec
	    (ShortVarDecl for short variable declarations)
	    and ends at the end of the innermost containing block.</li>

	<li>The scope of a type identifier declared inside a function
	    begins at the identifier in the TypeSpec
	    and ends at the end of the innermost containing block.</li>
</ol>
</div>

<p>
Go使用块表示词法作用域：
</p>

<ol>
	<li>预声明标识符的作用域为全域块。</li>

	<li>在顶级（即在任何函数之外）声明的表示常量、类型、变量或函数
		（而非方法）的标识符其作用域为该包块。</li>

	<li>已导入包的标识符其作用域为包含导入声明的文件块。</li>

	<li>表示函数参数或返回值变量的标识符其作用域为该函数体。</li>

	<li>在函数中声明为常量或变量的标识符，其作用域始于该函数中具体常量实现或变量实现
		（ShortVarDecl表示短变量声明）的结尾，止于最内部包含块的结尾。</li>

	<li>在函数中声明为类型的标识符，其作用域始于该函数中具体类型实现的标识符，
		止于最内部包含块的结尾。</li>
</ol>

<div class="english">
<p>
An identifier declared in a block may be redeclared in an inner block.
While the identifier of the inner declaration is in scope, it denotes
the entity declared by the inner declaration.
</p>
</div>

<p>
在块中声明的标识符可在其内部块中重新声明。
当其内部声明的标识符在作用域中时，即表示其实体在该内部声明中声明。
</p>

<div class="english">
<p>
The <a href="#Package_clause">package clause</a> is not a declaration; the package name
does not appear in any scope. Its purpose is to identify the files belonging
to the same <a href="#Packages">package</a> and to specify the default package name for import
declarations.
</p>
</div>

<p>
<a href="#包子句">包子句</a>并非声明；包名不会出现在任何作用域中。
其目的是为了识别该文件是否属于相同的<a href="#包">包</a>并为导入声明指定默认包名。
</p>


<div class="english">
<h3 id="Label_scopes">Label scopes</h3>
</div>

<h3 id="标签作用域">标签作用域</h3>

<div class="english">
<p>
Labels are declared by <a href="#Labeled_statements">labeled statements</a> and are
used in the <code>break</code>, <code>continue</code>, and <code>goto</code>
statements (§<a href="#Break_statements">Break statements</a>, §<a href="#Continue_statements">Continue statements</a>, §<a href="#Goto_statements">Goto statements</a>).
It is illegal to define a label that is never used.
In contrast to other identifiers, labels are not block scoped and do
not conflict with identifiers that are not labels. The scope of a label
is the body of the function in which it is declared and excludes
the body of any nested function.
</p>
</div>

<p>
标签通过<a href="#标签语句">标签语句</a>声明，并用于 <code>break</code>、<code>continue</code>
和 <code>goto</code> 语句（§<a href="#Break语句">Break语句</a>,
§<a href="#Continue语句">Continue语句</a>, §<a href="#Goto语句">Goto语句</a>）。
定义不会使用的标签是非法的。与其它标识符相反，标签并不限定作用域且与非标签标识符并不冲突。
标签的作用域为除任何嵌套函数体外其声明的函数体。
</p>


<div class="english">
<h3 id="Blank_identifier">Blank identifier</h3>
</div>

<h3 id="空白标识符">空白标识符</h3>

<div class="english">
<p>
The <i>blank identifier</i>, represented by the underscore character <code>_</code>, may be used in a declaration like
any other identifier but the declaration does not introduce a new binding.
</p>
</div>

<p>
<i>空白标识符</i> 通过下划线字符 <code>_</code> 表示，
它可像其它标识符一样用于声明，但该标识符不能传入一个新的绑定。
</p>


<div class="english">
<h3 id="Predeclared_identifiers">Predeclared identifiers</h3>
</div>

<h3 id="预声明标识符">预声明标识符</h3>

<div class="english">
<p>
The following identifiers are implicitly declared in the
<a href="#Blocks">universe block</a>:
</p>

<pre class="grammar">
Types:
	bool byte complex64 complex128 error float32 float64
	int int8 int16 int32 int64 rune string
	uint uint8 uint16 uint32 uint64 uintptr

Constants:
	true false iota

Zero value:
	nil

Functions:
	append cap close complex copy delete imag len
	make new panic print println real recover
</pre>
</div>

<p>
在<a href="#块">全域块</a>中，以下标识符是隐式声明的：
</p>

<pre class="grammar">
类型：
	bool byte complex64 complex128 error float32 float64
	int int8 int16 int32 int64 rune string
	uint uint8 uint16 uint32 uint64 uintptr

常量：
	true false iota

零值：
	nil

函数：
	append cap close complex copy delete imag len
	make new panic print println real recover
</pre>


<div class="english">
<h3 id="Exported_identifiers">Exported identifiers</h3>
</div>

<h3 id="已导出标识符">已导出标识符</h3>

<div class="english">
<p>
An identifier may be <i>exported</i> to permit access to it from another package.
An identifier is exported if both:
</p>

<ol>
	<li>the first character of the identifier's name is a Unicode upper case
	letter (Unicode class "Lu"); and</li>
	<li>the identifier is declared in the <a href="#Blocks">package block</a>
	or it is a <a href="#Struct_types">field name</a> or
	<a href="#MethodName">method name</a>.</li>
</ol>
<p>
All other identifiers are not exported.
</p>
</div>

<p>
标识符可被 <i>导出</i> 以允许从另一个包访问。同时符合以下条件即为已导出标识符：
</p>

<ol>
	<li>标识符名的第一个字符为Unicode大写字母（Unicode类别“Lu”）；且</li>
	<li>该标识符在<a href="#块">包块</a>中已声明或为<a href="#结构类型">字段名</a>或
	<a href="#方法名">方法名</a>。</li>
</ol>
<p>
其它所有标识符均为未导出的。
</p>


<div class="english">
<h3 id="Uniqueness_of_identifiers">Uniqueness of identifiers</h3>
</div>

<h3 id="标识符的唯一性">标识符的唯一性</h3>

<div class="english">
<p>
Given a set of identifiers, an identifier is called <i>unique</i> if it is
<i>different</i> from every other in the set.
Two identifiers are different if they are spelled differently, or if they
appear in different <a href="#Packages">packages</a> and are not
<a href="#Exported_identifiers">exported</a>. Otherwise, they are the same.
</p>
</div>

<p>
给定一个标识符集，若其中一个标识符<i>不同于</i>该集中的任一标识符，那么它就是<i>唯一的</i>。
若两个标识符拼写不同，或它们出现在不同的<a href="#包">包</a>中且未
<a href="已导出标识符">导出</a>，那么它们就是不同的。否则，它们就是相同的。
</p>

<div class="english">
<h3 id="Constant_declarations">Constant declarations</h3>
</div>

<h3 id="常量声明">常量声明</h3>

<div class="english">
<p>
A constant declaration binds a list of identifiers (the names of
the constants) to the values of a list of <a href="#Constant_expressions">constant expressions</a>.
The number of identifiers must be equal
to the number of expressions, and the <i>n</i>th identifier on
the left is bound to the value of the <i>n</i>th expression on the
right.
</p>

<pre class="ebnf">
ConstDecl      = "const" ( ConstSpec | "(" { ConstSpec ";" } ")" ) .
ConstSpec      = IdentifierList [ [ Type ] "=" ExpressionList ] .

IdentifierList = identifier { "," identifier } .
ExpressionList = Expression { "," Expression } .
</pre>
</div>

<p>
常量声明将一个标识符（即常量名）列表绑定至一个<a href="#常量表达式">常量表达式</a>列表的值。
标识符的数量必须与表达式的数量相等，且左边第 <i>n</i> 个标识符会绑定至右边的第 <i>n</i> 个表达式的值。
</p>

<pre class="ebnf">
常量声明   = "const" ( 常量实现 | "(" { 常量实现 ";" } ")" ) .
常量实现   = 标识符列表 [ [ 类型 ] "=" 表达式列表 ] .

标识符列表 = 标识符 { "," 标识符 } .
表达式列表 = 表达式 { "," 表达式 } .
</pre>

<div class="english">
<p>
If the type is present, all constants take the type specified, and
the expressions must be <a href="#Assignability">assignable</a> to that type.
If the type is omitted, the constants take the
individual types of the corresponding expressions.
If the expression values are untyped <a href="#Constants">constants</a>,
the declared constants remain untyped and the constant identifiers
denote the constant values. For instance, if the expression is a
floating-point literal, the constant identifier denotes a floating-point
constant, even if the literal's fractional part is zero.
</p>

<pre>
const Pi float64 = 3.14159265358979323846
const zero = 0.0         // untyped floating-point constant
const (
	size int64 = 1024
	eof        = -1  // untyped integer constant
)
const a, b, c = 3, 4, "foo"  // a = 3, b = 4, c = "foo", untyped integer and string constants
const u, v float32 = 0, 3    // u = 0.0, v = 3.0
</pre>
</div>

<p>
若该类型存在，所有常量都将获得该类型实现，且该表达式对于该类型必须是
<a href="#可赋值性">可赋值</a>的。若该类型被省略，则该常量将获得其对应表达式的具体类型。
若该表达式值为无类型化<a href="#常量">常量</a>，则其余已声明无类型化常量与该常量标识符表示其常量值。
例如，若该表达式为浮点数字面，则该常量标识符表示一个浮点数常量，即使该字面的小数部分为零。
</p>

<pre>
const Pi float64 = 3.14159265358979323846
const zero = 0.0       // 无类型化浮点常量
const (
	size int64 = 1024
	eof        = -1    // 无类型化整数常量
)
const a, b, c = 3, 4, "foo"  // a = 3, b = 4, c = "foo", 无类型化整数和字符串常量
const u, v float32 = 0, 3    // u = 0.0, v = 3.0
</pre>

<div class="english">
<p>
Within a parenthesized <code>const</code> declaration list the
expression list may be omitted from any but the first declaration.
Such an empty list is equivalent to the textual substitution of the
first preceding non-empty expression list and its type if any.
Omitting the list of expressions is therefore equivalent to
repeating the previous list.  The number of identifiers must be equal
to the number of expressions in the previous list.
Together with the <a href="#Iota"><code>iota</code> constant generator</a>
this mechanism permits light-weight declaration of sequential values:
</p>

<pre>
const (
	Sunday = iota
	Monday
	Tuesday
	Wednesday
	Thursday
	Friday
	Partyday
	numberOfDays  // this constant is not exported
)
</pre>
</div>

<p>
在 <code>const</code> 后括号中的声明列表，除第一句声明外，任何表达式列表都可省略。
若前面第一个非空表达式有类型，那么这样的空列表等价于该表达式原文和类型的代换。
因此，省略表达式的列表等价于重复前面的列表。其标识符的数量必须与上一个表达式的数量相等。
连同 <a href="#Iota"><code>iota</code> 常量生成器</a>，该机制允许轻量级连续值声明：
</p>

<pre>
const (
	Sunday = iota
	Monday
	Tuesday
	Wednesday
	Thursday
	Friday
	Partyday
	numberOfDays  // 该常量未导出
)
</pre>


<h3 id="Iota">Iota</h3>

<div class="english">
<p>
Within a <a href="#Constant_declarations">constant declaration</a>, the predeclared identifier
<code>iota</code> represents successive untyped integer <a href="#Constants">
constants</a>. It is reset to 0 whenever the reserved word <code>const</code>
appears in the source and increments after each <a href="#ConstSpec">ConstSpec</a>.
It can be used to construct a set of related constants:
</p>

<pre>
const (  // iota is reset to 0
	c0 = iota  // c0 == 0
	c1 = iota  // c1 == 1
	c2 = iota  // c2 == 2
)

const (
	a = 1 &lt;&lt; iota  // a == 1 (iota has been reset)
	b = 1 &lt;&lt; iota  // b == 2
	c = 1 &lt;&lt; iota  // c == 4
)

const (
	u         = iota * 42  // u == 0     (untyped integer constant)
	v float64 = iota * 42  // v == 42.0  (float64 constant)
	w         = iota * 42  // w == 84    (untyped integer constant)
)

const x = iota  // x == 0 (iota has been reset)
const y = iota  // y == 0 (iota has been reset)
</pre>
</div>

<p>
在<a href="#常量声明">常量声明</a>中预声明标识符 <code>iota</code> 表示连续的无类型化整数
<a href="#常量">常量</a>。每当保留字 <code>const</code> 出现在源码中和每个
<a href="#常量实现">常量实现</a>增量后，它都会被重置为0。它可被用来构造相关常量的集：
</p>

<pre>
const (  // iota重置为0
	c0 = iota  // c0 == 0
	c1 = iota  // c1 == 1
	c2 = iota  // c2 == 2
)

const (
	a = 1 &lt;&lt; iota  // a == 1 （iota已重置）
	b = 1 &lt;&lt; iota  // b == 2
	c = 1 &lt;&lt; iota  // c == 4
)

const (
	u         = iota * 42  // u == 0     （无类型化整数常量）
	v float64 = iota * 42  // v == 42.0  （float64常量）
	w         = iota * 42  // w == 84    （无类型化整数常量）
)

const x = iota  // x == 0 （iota已重置）
const y = iota  // y == 0 （iota已重置）
</pre>

<div class="english">
<p>
Within an ExpressionList, the value of each <code>iota</code> is the same because
it is only incremented after each ConstSpec:
</p>

<pre>
const (
	bit0, mask0 = 1 &lt;&lt; iota, 1&lt;&lt;iota - 1  // bit0 == 1, mask0 == 0
	bit1, mask1                           // bit1 == 2, mask1 == 1
	_, _                                  // skips iota == 2
	bit3, mask3                           // bit3 == 8, mask3 == 7
)
</pre>
</div>

<p>
在表达式列表中，每个 <code>iota</code> 的值都相同，因为它只在每个常量实现后增量。
</p>

<pre>
const (
	bit0, mask0 = 1 &lt;&lt; iota, 1&lt;&lt;iota - 1  // bit0 == 1, mask0 == 0
	bit1, mask1                           // bit1 == 2, mask1 == 1
	_, _                                  // 跳过 iota == 2
	bit3, mask3                           // bit3 == 8, mask3 == 7
)
</pre>

<div class="english">
<p>
This last example exploits the implicit repetition of the
last non-empty expression list.
</p>
</div>

<p>
最后一个例子采用上一个非空表达式列表的隐式副本。
</p>


<div class="english">
<h3 id="Type_declarations">Type declarations</h3>
</div>

<h3 id="类型声明">类型声明</h3>

<div class="english">
<p>
A type declaration binds an identifier, the <i>type name</i>, to a new type
that has the same <a href="#Types">underlying type</a> as
an existing type.  The new type is <a href="#Type_identity">different</a> from
the existing type.
</p>

<pre class="ebnf">
TypeDecl     = "type" ( TypeSpec | "(" { TypeSpec ";" } ")" ) .
TypeSpec     = identifier Type .
</pre>
</div>

<p>
类型声明将标识符、<i>类型名</i> 绑定至一个与现存类型有相同的
<a href="#类型标识">基本类型</a>的新类型。新类型<a href="#类型">不同</a>于现有类型。
</p>

<pre class="ebnf">
类型声明     = "type" ( 类型实现 | "(" { 类型实现 ";" } ")" ) .
类型实现     = 标识符 类型 .
</pre>

<pre>
type IntArray [16]int

type (
	Point struct{ x, y float64 }
	Polar Point
)

type TreeNode struct {
	left, right *TreeNode
	value *Comparable
}

type Block interface {
	BlockSize() int
	Encrypt(src, dst []byte)
	Decrypt(src, dst []byte)
}
</pre>

<div class="english">
<p>
The declared type does not inherit any <a href="#Method_declarations">methods</a>
bound to the existing type, but the <a href="#Method_sets">method set</a>
of an interface type or of elements of a composite type remains unchanged:
</p>

<pre>
// A Mutex is a data type with two methods, Lock and Unlock.
type Mutex struct         { /* Mutex fields */ }
func (m *Mutex) Lock()    { /* Lock implementation */ }
func (m *Mutex) Unlock()  { /* Unlock implementation */ }

// NewMutex has the same composition as Mutex but its method set is empty.
type NewMutex Mutex

// The method set of the <a href="#Pointer_types">base type</a> of PtrMutex remains unchanged,
// but the method set of PtrMutex is empty.
type PtrMutex *Mutex

// The method set of *PrintableMutex contains the methods
// Lock and Unlock bound to its anonymous field Mutex.
type PrintableMutex struct {
	Mutex
}

// MyBlock is an interface type that has the same method set as Block.
type MyBlock Block
</pre>
</div>

<p>
声明类型不继承任何<a href="#方法声明">方法</a>绑定到现存类型，
但接口类型或复合类型元素的<a href="#方法集">方法集</a>保持不变：
</p>

<pre>
// Mutex为带有Lock和Unlock两个方法的数据类型.
type Mutex struct         { /* Mutex字段 */ }
func (m *Mutex) Lock()    { /* Lock实现*/ }
func (m *Mutex) Unlock()  { /* Unlock实现*/ }

// NewMutex和Mutex拥有相同的组成，但它的方法集为空.
type NewMutex Mutex

// PtrMutex的<a href="#指针类型">基本类型</a>的方法集保持不变.
// 但PtrMutex的方法集为空.
type PtrMutex *Mutex

// *PrintableMutex的方法集包含方法
// Lock和Unlock绑定至其匿名字段Mutex.
type PrintableMutex struct {
	Mutex
}

// MyBlock为与Block拥有相同方法集的接口类型.
type MyBlock Block
</pre>

<div class="english">
<p>
A type declaration may be used to define a different boolean, numeric, or string
type and attach methods to it:
</p>
</div>

<p>
类型声明可用来定义不同的布尔值、数字或字符串类型并对其附上方法：
</p>

<pre>
type TimeZone int

const (
	EST TimeZone = -(5 + iota)
	CST
	MST
	PST
)

func (tz TimeZone) String() string {
	return fmt.Sprintf("GMT+%dh", tz)
}
</pre>


<div class="english">
<h3 id="Variable_declarations">Variable declarations</h3>
</div>

<h3 id="变量声明">变量声明</h3>

<div class="english">
<p>
A variable declaration creates a variable, binds an identifier to it and
gives it a type and optionally an initial value.
</p>

<pre class="ebnf">
VarDecl     = "var" ( VarSpec | "(" { VarSpec ";" } ")" ) .
VarSpec     = IdentifierList ( Type [ "=" ExpressionList ] | "=" ExpressionList ) .
</pre>
</div>

<p>
变量声明将一个标识符绑定至一个创建的变量并赋予其类型和可选的初始值。
</p>

<pre class="ebnf">
变量声明     = "var" ( 变量实现 | "(" { 变量实现 ";" } ")" ) .
变量实现     = 标识符列表 ( 类型 [ "=" 表达式列表 ] | "=" 表达式列表 ) .
</pre>

<div class="english">
<pre>
var i int
var U, V, W float64
var k = 0
var x, y float32 = -1, -2
var (
	i       int
	u, v, s = 2.0, 3.0, "bar"
)
var re, im = complexSqrt(-1)
var _, found = entries[name]  // map lookup; only interested in "found"
</pre>
</div>

<pre>
var i int
var U, V, W float64
var k = 0
var x, y float32 = -1, -2
var (
	i       int
	u, v, s = 2.0, 3.0, "bar"
)
var re, im = complexSqrt(-1)
var _, found = entries[name]  // 映射检查；只与“found”有关
</pre>

<div class="english">
<p>
If a list of expressions is given, the variables are initialized
by assigning the expressions to the variables (§<a href="#Assignments">Assignments</a>)
in order; all expressions must be consumed and all variables initialized from them.
Otherwise, each variable is initialized to its <a href="#The_zero_value">zero value</a>.
</p>
</div>

<p>
若给定一个表达式列表，则变量通过按顺序将该表达式赋予该变量（§<a href="#赋值">赋值</a>）来初始化；
所有表达式必须用尽且所有变量根据它们初始化。否则，每个变量初始化为其 <a href="#零值">零值</a>。
</p>

<div class="english">
<p>
If the type is present, each variable is given that type.
Otherwise, the types are deduced from the assignment
of the expression list.
</p>
</div>

<p>
若该类型已存在，每个变量都赋予该类型。否则，该类型根据该表达式列表赋值。
</p>

<div class="english">
<p>
If the type is absent and the corresponding expression evaluates to an
untyped <a href="#Constants">constant</a>, the type of the declared variable
is as described in §<a href="#Assignments">Assignments</a>.
</p>
</div>

<p>
若该类型不存在且其对应表达式计算结果为无类型化<a href="#常量">常量</a>，
则该声明变量的类型由其<a href="#赋值">赋值</a>描述。
</p>

<div class="english">
<p>
Implementation restriction: A compiler may make it illegal to declare a variable
inside a <a href="#Function_declarations">function body</a> if the variable is
never used.
</p>
</div>

<p>
实现限制：若在<a href="#函数声明">函数体</a>内声明不会使用的变量，编译器可能将其判定为非法。
</p>

<div class="english">
<h3 id="Short_variable_declarations">Short variable declarations</h3>
</div>

<h3 id="短变量声明">短变量声明</h3>

<div class="english">
<p>
A <i>short variable declaration</i> uses the syntax:
</p>

<pre class="ebnf">
ShortVarDecl = IdentifierList ":=" ExpressionList .
</pre>
</div>

<p>
<i>短变量声明</i> 使用此语法：
</p>

<pre class="ebnf">
短变量声明 = 标识符列表 ":=" 表达式列表 .
</pre>

<div class="english">
<p>
It is a shorthand for a regular <a href="#Variable_declarations">variable declaration</a>
with initializer expressions but no types:
</p>

<pre class="grammar">
"var" IdentifierList = ExpressionList .
</pre>

<pre>
i, j := 0, 10
f := func() int { return 7 }
ch := make(chan int)
r, w := os.Pipe(fd)  // os.Pipe() returns two values
_, y, _ := coord(p)  // coord() returns three values; only interested in y coordinate
</pre>
</div>

<p>
它是有初始化表达式无类型化的常规<a href="#变量声明">变量声明</a>的缩写：
</p>

<pre class="grammar">
"var" 标识符列表 = 表达式列表 .
</pre>

<pre>
i, j := 0, 10
f := func() int { return 7 }
ch := make(chan int)
r, w := os.Pipe(fd)  // os.Pipe() 返回两个值
_, y, _ := coord(p)  // coord() 返回三个值；只与和y同位的值相关
</pre>

<div class="english">
<p>
Unlike regular variable declarations, a short variable declaration may redeclare variables provided they
were originally declared in the same block with the same type, and at
least one of the non-<a href="#Blank_identifier">blank</a> variables is new.  As a consequence, redeclaration
can only appear in a multi-variable short declaration.
Redeclaration does not introduce a new
variable; it just assigns a new value to the original.
</p>

<pre>
field1, offset := nextField(str, 0)
field2, offset := nextField(str, offset)  // redeclares offset
</pre>
</div>

<p>
不同于常规变量声明，在至少有一个非<a href="#Blank_identifier">空白</a>变量时，
短变量声明可在相同块中对原来声明的变量以相同的类型重声明。因此，重声明只能出现在多变量短声明中。
重声明不能生成新的变量；它只能赋予新的值给原来的变量。
</p>

<pre>
field1, offset := nextField(str, 0)
field2, offset := nextField(str, offset)  // 重声明 offset
</pre>

<div class="english">
<p>
Short variable declarations may appear only inside functions.
In some contexts such as the initializers for <code>if</code>,
<code>for</code>, or <code>switch</code> statements,
they can be used to declare local temporary variables (§<a href="#Statements">Statements</a>).
</p>
</div>

<p>
短变量声明只能出现在函数内部。在某些情况下，例如初始化 <code>if</code>、
<code>for</code>、或 <code>switch</code> 语句时，它们可用来声明局部临时变量
（§<a href="#语句">语句</a>）。
</p>

<div class="english">
<h3 id="Function_declarations">Function declarations</h3>
</div>

<h3 id="函数声明">函数声明</h3>

<div class="english">
<p>
A function declaration binds an identifier, the <i>function name</i>,
to a function.
</p>

<pre class="ebnf">
FunctionDecl = "func" FunctionName Signature [ Body ] .
FunctionName = identifier .
Body         = Block .
</pre>
</div>

<p>
函数声明将标识符，即 <i>函数名</i> 绑定至函数。
</p>

<pre class="ebnf">
函数声明 = "func" 函数名 签名 [ 函数体 ] .
函数名   = 标识符 .
函数体   = 块 .
</pre>

<div class="english">
<p>
A function declaration may omit the body. Such a declaration provides the
signature for a function implemented outside Go, such as an assembly routine.
</p>

<pre>
func min(x int, y int) int {
	if x &lt; y {
		return x
	}
	return y
}

func flushICache(begin, end uintptr)  // implemented externally
</pre>
</div>

<p>
函数声明可省略函数体。这样的标识符为Go外部实现的函数提供签名，例如汇编例程。
</p>

<pre>
func min(x int, y int) int {
	if x &lt; y {
		return x
	}
	return y
}

func flushICache(begin, end uintptr)  // 外部实现
</pre>

<div class="english">
<h3 id="Method_declarations">Method declarations</h3>
</div>

<h3 id="方法声明">方法声明</h3>

<div class="english">
<p>
A method is a function with a <i>receiver</i>.
A method declaration binds an identifier, the <i>method name</i>, to a method.
It also associates the method with the receiver's <i>base type</i>.
</p>

<pre class="ebnf">
MethodDecl   = "func" Receiver MethodName Signature [ Body ] .
Receiver     = "(" [ identifier ] [ "*" ] BaseTypeName ")" .
BaseTypeName = identifier .
</pre>
</div>

<p>
方法为带 <i>接收器</i> 的函数。方法声明将标识符，即 <i>方法名</i> 绑定至方法。
它也将该接收器的 <i>基础类型</i> 关联至该方法。
</p>

<pre class="ebnf">
方法声明   = "func" 接收器 方法名 签名 [ 函数体 ] .
接收器     = "(" [ 标志符 ] [ "*" ] 基础类型名 ")" .
基础类型名 = 标志符 .
</pre>

<div class="english">
<p>
The receiver type must be of the form <code>T</code> or <code>*T</code> where
<code>T</code> is a type name. The type denoted by <code>T</code> is called
the receiver <i>base type</i>; it must not be a pointer or interface type and
it must be declared in the same package as the method.
The method is said to be <i>bound</i> to the base type and the method name
is visible only within selectors for that type.
</p>
</div>

<p>
接收器类型必须为形式 <code>T</code> 或 <code>*T</code>，其中 <code>T</code> 为类型名。
由 <code>T</code> 表示的类型称为接收器的 <i>基础类型</i>；
它不能为指针或接口类型且必须在同一包中声明为方法。
也就是说，该方法被 <i>绑定</i> 至基础类型且该方法名只对其内部此类型选择器可见。
</p>

<div class="english">
<p>
For a base type, the non-<a href="#Blank_identifier">blank</a> names of
methods bound to it must be <a href="#Uniqueness_of_identifiers">unique</a>.
If the base type is a <a href="#Struct_types">struct type</a>,
the non-blank method and field names must be distinct.
</p>
</div>

<p>
对于基础类型，方法绑定至该类型的非<a href="#空白标识符">空白</a>名必须
<a href="#标识符的唯一性">唯一</a>。
若其基础类型为<a href="#结构类型">结构类型</a>，则非空白方法与字段名不能相同。
</p>

<div class="english">
<p>
Given type <code>Point</code>, the declarations
</p>
</div>

<p>
给定 <code>Point</code> 类型，声明
</p>

<pre>
func (p *Point) Length() float64 {
	return math.Sqrt(p.x * p.x + p.y * p.y)
}

func (p *Point) Scale(factor float64) {
	p.x *= factor
	p.y *= factor
}
</pre>

<div class="english">
<p>
bind the methods <code>Length</code> and <code>Scale</code>,
with receiver type <code>*Point</code>,
to the base type <code>Point</code>.
</p>
</div>

<p>
将接收器类型为 <code>*Point</code> 的方法 <code>Length</code>
和 <code>Scale</code> 绑定至基础类型 <code>Point</code>。
</p>

<div class="english">
<p>
If the receiver's value is not referenced inside the body of the method,
its identifier may be omitted in the declaration. The same applies in
general to parameters of functions and methods.
</p>
</div>

<p>
若该接收器的值在该方法体中未被引用，它的标识符会在该声明中被忽略。
这同样适用于一般的函数和方法的参数。
</p>

<div class="english">
<p>
The type of a method is the type of a function with the receiver as first
argument.  For instance, the method <code>Scale</code> has type
</p>
</div>

<p>
方法的类型就是将接收者作为第一个参数的函数类型。例如，方法 <code>Scale</code> 拥有类型
</p>

<pre>
func(p *Point, factor float64)
</pre>

<div class="english">
<p>
However, a function declared this way is not a method.
</p>
</div>

<p>
然而，通过这种方式声明的函数不是方法。
</p>


<div class="english">
<h2 id="Expressions">Expressions</h2>
</div>

<h2 id="表达式">表达式</h2>

<div class="english">
<p>
An expression specifies the computation of a value by applying
operators and functions to operands.
</p>
</div>

<p>
表达式通过将运算符和函数应用至操作数来指定值的计算。
</p>

<div class="english">
<h3 id="Operands">Operands</h3>
</div>

<h3 id="操作数">操作数</h3>

<div class="english">
<p>
Operands denote the elementary values in an expression. An operand may be a
literal, a (possibly <a href="#Qualified_identifiers">qualified</a>) identifier
denoting a
<a href="#Constant_declarations">constant</a>,
<a href="#Variable_declarations">variable</a>, or
<a href="#Function_declarations">function</a>,
a <a href="#Method_expressions">method expression</a> yielding a function,
or a parenthesized expression.
</p>

<pre class="ebnf">
Operand    = Literal | OperandName | MethodExpr | "(" Expression ")" .
Literal    = BasicLit | CompositeLit | FunctionLit .
BasicLit   = int_lit | float_lit | imaginary_lit | char_lit | string_lit .
OperandName = identifier | QualifiedIdent.
</pre>
</div>

<p>
操作数表示表达式中的基本值。
</p>

<pre class="ebnf">
操作数   = 字面 | 限定标识符 | 方法表达式 | "(" 表达式 ")" .
字面     = 基本字面 | 复合字面 | 函数字面 .
基本字面 = 整数字面 | 浮点数字面 | 虚数字面 | 字符字面 | 字符串字面 .
</pre>

<<<<<<< HEAD

<div class="english">
=======
>>>>>>> a54f920b
<h3 id="Qualified_identifiers">Qualified identifiers</h3>
</div>

<h3 id="限定标识符">限定标识符</h3>

<div class="english">
<p>
A qualified identifier is an identifier qualified with a package name prefix.
Both the package name and the identifier must not be
<a href="#Blank_identifier">blank</a>.
</p>

<pre class="ebnf">
QualifiedIdent = PackageName "." identifier .
</pre>
</div>

<p>
限定标识符为通过包名前缀限定的非<a href="#空白标识符">空白</a>标志符
</p>

<pre class="ebnf">
限定标识符 = [ 包名 "." ] 标识符 .
</pre>

<div class="english">
<p>
A qualified identifier accesses an identifier in a different package, which
must be <a href="#Import_declarations">imported</a>.
The identifier must be <a href="#Exported_identifiers">exported</a> and
declared in the <a href="#Blocks">package block</a> of that package.
</p>

<pre>
math.Sin	// denotes the Sin function in package math
</pre>
</div>

<p>
限定标识符用于访问另一个包中的标识符，它必须被<a href="#导入声明">导入</a>。
标识符必须是已<a href="#已导出标识符">导出</a>且在该包的<a href="#块">包块</a>中声明。
</p>

<pre>
math.Sin	// 表示math包中的Sin函数
</pre>

<div class="english">
<h3 id="Composite_literals">Composite literals</h3>
</div>

<h3 id="复合字面">复合字面</h3>

<div class="english">
<p>
Composite literals construct values for structs, arrays, slices, and maps
and create a new value each time they are evaluated.
They consist of the type of the value
followed by a brace-bound list of composite elements. An element may be
a single expression or a key-value pair.
</p>

<pre class="ebnf">
CompositeLit  = LiteralType LiteralValue .
LiteralType   = StructType | ArrayType | "[" "..." "]" ElementType |
                SliceType | MapType | TypeName .
LiteralValue  = "{" [ ElementList [ "," ] ] "}" .
ElementList   = Element { "," Element } .
Element       = [ Key ":" ] Value .
Key           = FieldName | ElementIndex .
FieldName     = identifier .
ElementIndex  = Expression .
Value         = Expression | LiteralValue .
</pre>
</div>

<p>
复合字面每次为结构、数组、切片、映射构造值，或创建一个新值时，它们都会被求值。
它们由值的类型后跟一个大括号括住的列表组成。元素可为单个表达式或一个键-值对。
</p>

<pre class="ebnf">
复合字面 = 字面类型 字面值 .
字面类型 = 结构类型 | 数组类型 | "[" "..." "]" 元素类型 |
           切片类型 | 映射类型 | 类型名 .
字面值   = "{" [ 元素列表 [ "," ] ] "}" .
元素列表 = 元素 { "," 元素 } .
元素     = [ 键 ":" ] 值 .
键       = 字段名 | 元素索引 .
字段名   = 标识符 .
元素索引 = 表达式 .
值       = 表达式 | 字面值 .
</pre>

<div class="english">
<p>
The LiteralType must be a struct, array, slice, or map type
(the grammar enforces this constraint except when the type is given
as a TypeName).
The types of the expressions must be <a href="#Assignability">assignable</a>
to the respective field, element, and key types of the LiteralType;
there is no additional conversion.
The key is interpreted as a field name for struct literals,
an index expression for array and slice literals, and a key for map literals.
For map literals, all elements must have a key. It is an error
to specify multiple elements with the same field name or
constant key value.
</p>
</div>

<p>
字面类型必须为结构、数组、切片或映射类型（语法规则强制实施此约束，除非该类型作为类型名给定）。
表达式的类型对于其各自的字段、元素以及该字面类型的键类型必须为<a href="#可赋值性">可赋值</a>的，
即没有附加转换。作为结构字面的字段名，即数组和切片的索引表达式以及映射字面的键，其键是可解译的。
对于映射字面，所有元素都必须有键。指定多个具有相同字段名或常量键值的元素会产生一个错误。
</p>

<div class="english">
<p>
For struct literals the following rules apply:
</p>

<ul>
	<li>A key must be a field name declared in the LiteralType.
	</li>
	<li>A literal that does not contain any keys must
	    list an element for each struct field in the
	    order in which the fields are declared.
	</li>
	<li>If any element has a key, every element must have a key.
	</li>
	<li>A literal that contains keys does not need to
	    have an element for each struct field. Omitted fields
	    get the zero value for that field.
	</li>
	<li>A literal may omit the element list; such a literal evaluates
		to the zero value for its type.
	</li>
	<li>It is an error to specify an element for a non-exported
	    field of a struct belonging to a different package.
	</li>
</ul>
</div>

<p>
以下规则适用于结构字面：
</p>

<ul>
	<li>键必须为字面类型中声明的字段名。</li>

	<li>不包含任何键的字面必须按字段的声明顺序列出每个结构字段的元素。</li>

	<li>若其中任何一个元素有键，那么每个元素都必须有键。</li>

	<li>包含键的字面无需每个结构字段都有元素。被忽略的字段会获得零值</li>

	<li>字面可忽略元素列表；这样的字面对其类型求值为零值。</li>

	<li>为属于不同包的结构的非已导出字段指定一个元素会产生一个错误。</li>
</ul>

<div class="english">
<p>
Given the declarations
</p>
</div>

<p>
给定声明
</p>

<pre>
type Point3D struct { x, y, z float64 }
type Line struct { p, q Point3D }
</pre>

<div class="english">
<p>
one may write
</p>

<pre>
origin := Point3D{}                            // zero value for Point3D
line := Line{origin, Point3D{y: -4, z: 12.3}}  // zero value for line.q.x
</pre>
</div>

<p>
可写为
</p>

<pre>
origin := Point3D{}                            // Point3D 为零值
line := Line{origin, Point3D{y: -4, z: 12.3}}  // line.q.x 为零值
</pre>

<div class="english">
<p>
For array and slice literals the following rules apply:
</p>

<ul>
	<li>Each element has an associated integer index marking
	    its position in the array.
	</li>
	<li>An element with a key uses the key as its index; the
	    key must be a constant integer expression.
	</li>
	<li>An element without a key uses the previous element's index plus one.
	    If the first element has no key, its index is zero.
	</li>
</ul>
</div>

<p>
以下规则适用于数组和切片字面：
</p>

<ul>
	<li>在数组中每个元素都有与之对应的整数下标来标明它的位置。</li>

	<li>带键的元素使用该键作为它的下标；键必须为常量整数表达式。</li>

	<li>无键的元素使用上一个元素的下标加一。若第一个元素无键，则它的下标为零。</li>
</ul>

<div class="english">
<p>
Taking the address of a composite literal (§<a href="#Address_operators">Address operators</a>)
generates a pointer to a unique instance of the literal's value.
</p>
</div>

<p>
获取复合字面的地址（§<a href="#地址操作符">地址操作符</a>）就是为字面值的唯一实例生成一个指针。
</p>

<pre>
var pointer *Point3D = &amp;Point3D{y: 1000}
</pre>

<div class="english">
<p>
The length of an array literal is the length specified in the LiteralType.
If fewer elements than the length are provided in the literal, the missing
elements are set to the zero value for the array element type.
It is an error to provide elements with index values outside the index range
of the array. The notation <code>...</code> specifies an array length equal
to the maximum element index plus one.
</p>
</div>

<p>
数组字面的长度为字面类型指定的长度。
若元素少于字面提供的长度，则缺失的元素会置为该数组元素类型的零值。
向超出数组下标范围的下标值提供元素会产生一个错误。
记号 <code>...</code> 指定一个数组，其长度等于最大元素下标加一。
</p>

<pre>
buffer := [10]string{}             // len(buffer) == 10
intSet := [6]int{1, 2, 3, 5}       // len(intSet) == 6
days := [...]string{"Sat", "Sun"}  // len(days) == 2
</pre>

<div class="english">
<p>
A slice literal describes the entire underlying array literal.
Thus, the length and capacity of a slice literal are the maximum
element index plus one. A slice literal has the form
</p>
</div>

<p>
切片字面描述全部的基本数组字面。因此，切片字面的长度和容量为其最大元素下标加一。切片字面具有形式
</p>

<pre>
[]T{x1, x2, … xn}
</pre>

<div class="english">
<p>
and is a shortcut for a slice operation applied to an array:
</p>
</div>

<p>
它是切片操作应用到数组的捷径。
</p>

<pre>
tmp := [n]T{x1, x2, … xn}
tmp[0 : n]
</pre>

<div class="english">
<p>
Within a composite literal of array, slice, or map type <code>T</code>,
elements that are themselves composite literals may elide the respective
literal type if it is identical to the element type of <code>T</code>.
Similarly, elements that are addresses of composite literals may elide
the <code>&amp;T</code> when the the element type is <code>*T</code>.
</p>



<pre>
[...]Point{{1.5, -3.5}, {0, 0}}   // same as [...]Point{Point{1.5, -3.5}, Point{0, 0}}
[][]int{{1, 2, 3}, {4, 5}}        // same as [][]int{[]int{1, 2, 3}, []int{4, 5}}

[...]*Point{{1.5, -3.5}, {0, 0}}  // same as [...]*Point{&amp;Point{1.5, -3.5}, &amp;Point{0, 0}}
</pre>
</div>

<p>
在数组、切片或映射类型 <code>T</code> 的复合字面中，若其元素本身亦为复合字面，
且该复合字面的元素类型与 <code>T</code> 的相同，则可省略其各自的元素类型。
类似地，当元素类型为 <code>*T</code> 时，若其元素为复合字面的地址，则可省略 <code>&amp;T</code>。
</p>

<pre>
[...]Point{{1.5, -3.5}, {0, 0}}   // 等价于 [...]Point{Point{1.5, -3.5}, Point{0, 0}}
[][]int{{1, 2, 3}, {4, 5}}        // 等价于 [][]int{[]int{1, 2, 3}, []int{4, 5}}

[...]*Point{{1.5, -3.5}, {0, 0}}  // 等价于 [...]*Point{&amp;Point{1.5, -3.5}, &amp;Point{0, 0}}
</pre>

<div class="english">
<p>
A parsing ambiguity arises when a composite literal using the
TypeName form of the LiteralType appears between the
<a href="#Keywords">keyword</a> and the opening brace of the block of an
"if", "for", or "switch" statement, because the braces surrounding
the expressions in the literal are confused with those introducing
the block of statements. To resolve the ambiguity in this rare case,
the composite literal must appear within
parentheses.
</p>
</div>

<p>
当复合字面使用字面类型的类型名形式时，若它出现在<a href="#关键字">关键字</a>
"if"、"for" 或 "switch" 语句及其开大括号之间，就会产生解析歧义。因为在该字面中，
表达式外围的大括号会和那些语句块前的混淆。为解决此罕见情况中的歧义，该复合字面必须出现在小括号中。
</p>

<pre>
if x == (T{a,b,c}[i]) { … }
if (x == T{a,b,c}[i]) { … }
</pre>

<div class="english">
<p>
Examples of valid array, slice, and map literals:
</p>

<pre>
// list of prime numbers
primes := []int{2, 3, 5, 7, 9, 2147483647}

// vowels[ch] is true if ch is a vowel
vowels := [128]bool{'a': true, 'e': true, 'i': true, 'o': true, 'u': true, 'y': true}

// the array [10]float32{-1, 0, 0, 0, -0.1, -0.1, 0, 0, 0, -1}
filter := [10]float32{-1, 4: -0.1, -0.1, 9: -1}

// frequencies in Hz for equal-tempered scale (A4 = 440Hz)
noteFrequency := map[string]float32{
	"C0": 16.35, "D0": 18.35, "E0": 20.60, "F0": 21.83,
	"G0": 24.50, "A0": 27.50, "B0": 30.87,
}
</pre>
</div>

<p>
有效的数组、切片和映射字面的例子：
</p>

<pre>
// 素数列表
primes := []int{2, 3, 5, 7, 9, 2147483647}

// 若 ch 为元音则 vowels[ch] 为 true
vowels := [128]bool{'a': true, 'e': true, 'i': true, 'o': true, 'u': true, 'y': true}

// 数组 [10]float32{-1, 0, 0, 0, -0.1, -0.1, 0, 0, 0, -1}
filter := [10]float32{-1, 4: -0.1, -0.1, 9: -1}

// 平均律以Hz为单位的频率（A4 = 440Hz）
noteFrequency := map[string]float32{
	"C0": 16.35, "D0": 18.35, "E0": 20.60, "F0": 21.83,
	"G0": 24.50, "A0": 27.50, "B0": 30.87,
}
</pre>


<div class="english">
<h3 id="Function_literals">Function literals</h3>
</div>

<h3 id="函数字面">函数字面</h3>

<div class="english">
<p>
A function literal represents an anonymous function.
It consists of a specification of the function type and a function body.
</p>

<pre class="ebnf">
FunctionLit = FunctionType Body .
</pre>
</div>

<p>
函数字面表示匿名函数。它由函数类型和函数体的规范组成。
</p>

<pre class="ebnf">
函数字面 = 函数类型 函数体 .
</pre>

<pre>
func(a, b int, z float64) bool { return a*b &lt; int(z) }
</pre>

<div class="english">
<p>
A function literal can be assigned to a variable or invoked directly.
</p>
</div>

<p>
函数字面可赋予一个变量或直接调用。
</p>

<pre>
f := func(x, y int) int { return x + y }
func(ch chan int) { ch &lt;- ACK }(replyChan)
</pre>

<div class="english">
<p>
Function literals are <i>closures</i>: they may refer to variables
defined in a surrounding function. Those variables are then shared between
the surrounding function and the function literal, and they survive as long
as they are accessible.
</p>
</div>

<p>
<i>闭包</i> 的函数字面：它们可引用定义在外围函数中的变量。
那些变量共享于外围函数与函数字面之间，并且只要它们可访问就会继续存在。
</p>


<div class="english">
<h3 id="Primary_expressions">Primary expressions</h3>
</div>

<h3 id="主表达式">主表达式</h3>

<div class="english">
<p>
Primary expressions are the operands for unary and binary expressions.
</p>

<pre class="ebnf">
PrimaryExpr =
	Operand |
	Conversion |
	BuiltinCall |
	PrimaryExpr Selector |
	PrimaryExpr Index |
	PrimaryExpr Slice |
	PrimaryExpr TypeAssertion |
	PrimaryExpr Call .

Selector       = "." identifier .
Index          = "[" Expression "]" .
Slice          = "[" [ Expression ] ":" [ Expression ] "]" .
TypeAssertion  = "." "(" Type ")" .
Call           = "(" [ ArgumentList [ "," ] ] ")" .
ArgumentList   = ExpressionList [ "..." ] .
</pre>
</div>

<p>
主表达式为一元和二元表达式的操作数。
</p>

<pre class="ebnf">
主表达式 =
	操作数 |
	类型转换 |
	内建调用 |
	主表达式 选择器 |
	主表达式 下标 |
	主表达式 切片 |
	主表达式 类型断言 |
	主表达式 调用 .

选择器   = "." 标识符 .
下标     = "[" 表达式 "]" .
切片     = "[" [ 表达式 ] ":" [ 表达式 ] "]" .
类型断言 = "." "(" 类型 ")" .
调用     = "(" [ 参数列表 [ "," ] ] ")" .
参数列表 = 表达式列表 [ "..." ] .
</pre>


<pre>
x
2
(s + ".txt")
f(3.1415, true)
Point{1, 2}
m["foo"]
s[i : j + 1]
obj.color
f.p[i].x()
</pre>


<div class="english">
<h3 id="Selectors">Selectors</h3>
</div>

<h3 id="选择器">选择器</h3>

<div class="english">
<p>
For a <a href="#Primary_expressions">primary expression</a> <code>x</code>
that is not a <a href="#Package_clause">package name</a>, the
<i>selector expression</i>
</p>
</div>

<p>
形式为
</p>

<pre>
x.f
</pre>

<div class="english">
<p>
denotes the field or method <code>f</code> of the value <code>x</code>
(or sometimes <code>*x</code>; see below).
The identifier <code>f</code> is called the (field or method) <i>selector</i>;
it must not be the <a href="#Blank_identifier">blank identifier</a>.
The type of the selector expression is the type of <code>f</code>.
If <code>x</code> is a package name, see the section on
<a href="#Qualified_identifiers">qualified identifiers</a>.
</p>
<<<<<<< HEAD
</div>

<p>
的主表达式表示 <code>x</code>（有时为 <code>*x</code>，见下）所表示的值的字段或方法 <code>f</code>。
标识符 <code>f</code> 称为（字段或方法）<i>选择器</i>，它不能为<a href="#空白标识符">空白标识符</a>。
该表达式的类型即为 <code>f</code> 的类型。
</p>

<div class="english">
=======

>>>>>>> a54f920b
<p>
A selector <code>f</code> may denote a field or method <code>f</code> of
a type <code>T</code>, or it may refer
to a field or method <code>f</code> of a nested
<a href="#Struct_types">anonymous field</a> of <code>T</code>.
The number of anonymous fields traversed
to reach <code>f</code> is called its <i>depth</i> in <code>T</code>.
The depth of a field or method <code>f</code>
declared in <code>T</code> is zero.
The depth of a field or method <code>f</code> declared in
an anonymous field <code>A</code> in <code>T</code> is the
depth of <code>f</code> in <code>A</code> plus one.
</p>
<<<<<<< HEAD
</div>

<p>
选择器 <code>f</code> 可代表类型为 <code>T</code> 的字段或方法 <code>f</code>，
或引用 <code>T</code> 中嵌套匿名字段的字段或方法 <code>f</code>。
在 <code>T</code> 中遍历区域 <code>f</code> 的匿名字段所得的数量称为它的 <i>深度</i>。
以 <code>T</code> 声明的字段或方法 <code>f</code> 的深度为0。
在 <code>T</code> 中以匿名字段 <code>A</code> 声明的字段或方法 <code>f</code> 的深度
为 <code>f</code> 在 <code>A</code> 中的深度加1。
</p>

<div class="english">
=======

>>>>>>> a54f920b
<p>
The following rules apply to selectors:
</p>

<ol>
<li>
For a value <code>x</code> of type <code>T</code> or <code>*T</code>
where <code>T</code> is not an interface type,
<code>x.f</code> denotes the field or method at the shallowest depth
in <code>T</code> where there
is such an <code>f</code>.
If there is not exactly <a href="#Uniqueness_of_identifiers">one <code>f</code></a>
with shallowest depth, the selector expression is illegal.
</li>
<li>
For a variable <code>x</code> of type <code>I</code> where <code>I</code>
is an interface type, <code>x.f</code> denotes the actual method with name
<code>f</code> of the value assigned to <code>x</code>.
If there is no method with name <code>f</code> in the
<a href="#Method_sets">method set</a> of <code>I</code>, the selector
expression is illegal.
</li>
<li>
In all other cases, <code>x.f</code> is illegal.
</li>
<li>
If <code>x</code> is of pointer or interface type and has the value
<code>nil</code>, assigning to, evaluating, or calling <code>x.f</code>
causes a <a href="#Run_time_panics">run-time panic</a>.
</i>
</ol>
<<<<<<< HEAD
</div>

<p>
以下规则适用于选择器：
</p>

<ol>
<li>
对于非接口类型 <code>T</code> 或 <code>*T</code> 的值 <code>x</code>，
<code>x.f</code> 中的 <code>f</code> 表示在 <code>T</code> 中最浅深度的字段或方法。
若并非<a href="#标识符的唯一性">只有一个 <code>f</code></a>，该选择器表达式即为非法的。
</li>
<li>
对于接口类型 <code>I</code> 的变量 <code>x</code>，
<code>x.f</code> 表示赋予 <code>x</code> 的值名为 <code>f</code> 的真实方法。
若没有值或 <code>nil</code> 赋予 <code>x</code>，<code>x.f</code>即为非法的。
</li>
<li>
其它情况下，所有 <code>x.f</code> 均为非法的。
</li>
</ol>

<div class="english">
=======

>>>>>>> a54f920b
<p>
Selectors automatically <a href="#Address_operators">dereference</a>
pointers to structs.
If <code>x</code> is a pointer to a struct, <code>x.y</code>
is shorthand for <code>(*x).y</code>; if the field <code>y</code>
is also a pointer to a struct, <code>x.y.z</code> is shorthand
for <code>(*(*x).y).z</code>, and so on.
If <code>x</code> contains an anonymous field of type <code>*A</code>,
where <code>A</code> is also a struct type,
<code>x.f</code> is a shortcut for <code>(*x.A).f</code>.
</p>
<<<<<<< HEAD
</div>

<p>
选择器会自动解引用指向结构的指针。
若 <code>x</code> 为指向结构的指针，<code>x.y</code> 即为 <code>(*x).y</code> 的缩写；
若字段 <code>y</code> 亦为指向结构的指针，<code>x.y.z</code> 即为 <code>(*(*x).y).z</code> 的缩写,
以此类推。
若 <code>x</code> 包含类型为 <code>*A</code> 的匿名字段，且 <code>A</code> 亦为结构类型，
<code>x.f</code> 即为 <code>(*x.A).f</code> 的缩写。
</p>

<div class="english">
=======

>>>>>>> a54f920b
<p>
For example, given the declarations:
</p>

<pre>
type T0 struct {
	x int
}

func (recv *T0) M0()

type T1 struct {
	y int
}

func (recv T1) M1()

type T2 struct {
	z int
	T1
	*T0
}

func (recv *T2) M2()

var p *T2  // with p != nil and p.T0 != nil
</pre>
</div>

<p>
例如，给定声明：
</p>

<pre>
type T0 struct {
	x int
}

func (recv *T0) M0()

type T1 struct {
	y int
}

func (recv T1) M1()

type T2 struct {
	z int
	T1
	*T0
}

func (recv *T2) M2()

var p *T2  // 其中 p != nil 且 p.T0 != nil
</pre>

<div class="english">
<p>
one may write:
</p>
</div>

<p>
可写为：
</p>

<pre>
p.z   // (*p).z
p.y   // ((*p).T1).y
p.x   // (*(*p).T0).x

p.M2  // (*p).M2
p.M1  // ((*p).T1).M1
p.M0  // ((*p).T0).M0
</pre>


<!--
<span class="alert">
TODO: Specify what happens to receivers.
</span>
-->

<!--
<span class="alert">
TODO: 详述接收器会发生什么事。
</span>
-->


<div class="english">
<h3 id="Indexes">Indexes</h3>
</div>

<h3 id="下标">下标</h3>

<div class="english">
<p>
A primary expression of the form
</p>
</div>

<p>
形式为
</p>

<pre>
a[x]
</pre>

<div class="english">
<p>
denotes the element of the array, slice, string or map <code>a</code> indexed by <code>x</code>.
The value <code>x</code> is called the
<i>index</i> or <i>map key</i>, respectively. The following
rules apply:
</p>
</div>

<p>
的主表达式表示数组、切片、字符串或映射 <code>a</code> 的元素通过 <code>x</code> 索引。
值 <code>x</code> 称为 <i>下标</i> 或 <i>映射键</i>。以下规则适用于其对应的类型：
</p>

<div class="english">
<p>
For <code>a</code> of type <code>A</code> or <code>*A</code>
where <code>A</code> is an <a href="#Array_types">array type</a>,
or for <code>a</code> of type <code>S</code> where <code>S</code> is a <a href="#Slice_types">slice type</a>:
</p>
<ul>
	<li><code>x</code> must be an integer value and <code>0 &lt;= x &lt; len(a)</code></li>
	<li><code>a[x]</code> is the array element at index <code>x</code> and the type of
	  <code>a[x]</code> is the element type of <code>A</code></li>
	<li>if <code>a</code> is <code>nil</code> or if the index <code>x</code> is out of range,
	a <a href="#Run_time_panics">run-time panic</a> occurs</li>
</ul>
</div>

<p>
对于类型为<a href="#数组类型">数组类型</a> <code>A</code> 或 <code>*A</code> 的 <code>a</code>，
或对于类型为<a href="#切片类型">切片类型</a> <code>S</code> 的 <code>a</code>：
</p>
<ul>
	<li><code>x</code> 必须为整数值且 <code>0 &lt;= x &lt; len(a)</code></li>
	<li><code>a[x]</code> 为下标 <code>x</code> 的数组元素且
	  <code>a[x]</code> 的类型为 <code>A</code> 的元素类型</li>
	<li>若 <code>a</code> 为 <code>nil</code> 或下标 <code>x</code> 超出范围，
	就会出现一个<a href="#运行时异常">运行时异常</a></li>
</ul>

<div class="english">
<p>
For <code>a</code> of type <code>T</code>
where <code>T</code> is a <a href="#String_types">string type</a>:
</p>
<ul>
	<li><code>x</code> must be an integer value and <code>0 &lt;= x &lt; len(a)</code></li>
	<li><code>a[x]</code> is the byte at index <code>x</code> and the type of
	  <code>a[x]</code> is <code>byte</code></li>
	<li><code>a[x]</code> may not be assigned to</li>
	<li>if the index <code>x</code> is out of range,
	a <a href="#Run_time_panics">run-time panic</a> occurs</li>
</ul>
</div>

<p>
对于类型为<a href="#字符串类型">字符串类型</a> <code>T</code> 的 <code>a</code>：
</p>
<ul>
	<li><code>x</code> 必须为整数值且 <code>0 &lt;= x &lt; len(a)</code></li>
	<li><code>a[x]</code> 为下标 <code>x</code> 的字节且
	  <code>a[x]</code> 的类型为 <code>byte</code></li>
	<li><code>a[x]</code> 不可赋值</li>
	<li>若下标 <code>x</code> 超出范围，
	就会出现一个<a href="#运行时异常">运行时异常</a></li>
</ul>

<div class="english">
<p>
For <code>a</code> of type <code>M</code>
where <code>M</code> is a <a href="#Map_types">map type</a>:
</p>
<ul>
	<li><code>x</code>'s type must be
	<a href="#Assignability">assignable</a>
	to the key type of <code>M</code></li>
	<li>if the map contains an entry with key <code>x</code>,
	  <code>a[x]</code> is the map value with key <code>x</code>
	  and the type of <code>a[x]</code> is the value type of <code>M</code></li>
	<li>if the map is <code>nil</code> or does not contain such an entry,
	  <code>a[x]</code> is the <a href="#The_zero_value">zero value</a>
	  for the value type of <code>M</code></li>
</ul>
</div>

<p>
对于类型为<a href="#映射类型">映射类型</a> <code>M</code> 的 <code>a</code>：
</p>
<ul>
	<li><code>x</code> 的类型必须<a href="#可赋值性">可赋值</a>至 <code>M</code> 的键类型</li>
	<li>若映射包含键为 <code>x</code> 的项，则 <code>a[x]</code> 为键 <code>x</code> 的映射值，
	  且 <code>a[x]</code> 的类型为 <code>M</code> 的值类型</li>
	<li>若映射为 <code>nil</code> 或不包含这样的项，
	  <code>a[x]</code> 为 <code>M</code> 值类型的<a href="#零值">零值</a></li>
</ul>

<div class="english">
<p>
Otherwise <code>a[x]</code> is illegal.
</p>
</div>

<p>
否则 <code>a[x]</code> 即为非法的。
</p>

<div class="english">
<p>
An index expression on a map <code>a</code> of type <code>map[K]V</code>
may be used in an assignment or initialization of the special form
</p>
</div>

<p>
在类型为 <code>map[K]V</code> 的映射 <code>a</code> 中，下标表达式可使用特殊形式
</p>

<pre>
v, ok = a[x]
v, ok := a[x]
var v, ok = a[x]
</pre>

<div class="english">
<p>
where the result of the index expression is a pair of values with types
<code>(V, bool)</code>. In this form, the value of <code>ok</code> is
<code>true</code> if the key <code>x</code> is present in the map, and
<code>false</code> otherwise. The value of <code>v</code> is the value
<code>a[x]</code> as in the single-result form.
</p>
</div>

<p>
赋值或初始化，该下标表达式结果的类型为 <code>(V, bool)</code> 的值对。
在此形式中，若键 <code>x</code> 已在映射中，则 <code>ok</code> 的值为 <code>true</code>，
否则即为 <code>false</code>。<code>v</code> 的值为 <code>a[x]</code> 的单值形式。
</p>

<div class="english">
<p>
Assigning to an element of a <code>nil</code> map causes a
<a href="#Run_time_panics">run-time panic</a>.
</p>
</div>

<p>
向 <code>nil</code> 映射的元素赋值会引发<a href="#运行时异常">运行时异常</a>
</p>


<div class="english">
<h3 id="Slices">Slices</h3>
</div>

<h3 id="切片">切片</h3>

<div class="english">
<p>
For a string, array, pointer to array, or slice <code>a</code>, the primary expression
</p>
</div>

<p>
对于字符串，数组，数组指针或切片 <code>a</code>，主表达式
</p>

<pre>
a[low : high]
</pre>

<div class="english">
<p>
constructs a substring or slice. The index expressions <code>low</code> and
<code>high</code> select which elements appear in the result. The result has
indexes starting at 0 and length equal to
<code>high</code>&nbsp;-&nbsp;<code>low</code>.
After slicing the array <code>a</code>
</p>
</div>

<p>
会构造一个字串或切片。下标表达式 <code>low</code> 和 <code>high</code> 则选出哪些元素出现在结果中。
该结果的下标起始于 0 且长度等于 <code>high</code>&nbsp;-&nbsp;<code>low</code>。
在切下数组 <code>a</code>
</p>

<pre>
a := [5]int{1, 2, 3, 4, 5}
s := a[1:4]
</pre>

<div class="english">
<p>
the slice <code>s</code> has type <code>[]int</code>, length 3, capacity 4, and elements
</p>
</div>

<p>
之后，切片 <code>s</code> 的类型为 <code>[]int</code>，长度为 3，容量为 4，且元素
</p>

<pre>
s[0] == 2
s[1] == 3
s[2] == 4
</pre>

<div class="english">
<p>
For convenience, any of the index expressions may be omitted. A missing <code>low</code>
index defaults to zero; a missing <code>high</code> index defaults to the length of the
sliced operand:
</p>

<pre>
a[2:]  // same a[2 : len(a)]
a[:3]  // same as a[0 : 3]
a[:]   // same as a[0 : len(a)]
</pre>
</div>

<p>
为方便起见，任何下标表达式都可省略。略去的 <code>low</code> 下标默认为零；
略去的 <code>high</code> 下标默认为已切下的操作数的长度：
</p>

<pre>
a[2:]  // 等价于 a[2 : len(a)]
a[:3]  // 等价于 a[0 : 3]
a[:]   // 等价于 a[0 : len(a)]
</pre>

<div class="english">
<p>
For arrays or strings, the indexes <code>low</code> and <code>high</code> must
satisfy 0 &lt;= <code>low</code> &lt;= <code>high</code> &lt;= length; for
slices, the upper bound is the capacity rather than the length.
</p>
</div>

<p>
对于数组或字符串，下标 <code>low</code> 和 <code>high</code> 必须满足
0 &lt;= <code>low</code> &lt;= <code>high</code> &lt;= 长度；对于切片，其上界为容量而非长度。
</p>

<div class="english">
<p>
If the sliced operand is a string or slice, the result of the slice operation
is a string or slice of the same type.
If the sliced operand is an array, it must be <a href="#Address_operators">addressable</a>
and the result of the slice operation is a slice with the same element type as the array.
</p>
</div>

<p>
若已切下操作数为字符串或切片，该切片操作的结果即为相同类型的字符串或切片。
若已切下操作数为数组，它必须为<a href="#地址操作符">可寻址的</a>，
且该切片操作的结果为以相同元素类型作为数组的切片。
</p>


<div class="english">
<h3 id="Type_assertions">Type assertions</h3>
</div>

<h3 id="类型断言">类型断言</h3>

<div class="english">
<p>
For an expression <code>x</code> of <a href="#Interface_types">interface type</a>
and a type <code>T</code>, the primary expression
</p>
</div>

<p>
对于<a href="#接口类型">接口类型</a>的表达式 <code>x</code> 与类型 <code>T</code>，主表达式
</p>

<pre>
x.(T)
</pre>

<div class="english">
<p>
asserts that <code>x</code> is not <code>nil</code>
and that the value stored in <code>x</code> is of type <code>T</code>.
The notation <code>x.(T)</code> is called a <i>type assertion</i>.
</p>
</div>

<p>
断言 <code>x</code> 不为 <code>nil</code> 且存储于 <code>x</code> 中的值其类型为 <code>T</code>。
记法 <code>x.(T)</code> 称为 <i>类型断言</i>。
</p>

<div class="english">
<p>
More precisely, if <code>T</code> is not an interface type, <code>x.(T)</code> asserts
that the dynamic type of <code>x</code> is <a href="#Type_identity">identical</a>
to the type <code>T</code>.
If <code>T</code> is an interface type, <code>x.(T)</code> asserts that the dynamic type
of <code>x</code> implements the interface <code>T</code> (§<a href="#Interface_types">Interface types</a>).
</p>
</div>

<p>
更确切地说，若 <code>T</code> 为非接口类型，<code>x.(T)</code> 断言 <code>x</code> 的动态类型
与 <code>T</code><a href="#类型标识">相同</a>。若 <code>T</code> 为接口类型，<code>x.(T)</code>
则断言<code>x</code> 的动态类型实现了接口 <code>T</code>（§<a href="#接口类型">接口类型</a>）。
</p>

<div class="english">
<p>
If the type assertion holds, the value of the expression is the value
stored in <code>x</code> and its type is <code>T</code>. If the type assertion is false,
a <a href="#Run_time_panics">run-time panic</a> occurs.
In other words, even though the dynamic type of <code>x</code>
is known only at run-time, the type of <code>x.(T)</code> is
known to be <code>T</code> in a correct program.
</p>
</div>

<p>
若该类型断言成立，该表达式的值即为存储于 <code>x</code> 中的值，且其类型为 <code>T</code>。若该类型断言不成立，
就会出现一个<a href="#运行时异常">运行时异常</a>。换句话说，即使 <code>x</code> 的动态类型只能在运行时可知，
在正确的程序中，<code>x.(T)</code> 的类型也可知为 <code>T</code>。
</p>

<div class="english">
<p>
If a type assertion is used in an assignment or initialization of the form
</p>
</div>

<p>
若类型断言以
</p>

<pre>
v, ok = x.(T)
v, ok := x.(T)
var v, ok = x.(T)
</pre>

<div class="english">
<p>
the result of the assertion is a pair of values with types <code>(T, bool)</code>.
If the assertion holds, the expression returns the pair <code>(x.(T), true)</code>;
otherwise, the expression returns <code>(Z, false)</code> where <code>Z</code>
is the <a href="#The_zero_value">zero value</a> for type <code>T</code>.
No run-time panic occurs in this case.
The type assertion in this construct thus acts like a function call
returning a value and a boolean indicating success.  (§<a href="#Assignments">Assignments</a>)
</p>
</div>

<p>
的形式用于赋值或初始化，该断言的结果即为类型为 <code>(T, bool)</code> 的值对。
若该断言成立，该表达式返回值对 <code>(x.(T), true)</code>；否则，该表达式返回 <code>(Z, false)</code>，
其中 <code>Z</code> 为类型为 <code>T</code> 的<a href="#零值">零值</a>。此种情况不会产生运行时异常。
类型断言在这种构造中，其行为类似于函数调用返回一个值与一个布尔值以表示成功。（§<a href="#赋值">赋值</a>）
</p>


<div class="english">
<h3 id="Calls">Calls</h3>
</div>

<h3 id="函数与方法的调用">函数与方法的调用</h3>

<div class="english">
<p>
Given an expression <code>f</code> of function type
<code>F</code>,
</p>
</div>

<p>
给定函数类型为 <code>F</code> 的表达式 <code>f</code>，
</p>

<pre>
f(a1, a2, … an)
</pre>

<div class="english">
<p>
calls <code>f</code> with arguments <code>a1, a2, … an</code>.
Except for one special case, arguments must be single-valued expressions
<a href="#Assignability">assignable</a> to the parameter types of
<code>F</code> and are evaluated before the function is called.
The type of the expression is the result type
of <code>F</code>.
A method invocation is similar but the method itself
is specified as a selector upon a value of the receiver type for
the method.
</p>

<pre>
math.Atan2(x, y)  // function call
var pt *Point
pt.Scale(3.5)  // method call with receiver pt
</pre>
</div>

<p>
以实参 <code>a1, a2, … an</code> 调用 <code>f</code>。
除一种特殊情况外，实参必须为 <a href="#可赋值性">可赋予</a>
<code>F</code> 的形参类型的单值表达式，且在该函数被调用前求值。
该表达式的类型为 <code>F</code> 的返回类型。
方法调用也类似，只不过使用接收器类型值的选择器操作来指定方法。
</p>

<pre>
math.Atan2(x, y)  // 函数调用
var pt *Point
pt.Scale(3.5)     // 带接收器 pt 的方法调用
</pre>

<div class="english">
<p>
In a function call, the function value and arguments are evaluated in
<a href="#Order_of_evaluation">the usual order</a>.
After they are evaluated, the parameters of the call are passed by value to the function
and the called function begins execution.
The return parameters of the function are passed by value
back to the calling function when the function returns.
</p>
</div>

<p>
在函数调用中，函数值与实参按<a href="#求值顺序">一般顺序</a>求值。
在它们求值后，该调用的形参传值至该函数，被调用函数开始执行。
当函数返回时，该函数的返回形参将值传回调用函数。
</p>

<div class="english">
<p>
Calling a <code>nil</code> function value
causes a <a href="#Run_time_panics">run-time panic</a>.
</p>
</div>

<p>
调用 <code>nil</code> 函数值会引发 <a href="#运行时异常">运行时异常</a>。
</p>

<div class="english">
<p>
As a special case, if the return parameters of a function or method
<code>g</code> are equal in number and individually
assignable to the parameters of another function or method
<code>f</code>, then the call <code>f(g(<i>parameters_of_g</i>))</code>
will invoke <code>f</code> after binding the return values of
<code>g</code> to the parameters of <code>f</code> in order.  The call
of <code>f</code> must contain no parameters other than the call of <code>g</code>.
If <code>f</code> has a final <code>...</code> parameter, it is
assigned the return values of <code>g</code> that remain after
assignment of regular parameters.
</p>
</div>

<p>
作为一种特殊情况，若函数或方法 <code>g</code> 的返回形参在数量上等于函数或方法 <code>f</code> 的形参，
且分别可赋予它，那么调用 <code>f(g(<i>g的形参</i>))</code> 将在依序绑定 <code>g</code>
的返回值至 <code>f</code> 的形参后引用 <code>f</code>。除 <code>g</code> 的调用外，
<code>f</code> 的调用必须不包含任何形参。若 <code>f</code> 的最后有 <code>...</code> 形参，
它在常规的形参赋值后，可被赋予 <code>g</code> 余下的返回值。
</p>

<pre>
func Split(s string, pos int) (string, string) {
	return s[0:pos], s[pos:]
}

func Join(s, t string) string {
	return s + t
}

if Join(Split(value, len(value)/2)) != value {
	log.Panic("test fails")
}
</pre>

<div class="english">
<p>
A method call <code>x.m()</code> is valid if the <a href="#Method_sets">method set</a>
of (the type of) <code>x</code> contains <code>m</code> and the
argument list can be assigned to the parameter list of <code>m</code>.
If <code>x</code> is <a href="#Address_operators">addressable</a> and <code>&amp;x</code>'s method
set contains <code>m</code>, <code>x.m()</code> is shorthand
for <code>(&amp;x).m()</code>:
</p>
</div>

<p>
若 <code>x</code>（的类型）的<a href="#方法集">方法集</a>包含 <code>m</code>，
且其实参列表可赋予 <code>m</code> 的形参列表，方法调用 <code>x.m()</code> 即为有效的。
若 <code>x</code> 为 <a href="#地址操作符">可寻址</a>的且 <code>&amp;x</code> 的方法集包含 <code>m</code>，
<code>x.m()</code> 即为 <code>(&amp;x).m()</code> 的简写：
</p>

<pre>
var p Point
p.Scale(3.5)
</pre>

<div class="english">
<p>
There is no distinct method type and there are no method literals.
</p>
</div>

<p>
其中即没有明显的方法类型，也没有方法字面。
</p>


<div class="english">
<h3 id="Passing_arguments_to_..._parameters">Passing arguments to <code>...</code> parameters</h3>
</div>

<h3 id="传递实参至...形参">传递实参至...形参</h3>

<div class="english">
<p>
If <code>f</code> is variadic with final parameter type <code>...T</code>,
then within the function the argument is equivalent to a parameter of type
<code>[]T</code>.  At each call of <code>f</code>, the argument
passed to the final parameter is
a new slice of type <code>[]T</code> whose successive elements are
the actual arguments, which all must be <a href="#Assignability">assignable</a>
to the type <code>T</code>. The length of the slice is therefore the number of
arguments bound to the final parameter and may differ for each call site.
</p>
</div>

<p>
若 <code>f</code> 为最后带有形参类型 <code>...T</code> 的可变参函数，
那么在该函数中，实参等价于类型为 <code>[]T</code> 的形参。
对于每一个 <code>f</code> 的调用，传递至最后形参的实参为类型为 <code>[]T</code> 的一个新切片，
其连续的元素即为实际的实参，它们必须都<a href="#可赋值性">可赋予</a>类型 <code>T</code>。
因此，该切片的长度为绑定至最后形参的实参的数目，且对于每一个调用位置可能都不同。
</p>

<div class="english">
<p>
Given the function and call
</p>
</div>

<p>
给定函数和调用
</p>

<pre>
func Greeting(prefix string, who ...string)
Greeting("hello:", "Joe", "Anna", "Eileen")
</pre>

<div class="english">
<p>
within <code>Greeting</code>, <code>who</code> will have the value
<code>[]string{"Joe", "Anna", "Eileen"}</code>
</p>
</div>

<p>
在 <code>Greeting</code> 中，<code>who</code> 将拥有值 <code>[]string{"Joe", "Anna", "Eileen"}</code>
</p>

<div class="english">
<p>
If the final argument is assignable to a slice type <code>[]T</code>, it may be
passed unchanged as the value for a <code>...T</code> parameter if the argument
is followed by <code>...</code>. In this case no new slice is created.
</p>
</div>

<p>
若最后的实参可赋予类型为 <code>[]T</code> 的切片且后跟着 <code>...</code>，
它可能作为 <code>...T</code> 形参的值不变而被传入。
</p>

<div class="english">
<p>
Given the slice <code>s</code> and call
</p>
</div>

<p>
给定切片 <code>s</code> 与调用
</p>

<pre>
s := []string{"James", "Jasmine"}
Greeting("goodbye:", s...)
</pre>

<div class="english">
<p>
within <code>Greeting</code>, <code>who</code> will have the same value as <code>s</code>
with the same underlying array.
</p>
</div>

<p>
在 <code>Greeting</code> 中，<code>who</code> 将作为与 <code>s</code> 一样的值拥有与其相同的基本数组。
</p>


<div class="english">
<h3 id="Operators">Operators</h3>
</div>

<h3 id="操作符">操作符</h3>

<div class="english">
<p>
Operators combine operands into expressions.
</p>

<pre class="ebnf">
Expression = UnaryExpr | Expression binary_op UnaryExpr .
UnaryExpr  = PrimaryExpr | unary_op UnaryExpr .

binary_op  = "||" | "&amp;&amp;" | rel_op | add_op | mul_op .
rel_op     = "==" | "!=" | "&lt;" | "&lt;=" | ">" | ">=" .
add_op     = "+" | "-" | "|" | "^" .
mul_op     = "*" | "/" | "%" | "&lt;&lt;" | "&gt;&gt;" | "&amp;" | "&amp;^" .

unary_op   = "+" | "-" | "!" | "^" | "*" | "&amp;" | "&lt;-" .
</pre>
</div>

<p>
操作符与操作数结合成为表达式。
</p>

<pre class="ebnf">
表达式     = 一元表达式 | 表达式 二元操作符 一元表达式 .
一元表达式 = 主表达式 | 一元操作符 一元表达式 .

二元操作符 = "||" | "&amp;&amp;" | 关系操作符 | 加法操作符 | 乘法操作符 .
关系操作符 = "==" | "!=" | "&lt;" | "&lt;=" | ">" | ">=" .
加法操作符 = "+" | "-" | "|" | "^" .
乘法操作符 = "*" | "/" | "%" | "&lt;&lt;" | "&gt;&gt;" | "&amp;" | "&amp;^" .

一元操作符 = "+" | "-" | "!" | "^" | "*" | "&amp;" | "&lt;-" .
</pre>

<div class="english">
<p>
Comparisons are discussed <a href="#Comparison_operators">elsewhere</a>.
For other binary operators, the operand types must be <a href="#Type_identity">identical</a>
unless the operation involves shifts or untyped <a href="#Constants">constants</a>.
For operations involving constants only, see the section on
<a href="#Constant_expressions">constant expressions</a>.
</p>
</div>

<p>
比较操作将在<a href="#比较操作符">别处</a>讨论。
对于其它二元操作符，操作数的类型必须<a href="#类型标识">相同</a>，
除非该操作包含移位或无类型化<a href="#常量">常量</a>。
</p>

<div class="english">
<p>
Except for shift operations, if one operand is an untyped <a href="#Constants">constant</a>
and the other operand is not, the constant is <a href="#Conversions">converted</a>
to the type of the other operand.
</p>
</div>

<p>
除移位操作外，若其中一个操作数为无类型化<a href="#常量">常量</a>而另一个不是，
该常量需<a href="#类型转换">类型转换</a>为另一个操作数的类型。
</p>

<div class="english">
<p>
The right operand in a shift expression must have unsigned integer type
or be an untyped constant that can be converted to unsigned integer type.
If the left operand of a non-constant shift expression is an untyped constant,
the type of the constant is what it would be if the shift expression were
replaced by its left operand alone; the type is <code>int</code> if it cannot
be determined from the context (for instance, if the shift expression is an
operand in a comparison against an untyped constant).
</p>

<pre>
var s uint = 33
var i = 1&lt;&lt;s           // 1 has type int
var j int32 = 1&lt;&lt;s     // 1 has type int32; j == 0
var k = uint64(1&lt;&lt;s)   // 1 has type uint64; k == 1&lt;&lt;33
var m int = 1.0&lt;&lt;s     // 1.0 has type int
var n = 1.0&lt;&lt;s != 0    // 1.0 has type int; n == false if ints are 32bits in size
var o = 1&lt;&lt;s == 2&lt;&lt;s   // 1 and 2 have type int; o == true if ints are 32bits in size
var p = 1&lt;&lt;s == 1&lt;&lt;33  // illegal if ints are 32bits in size: 1 has type int, but 1&lt;&lt;33 overflows int
var u = 1.0&lt;&lt;s         // illegal: 1.0 has type float64, cannot shift
var v float32 = 1&lt;&lt;s   // illegal: 1 has type float32, cannot shift
var w int64 = 1.0&lt;&lt;33  // 1.0&lt;&lt;33 is a constant shift expression
</pre>
</div>

<p>
移位表达式中的右操作数必须为无符号整数，或可转换为无符号整数的无类型化常量。
若非常量移位表达式的左操作数为无类型化常量，且该移位表达式已被其左操作数独自取代，
则该移位表达式的类型将变为该常量的类型；若其类型不能从上下文中判定
（例如，若该移位表达式在针对无类型化常量的比较操作中），则为 <code>int</code>类型。
</p>

<pre>
var s uint = 33
var i = 1&lt;&lt;s           // 1 的类型为 int
var j int32 = 1&lt;&lt;s     // 1 的类型为 int32；j == 0
var k = uint64(1&lt;&lt;s)   // 1 的类型为 uint64；k == 1&lt;&lt;33
var m int = 1.0&lt;&lt;s     // 1.0 的类型为 int
var n = 1.0&lt;&lt;s != 0    // 1.0 的类型为 int；若int的大小为 32位，则 n == false
var o = 1&lt;&lt;s == 2&lt;&lt;s   // 1 与 2 的类型为 int；若 int 的大小为32位，则 o == true
var p = 1&lt;&lt;s == 1&lt;&lt;33  // 若 int 的大小为32位即为非法：虽然 1 的类型为 int，但 1&lt;&lt;33 溢出了 int
var u = 1.0&lt;&lt;s         // 非法: 1.0 的类型为 float64，不能移位
var v float32 = 1&lt;&lt;s   // 非法: 1 的类型为 float32，不能移位
var w int64 = 1.0&lt;&lt;33  // 1.0&lt;&lt;33 为常量移位表达式
</pre>


<div class="english">
<h3 id="Operator_precedence">Operator precedence</h3>
</div>

<h3 id="操作符优先级">操作符优先级</h3>

<div class="english">
<p>
Unary operators have the highest precedence.
As the  <code>++</code> and <code>--</code> operators form
statements, not expressions, they fall
outside the operator hierarchy.
As a consequence, statement <code>*p++</code> is the same as <code>(*p)++</code>.
</p>
</div>

<p>
一元操作符拥有最高优先级。
<code>++</code> 和 <code>--</code> 操作符是语句，而非表达式，它们不属于运算符一级。
因此，语句 <code>*p++</code> 等价于 <code>(*p)++</code>。
</p>

<div class="english">
<p>
There are five precedence levels for binary operators.
Multiplication operators bind strongest, followed by addition
operators, comparison operators, <code>&amp;&amp;</code> (logical and),
and finally <code>||</code> (logical or):
</p>

<pre class="grammar">
Precedence    Operator
    5             *  /  %  &lt;&lt;  &gt;&gt;  &amp;  &amp;^
    4             +  -  |  ^
    3             ==  !=  &lt;  &lt;=  &gt;  &gt;=
    2             &amp;&amp;
    1             ||
</pre>
</div>

<p>
二元操作符有五种优先级。
乘法操作符结合性最强，其次为加法操作符、比较操作符、<code>&amp;&amp;</code>（逻辑与），
最后为 <code>||</code>（逻辑或）：
</p>

<pre class="grammar">
  优先级        操作符
    5             *  /  %  &lt;&lt;  &gt;&gt;  &amp;  &amp;^
    4             +  -  |  ^
    3             ==  !=  &lt;  &lt;=  &gt;  &gt;=
    2             &amp;&amp;
    1             ||
</pre>

<div class="english">
<p>
Binary operators of the same precedence associate from left to right.
For instance, <code>x / y * z</code> is the same as <code>(x / y) * z</code>.
</p>
</div>

<p>
相同优先级的二元操作符从左到右结合。
例如，<code>x / y * z</code> 等价于 <code>(x / y) * z</code>。
</p>

<pre>
+x
23 + 3*x[i]
x &lt;= f()
^a &gt;&gt; b
f() || g()
x == y+1 &amp;&amp; &lt;-chanPtr &gt; 0
</pre>


<div class="english">
<h3 id="Arithmetic_operators">Arithmetic operators</h3>
</div>

<h3 id="算数操作符">算数操作符</h3>

<div class="english">
<p>
Arithmetic operators apply to numeric values and yield a result of the same
type as the first operand. The four standard arithmetic operators (<code>+</code>,
<code>-</code>,  <code>*</code>, <code>/</code>) apply to integer,
floating-point, and complex types; <code>+</code> also applies
to strings. All other arithmetic operators apply to integers only.
</p>

<pre class="grammar">
+    sum                    integers, floats, complex values, strings
-    difference             integers, floats, complex values
*    product                integers, floats, complex values
/    quotient               integers, floats, complex values
%    remainder              integers

&amp;    bitwise and            integers
|    bitwise or             integers
^    bitwise xor            integers
&amp;^   bit clear (and not)    integers

&lt;&lt;   left shift             integer &lt;&lt; unsigned integer
&gt;&gt;   right shift            integer &gt;&gt; unsigned integer
</pre>
</div>

<p>
算数操作符适用于数值，并产生相同类型的结果作为第一个操作数。四个基本算数操作符
（<code>+</code>，<code>-</code>，<code>*</code>，<code>/</code>）适用于整数、浮点数和复数类型；
<code>+</code> 也适用于字符串。其它所有算数操作符仅适用于整数。
</p>

<pre class="grammar">
+    和              integers, floats, complex values, strings
-    差              integers, floats, complex values
*    积              integers, floats, complex values
/    商              integers, floats, complex values
%    余              integers

&amp;    按位与          integers
|    按位或          integers
^    按位异或        integers
&amp;^   位清除（同或）  integers

&lt;&lt;   向左移位        integer &lt;&lt; unsigned integer
&gt;&gt;   向右移位        integer &gt;&gt; unsigned integer
</pre>

<div class="english">
<p>
Strings can be concatenated using the <code>+</code> operator
or the <code>+=</code> assignment operator:
</p>
</div>

<p>
字符串可使用 <code>+</code> 操作符连结或 <code>+=</code> 赋值操作符：
</p>

<pre>
s := "hi" + string(c)
s += " and good bye"
</pre>

<div class="english">
<p>
String addition creates a new string by concatenating the operands.
</p>
</div>

<p>
字符串加法通过连结操作数创建一个新的字符串。
</p>

<div class="english">
<p>
For two integer values <code>x</code> and <code>y</code>, the integer quotient
<code>q = x / y</code> and remainder <code>r = x % y</code> satisfy the following
relationships:

<pre>
x = q*y + r  and  |r| &lt; |y|
</pre>

<p>
with <code>x / y</code> truncated towards zero
(<a href="http://en.wikipedia.org/wiki/Modulo_operation">"truncated division"</a>).
</p>
</div>

<p>
对于两个整数值 <code>x</code> 与 <code>y</code>，整数除法 <code>q = x / y</code>
和取余 <code>r = x % y</code> 满足以下关系：
</p>

<pre>
x = q*y + r  且  |r| &lt; |y|
</pre>

<p>
将 <code>x / y</code> 向零截断（“<a href="http://en.wikipedia.org/wiki/Modulo_operation">除法截断</a>”）。
</p>

<pre>
 x     y     x / y     x % y
 5     3       1         2
-5     3      -1        -2
 5    -3      -1         2
-5    -3       1        -2
</pre>

<div class="english">
<p>
As an exception to this rule, if the dividend <code>x</code> is the most
negative value for the int type of <code>x</code>, the quotient
<code>q = x / -1</code> is equal to <code>x</code> (and <code>r = 0</code>).
</p>
</div>

<p>
作为该规则的一个例外，若被除数 <code>x</code> 为 <code>x</code> 的int类型的最小负值，商
<code>q = x / -1</code> 等于 <code>x</code>（且 <code>r = 0</code>）。
</p>

<pre>
			 x, q
int8                     -128
int16                  -32768
int32             -2147483648
int64    -9223372036854775808
</pre>

<div class="english">
<p>
If the divisor is zero, a <a href="#Run_time_panics">run-time panic</a> occurs.
If the dividend is positive and the divisor is a constant power of 2,
the division may be replaced by a right shift, and computing the remainder may
be replaced by a bitwise "and" operation:
</p>
</div>

<p>
若被除数为零，就会出现一个<a href="#运行时异常">运行时异常</a>。
若被除数为正，且除数为2的常量次幂，则该除法可被向右移位取代，且计算其商可被按位“与”操作取代：
</p>

<pre>
 x     x / 4     x % 4     x &gt;&gt; 2     x &amp; 3
 11      2         3         2          3
-11     -2        -3        -3          1
</pre>

<div class="english">
<p>
The shift operators shift the left operand by the shift count specified by the
right operand. They implement arithmetic shifts if the left operand is a signed
integer and logical shifts if it is an unsigned integer.
There is no upper limit on the shift count. Shifts behave
as if the left operand is shifted <code>n</code> times by 1 for a shift
count of <code>n</code>.
As a result, <code>x &lt;&lt; 1</code> is the same as <code>x*2</code>
and <code>x &gt;&gt; 1</code> is the same as
<code>x/2</code> but truncated towards negative infinity.
</p>
</div>

<p>
移位操作符通过右操作数指定的移位计数来移位左操作数。若左操作数为带符号整数，它们就执行算术移位；
若左操作数为无符号整数，它们则执行逻辑移位。移位计数没有上界。
若左操作数移 <code>n</code> 位，其行为如同移 1 位 <code>n</code> 次。
按照其结果，<code>x &lt;&lt; 1</code> 等价于 <code>x*2</code>，而 <code>x &gt;&gt; 1</code>
等价于 <code>x/2</code> 但向负无穷大截断。
</p>

<div class="english">
<p>
For integer operands, the unary operators
<code>+</code>, <code>-</code>, and <code>^</code> are defined as
follows:
</p>

<pre class="grammar">
+x                          is 0 + x
-x    negation              is 0 - x
^x    bitwise complement    is m ^ x  with m = "all bits set to 1" for unsigned x
                                      and  m = -1 for signed x
</pre>
</div>

<p>
对于整数操作数，一元操作符 <code>+</code>、<code>-</code> 和 <code>^</code> 的定义如下：
</p>

<pre class="grammar">
+x                  即为 0 + x
-x    相反数        即为 0 - x
^x    按位补码      即为 m ^ x  对于无符号的 x，m = "所有位置为1"
                                对于带符号的 x，m = -1
</pre>

<div class="english">
<p>
For floating-point numbers,
<code>+x</code> is the same as <code>x</code>,
while <code>-x</code> is the negation of <code>x</code>.
The result of a floating-point division by zero is not specified beyond the
IEEE-754 standard; whether a <a href="#Run_time_panics">run-time panic</a>
occurs is implementation-specific.
</p>
</div>

<p>
对于浮点数，<code>+x</code> 等价于 <code>x</code>，而 <code>-x</code> 则为 <code>x</code> 的相反数。
浮点数除以零的结果仅满足 IEEE-754 标准而无额外保证；是否会出现<a href="#运行时异常">运行时异常</a>取决于具体实现。
</p>

<div class="english">
<h3 id="Integer_overflow">Integer overflow</h3>
</div>

<h3 id="整数溢出">整数溢出</h3>

<div class="english">
<p>
For unsigned integer values, the operations <code>+</code>,
<code>-</code>, <code>*</code>, and <code>&lt;&lt;</code> are
computed modulo 2<sup><i>n</i></sup>, where <i>n</i> is the bit width of
the unsigned integer's type
(§<a href="#Numeric_types">Numeric types</a>). Loosely speaking, these unsigned integer operations
discard high bits upon overflow, and programs may rely on ``wrap around''.
</p>
</div>

<p>
对于无符号整数值，操作 <code>+</code>、<code>-</code>、<code>*</code> 和 <code>&lt;&lt;</code>
均被计算为取模 2<sup><i>n</i></sup>，其中 <i>n</i> 为该无符号整数类型的位宽
（§<a href="#数值类型">数值类型</a>）。不严格地说，这些无符号整数操作抛弃高位向上溢出，程序可依赖这种形式的“回卷”。
</p>

<div class="english">
<p>
For signed integers, the operations <code>+</code>,
<code>-</code>, <code>*</code>, and <code>&lt;&lt;</code> may legally
overflow and the resulting value exists and is deterministically defined
by the signed integer representation, the operation, and its operands.
No exception is raised as a result of overflow. A
compiler may not optimize code under the assumption that overflow does
not occur. For instance, it may not assume that <code>x &lt; x + 1</code> is always true.
</p>
</div>

<p>
对于带符号整数，操作 <code>+</code>、<code>-</code>、<code>*</code> 和 <code>&lt;&lt;</code> 可合法溢出，
而由此产生的值会继续存在，并由该带符号整数表现、操作、与其操作数决定性地定义。
除溢出外没有例外会导致此情况。在溢出不会发生的假定情况下编译器可能不会优化代码。
例如，我们无法假定 <code>x &lt; x + 1</code> 总为真。
</p>


<div class="english">
<h3 id="Comparison_operators">Comparison operators</h3>
</div>

<h3 id="比较操作符">比较操作符</h3>

<div class="english">
<p>
Comparison operators compare two operands and yield a boolean value.
</p>

<pre class="grammar">
==    equal
!=    not equal
&lt;     less
&lt;=    less or equal
&gt;     greater
&gt;=    greater or equal
</pre>
</div>

<p>
比较操作符比较两个操作数并产生一个布尔值。
</p>

<pre class="grammar">
==    等于
!=    不等于
&lt;     小于
&lt;=    小于等于
&gt;     大于
&gt;=    大于等于
</pre>

<div class="english">
<p>
In any comparison, the first operand
must be <a href="#Assignability">assignable</a>
to the type of the second operand, or vice versa.
</p>
</div>

<p>
在任何比较中，第一个操作数必须为<a href="#可赋值性">可赋予</a>第二个操作数的类型，反之亦然。
</p>

<div class="english">
<p>
The equality operators <code>==</code> and <code>!=</code> apply
to operands that are <i>comparable</i>.
The ordering operators <code>&lt;</code>, <code>&lt;=</code>, <code>&gt;</code>, and <code>&gt;=</code>
apply to operands that are <i>ordered</i>.
These terms and the result of the comparisons are defined as follows:
</p>

<ul>
	<li>
	Boolean values are comparable.
	Two boolean values are equal if they are either both
	<code>true</code> or both <code>false</code>.
	</li>

	<li>
	Integer values are comparable and ordered, in the usual way.
	</li>

	<li>
	Floating point values are comparable and ordered,
	as defined by the IEEE-754 standard.
	</li>

	<li>
	Complex values are comparable.
	Two complex values <code>u</code> and <code>v</code> are
	equal if both <code>real(u) == real(v)</code> and
	<code>imag(u) == imag(v)</code>.
	</li>

	<li>
	String values are comparable and ordered, lexically byte-wise.
	</li>

	<li>
	Pointer values are comparable.
	Two pointer values are equal if they point to the same variable or if both have value <code>nil</code>.
	Pointers to distinct <a href="#Size_and_alignment_guarantees">zero-size</a> variables may or may not be equal.
	</li>

	<li>
	Channel values are comparable.
	Two channel values are equal if they were created by the same call to <code>make</code>
	(§<a href="#Making_slices_maps_and_channels">Making slices, maps, and channels</a>)
	or if both have value <code>nil</code>.
	</li>

	<li>
	Interface values are comparable.
	Two interface values are equal if they have <a href="#Type_identity">identical</a> dynamic types
	and equal dynamic values or if both have value <code>nil</code>.
	</li>

	<li>
	A value <code>x</code> of non-interface type <code>X</code> and
	a value <code>t</code> of interface type <code>T</code> are comparable when values
	of type <code>X</code> are comparable and
	<code>X</code> implements <code>T</code>.
	They are equal if <code>t</code>'s dynamic type is identical to <code>X</code>
	and <code>t</code>'s dynamic value is equal to <code>x</code>.
	</li>

	<li>
	Struct values are comparable if all their fields are comparable.
	Two struct values are equal if their corresponding
	non-<a href="#Blank_identifier">blank</a> fields are equal.
	</li>

	<li>
	Array values are comparable if values of the array element type are comparable.
	Two array values are equal if their corresponding elements are equal.
	</li>
</ul>
</div>

<p>
相等操作符 <code>==</code> 和 <code>!=</code> 适用于<i>可比较</i>操作数。
顺序操作符 <code>&lt;</code>、<code>&lt;=</code>、<code>&gt;</code> 和 <code>&gt;=</code>
适用于<i>有序的</i>操作数。这些比较操作的关系和值定义如下：
</p>

<ul>
	<li>
	布尔值之间可比较。若两个布尔值同为 <code>true</code> 或同为 <code>false</code>，它们即为相等。
	</li>

	<li>
	通常情况下，整数值之间可比较或排序。
	</li>

	<li>
	根据 IEEE-754 标准的定义，浮点数值之间可比较或排序。
	</li>

	<li>
	复数值之间可比较。对于两个复数值 <code>u</code> 与 <code>v</code>，
	若 <code>real(u) == real(v)</code> 且 <code>imag(u) == imag(v)</code>，它们即为相等。
	</li>

	<li>
	根据按字节词法，字符串值之间可比较或排序。
	</li>

	<li>
	指针值之间可比较。若两个指针指向相同的值或其值同为 <code>nil</code>，它们即为相等。
	指向明显为<a href="#大小与对齐保证">零大小</a>变量的指针可能相等也可能不相等。
	</li>

	<li>
	信道值可比较。若两个信道值通过相同的 <code>make</code> 调用
	（§<a href="#创建切片、映射和信道">创建切片、映射和信道</a>）创建或同为 <code>nil</code> 值，它们即为相等。
	</li>

	<li>
	接口值可比较。若两个接口值拥有<a href="#类型标识">相同</a>的动态类型与相等的动态值，或同为
	<code>nil</code> 值，它们即为相等。
	</li>

	<li>
	当非接口类型 <code>X</code> 的值可比较且 <code>X</code> 实现了 <code>T</code> 时，
	非接口类型 <code>X</code> 的值 <code>x</code> 与接口类型 <code>T</code> 的值 <code>t</code> 则可比较。
	若 <code>t</code> 的动态类型与 <code>X</code> 相同且 <code>t</code> 动态值等于 <code>x</code>，它们即为相等。
	</li>

	<li>
	若两个结构值的所有字段可比较，它们即可比较。若其相应的非<a href="#空白标识符">空白</a>字段相等，它们即为相等。
	</li>

	<li>
	若两个数组元素类型的值可比较，则数组值可比较。若其相应的元素相等，它们即为相等。
	</li>
</ul>

<div class="english">
<p>
A comparison of two interface values with identical dynamic types
causes a <a href="#Run_time_panics">run-time panic</a> if values
of that type are not comparable.  This behavior applies not only to direct interface
value comparisons but also when comparing arrays of interface values
or structs with interface-valued fields.
</p>
</div>

<p>
两个动态类型相同的接口值进行比较，若该动态类型的值不可比较，将引发一个<a href="#运行时异常">运行时异常</a>。
此行为不仅适用于直接的接口值比较，当比较接口值的数组或接口值作为字段的结构时也适用。
</p>

<div class="english">
<p>
Slice, map, and function values are not comparable.
However, as a special case, a slice, map, or function value may
be compared to the predeclared identifier <code>nil</code>.
Comparison of pointer, channel, and interface values to <code>nil</code>
is also allowed and follows from the general rules above.
</p>
</div>

<p>
切片、映射和函数值同类型之间不可比较。然而，作为一种特殊情况，切片、映射或函数值可与预声明标识符 <code>nil</code>
进行比较。指针、信道和接口值与 <code>nil</code> 之间的比较也允许并遵循上面的一般规则。
</p>

<div class="english">
<p>
The result of a comparison can be assigned to any boolean type.
If the context does not demand a specific boolean type,
the result has type <code>bool</code>.
</p>

<pre>
type MyBool bool

var x, y int
var (
	b1 MyBool = x == y // result of comparison has type MyBool
	b2 bool   = x == y // result of comparison has type bool
	b3        = x == y // result of comparison has type bool
)
</pre>
</div>

<p>
比较的结果可赋予任何布尔类型。若上下文无需特殊的布尔类型，其结果的类型即为 <code>bool</code>。
</p>

<pre>
type MyBool bool

var x, y int
var (
	b1 MyBool = x == y // 比较结果为类型 MyBool
	b2 bool   = x == y // 比较结果为类型 bool
	b3        = x == y // 比较结果为类型 bool
)
</pre>

<div class="english">
<h3 id="Logical_operators">Logical operators</h3>
</div>

<h3 id="逻辑操作符">逻辑操作符</h3>

<div class="english">
<p>
Logical operators apply to <a href="#Boolean_types">boolean</a> values
and yield a result of the same type as the operands.
The right operand is evaluated conditionally.
</p>

<pre class="grammar">
&amp;&amp;    conditional and    p &amp;&amp; q  is  "if p then q else false"
||    conditional or     p || q  is  "if p then true else q"
!     not                !p      is  "not p"
</pre>
</div>

<p>
逻辑操作符适用于<a href="#布尔类型">布尔</a>值并根据操作数产生一个相同类型的结果。右操作数有条件地求值。
</p>

<pre class="grammar">
&amp;&amp;    条件与    p &amp;&amp; q  即  “若 p 成立则判断 q 否则返回 false”
||    条件或    p || q  即  “若 p 成立则返回 true 否则判断 q”
!     非        !p      即  “非 p”
</pre>


<div class="english">
<h3 id="Address_operators">Address operators</h3>
</div>

<h3 id="地址操作符">地址操作符</h3>

<div class="english">
<p>
For an operand <code>x</code> of type <code>T</code>, the address operation
<code>&amp;x</code> generates a pointer of type <code>*T</code> to <code>x</code>.
The operand must be <i>addressable</i>,
that is, either a variable, pointer indirection, or slice indexing
operation; or a field selector of an addressable struct operand;
or an array indexing operation of an addressable array.
As an exception to the addressability requirement, <code>x</code> may also be a
<a href="#Composite_literals">composite literal</a>.
</p>
</div>

<p>
对于类型为 <code>T</code> 的操作数 <code>x</code>，地址操作符 <code>&amp;x</code> 将生成一个类型为
<code>*T</code> 的指针指向 <code>x</code>。操作数必须<i>可寻址</i>，即，变量、间接指针、切片索引操作，
或可寻址结构操作数的字段选择器，或可寻址数组的数组索引操作均不可寻址。作为可寻址性需求的例外，
<code>x</code> 也可为 <a href="#复合字面">复合字面</a>.
</p>

<div class="english">
<p>
For an operand <code>x</code> of pointer type <code>*T</code>, the pointer
indirection <code>*x</code> denotes the value of type <code>T</code> pointed
to by <code>x</code>.
If <code>x</code> is <code>nil</code>, an attempt to evaluate <code>*x</code>
will cause a <a href="#Run_time_panics">run-time panic</a>.
</p>
</div>

<p>
对于指针类型为 <code>*T</code> 的操作数 <code>x</code>，间接指针 <code>*x</code>
表示类型为 <code>T</code> 的值指向 <code>x</code>。若 <code>x</code> 为 <code>nil</code>，
尝试求值 <code>*x</code> 将会引发<a href="#运行时异常">运行时异常</a>。
</p>

<pre>
&amp;x
&amp;a[f(2)]
*p
*pf(x)
</pre>


<div class="english">
<h3 id="Receive_operator">Receive operator</h3>
</div>

<h3 id="接收操作符">接收操作符</h3>

<div class="english">
<p>
For an operand <code>ch</code> of <a href="#Channel_types">channel type</a>,
the value of the receive operation <code>&lt;-ch</code> is the value received
from the channel <code>ch</code>. The type of the value is the element type of
the channel. The expression blocks until a value is available.
Receiving from a <code>nil</code> channel blocks forever.
Receiving from a <a href="#Close">closed</a> channel always succeeds,
immediately returning the element type's <a href="#The_zero_value">zero
value</a>.
</p>

<pre>
v1 := &lt;-ch
v2 = &lt;-ch
f(&lt;-ch)
&lt;-strobe  // wait until clock pulse and discard received value
</pre>
</div>

<p>
对于<a href="#信道类型">信道类型</a>的操作数 <code>ch</code>，接收操作符 <code>&lt;-ch</code> 的值即为从信道
<code>ch</code> 接收的值。该值的类型即为该信道的元素类型。该值前的表达式块是有效的。
从 <code>nil</code> 信道接收将永远阻塞。
</p>

<pre>
v1 := &lt;-ch
v2 = &lt;-ch
f(&lt;-ch)
&lt;-strobe  // 在时钟脉冲和丢弃接收值之前等待
</pre>

<div class="english">
<p>
A receive expression used in an assignment or initialization of the form
</p>
</div>

<p>
接收表达式以形式
</p>

<pre>
x, ok = &lt;-ch
x, ok := &lt;-ch
var x, ok = &lt;-ch
</pre>

<div class="english">
<p>
yields an additional result of type <code>bool</code> reporting whether the
communication succeeded. The value of <code>ok</code> is <code>true</code>
if the value received was delivered by a successful send operation to the
channel, or <code>false</code> if it is a zero value generated because the
channel is closed and empty.
</p>
</div>

<p>
用于赋值或初始化将产生一个附加结果。布尔变量 <code>ok</code> 表明接收值是在信道中发送
（<code>true</code>）还是因信道被关闭或为空而作为<a href="#零值">零值</a>返回。
</p>

<!--
<p>
<span class="alert">TODO: Probably in a separate section, communication semantics
need to be presented regarding send, receive, select, and goroutines.</span>
</p>
-->

<!--
<p>
<span class="alert">
TODO: 或许在单独的章节中，通信语义需要就发送、接收、选择和Go程介绍一下。
</span>
</p>
-->


<div class="english">
<h3 id="Method_expressions">Method expressions</h3>
</div>

<h3 id="方法表达式">方法表达式</h3>

<div class="english">
<p>
If <code>M</code> is in the <a href="#Method_sets">method set</a> of type <code>T</code>,
<code>T.M</code> is a function that is callable as a regular function
with the same arguments as <code>M</code> prefixed by an additional
argument that is the receiver of the method.
</p>

<pre class="ebnf">
MethodExpr    = ReceiverType "." MethodName .
ReceiverType  = TypeName | "(" "*" TypeName ")" .
</pre>
</div>

<p>
若 <code>M</code> 在类型为 <code>T</code> 的<a href="#方法集">方法集</a>中，
<code>T.M</code> 即为可调用函数，如同常规函数 带相同实参和 <code>M</code> 以该方法接收器的附加实参作为前缀 。
</p>

<pre class="ebnf">
方法表达式 = 接收器类型 "." 方法名 .
接收器类型 = 类型名 | "(" "*" 类型名 ")" .
</pre>

<div class="english">
<p>
Consider a struct type <code>T</code> with two methods,
<code>Mv</code>, whose receiver is of type <code>T</code>, and
<code>Mp</code>, whose receiver is of type <code>*T</code>.
</p>

<pre>
type T struct {
	a int
}
func (tv  T) Mv(a int) int         { return 0 }  // value receiver
func (tp *T) Mp(f float32) float32 { return 1 }  // pointer receiver
var t T
</pre>
</div>

<p>
考虑一个类型为 <code>T</code> 的结构和两个方法，
<code>Mv</code>，其接收器的类型为 <code>T</code>，
<code>Mp</code>，其接收器的类型为 <code>*T</code>。
</p>

<pre>
type T struct {
	a int
}
func (tv  T) Mv(a int) int         { return 0 }  // 值接收器
func (tp *T) Mp(f float32) float32 { return 1 }  // 指针接收器
var t T
</pre>

<div class="english">
<p>
The expression
</p>
</div>

<p>
表达式
</p>

<pre>
T.Mv
</pre>

<div class="english">
<p>
yields a function equivalent to <code>Mv</code> but
with an explicit receiver as its first argument; it has signature
</p>
</div>

<p>
将产生一个等价于 <code>Mv</code> 的方法，但它将一个显式的接受器作为其第一个实参；它拥有签名
</p>

<pre>
func(tv T, a int) int
</pre>

<div class="english">
<p>
That function may be called normally with an explicit receiver, so
these three invocations are equivalent:
</p>
</div>

<p>
该函数可通过显式的接收器正常调用，因此以下三个调用是等价的：
</p>

<pre>
t.Mv(7)
T.Mv(t, 7)
f := T.Mv; f(t, 7)
</pre>

<div class="english">
<p>
Similarly, the expression
</p>
</div>

<p>
同样，表达式
</p>

<pre>
(*T).Mp
</pre>

<div class="english">
<p>
yields a function value representing <code>Mp</code> with signature
</p>
</div>

<p>
将产生一个带签名
</p>

<pre>
func(tp *T, f float32) float32
</pre>

<div class="english">
<p>
For a method with a value receiver, one can derive a function
with an explicit pointer receiver, so
</p>
</div>

<p>
的函数值来表示 <code>Mp</code>。
对于带值接收器的方法，它可以派生出一个带显式指针接收器的函数，因此
</p>

<pre>
(*T).Mv
</pre>

<div class="english">
<p>
yields a function value representing <code>Mv</code> with signature
</p>
</div>

<p>
将产生一个带签名
</p>

<pre>
func(tv *T, a int) int
</pre>

<div class="english">
<p>
Such a function indirects through the receiver to create a value
to pass as the receiver to the underlying method;
the method does not overwrite the value whose address is passed in
the function call.
</p>
</div>

<p>
的函数值来表示 <code>Mv</code>。这样的函数会通过接收器间接创建一个值作为该基本方法的接收器来传递；
该方法不会覆盖地址已经传入该函数调用的值。
</p>

<div class="english">
<p>
The final case, a value-receiver function for a pointer-receiver method,
is illegal because pointer-receiver methods are not in the method set
of the value type.
</p>
</div>

<p>
最后一种情况，一个值接收器函数对于一个指针接收器方法是非法的，
因为指针接收器方法不在该值类型的方法集中。
</p>

<div class="english">
<p>
Function values derived from methods are called with function call syntax;
the receiver is provided as the first argument to the call.
That is, given <code>f := T.Mv</code>, <code>f</code> is invoked
as <code>f(t, 7)</code> not <code>t.f(7)</code>.
To construct a function that binds the receiver, use a
<a href="#Function_literals">closure</a>.
</p>
</div>

<p>
从方法中派生出的函数值被函数调用语法调用。接收器作为第一个该调用的实参被提供。
也就是说，给定 <code>f := T.Mv</code>，<code>f</code> 将作为 <code>f(t, 7)</code>
而非 <code>t.f(7)</code> 被调用。要构造一个绑定了接收器的函数，需使用<a href="#函数字面">闭包</a>。
</p>

<div class="english">
<p>
It is legal to derive a function value from a method of an interface type.
The resulting function takes an explicit receiver of that interface type.
</p>
</div>

<p>
从类型为接口的方法中派生出一个函数值是合法的。产生的函数将获得一个该接口类型的显式接收器。
</p>

<div class="english">
<h3 id="Conversions">Conversions</h3>
</div>

<h3 id="类型转换">类型转换</h3>

<div class="english">
<p>
Conversions are expressions of the form <code>T(x)</code>
where <code>T</code> is a type and <code>x</code> is an expression
that can be converted to type <code>T</code>.
</p>

<pre class="ebnf">
Conversion = Type "(" Expression ")" .
</pre>
</div>

<p>
类型转换是形式为 <code>T(x)</code> 的表达式，其中 <code>T</code> 为类型，而
<code>x</code> 是可转换为类型 <code>T</code> 的表达式。
</p>

<div class="english">
<p>
If the type starts with an operator it must be parenthesized:
</p>
<pre>
*Point(p)        // same as *(Point(p))
(*Point)(p)      // p is converted to (*Point)
&lt;-chan int(c)    // same as &lt;-(chan int(c))
(&lt;-chan int)(c)  // c is converted to (&lt;-chan int)
</pre>
</div>

<p>
若该类型以操作符开始则必须加上括号：
</p>

<pre>
*Point(p)        // 等价于 *(Point(p))
(*Point)(p)      // p 被转换为 (*Point)
&lt;-chan int(c)    // 等价于 &lt;-(chan int(c))
(&lt;-chan int)(c)  // c 被转换为 (&lt;-chan int)
</pre>

<div class="english">
<p>
A <a href="#Constants">constant</a> value <code>x</code> can be converted to
type <code>T</code> in any of these cases:
</p>

<ul>
	<li>
	<code>x</code> is representable by a value of type <code>T</code>.
	</li>
	<li>
	<code>x</code> is an integer constant and <code>T</code> is a
	<a href="#String_types">string type</a>.
	The same rule as for non-constant <code>x</code> applies in this case
	(§<a href="#Conversions_to_and_from_a_string_type">Conversions to and from a string type</a>).
	</li>
</ul>
</div>

<p>
<a href="#常量">常量</a>值 <code>x</code> 在这些情况下可转换为类型 <code>T</code>：
</p>

<ul>
	<li>
	<code>x</code> 可表示为类型为 <code>T</code> 的值。
	</li>
	<li>
	<code>x</code> 为整数常量且 <code>T</code> 为 <a href="#字符串类型">字符串类型</a>。
	有关非常量 <code>x</code> 的相同规则也适用于此种情况（§<a href="#字符串类型的转换">字符串类型的转换</a>）。
	</li>
</ul>

<div class="english">
<p>
Converting a constant yields a typed constant as result.
</p>

<pre>
uint(iota)               // iota value of type uint
float32(2.718281828)     // 2.718281828 of type float32
complex128(1)            // 1.0 + 0.0i of type complex128
string('x')              // "x" of type string
string(0x266c)           // "♬" of type string
MyString("foo" + "bar")  // "foobar" of type MyString
string([]byte{'a'})      // not a constant: []byte{'a'} is not a constant
(*int)(nil)              // not a constant: nil is not a constant, *int is not a boolean, numeric, or string type
int(1.2)                 // illegal: 1.2 cannot be represented as an int
string(65.0)             // illegal: 65.0 is not an integer constant
</pre>
</div>

<p>
转换一个常量将产生一个类型化的常量作为结果。
</p>

<pre>
uint(iota)               // 类型为 uint 的 iota 值
float32(2.718281828)     // 类型为 float32 的 2.718281828
complex128(1)            // 类型为 complex128 的 1.0 + 0.0i
string('x')              // 类型为 string 的 "x"
string(0x266c)           // 类型为 string 的 "♬"
MyString("foo" + "bar")  // 类型为 MyString 的 "foobar"
string([]byte{'a'})      // 非常量：[]byte{'a'} 不为常量
(*int)(nil)              // 非常量：nil 不为常量，*int 不为布尔、 数值或字符串类型
int(1.2)                 // 非法：1.2 不能表示为 int
string(65.0)             // 非法：65.0 不为整数常量
</pre>

<div class="english">
<p>
A non-constant value <code>x</code> can be converted to type <code>T</code>
in any of these cases:
</p>

<ul>
	<li>
	<code>x</code> is <a href="#Assignability">assignable</a>
	to <code>T</code>.
	</li>
	<li>
	<code>x</code>'s type and <code>T</code> have identical
	<a href="#Types">underlying types</a>.
	</li>
	<li>
	<code>x</code>'s type and <code>T</code> are unnamed pointer types
	and their pointer base types have identical underlying types.
	</li>
	<li>
	<code>x</code>'s type and <code>T</code> are both integer or floating
	point types.
	</li>
	<li>
	<code>x</code>'s type and <code>T</code> are both complex types.
	</li>
	<li>
	<code>x</code> is an integer or has type <code>[]byte</code> or
	<code>[]rune</code> and <code>T</code> is a string type.
	</li>
	<li>
	<code>x</code> is a string and <code>T</code> is <code>[]byte</code> or
	<code>[]rune</code>.
	</li>
</ul>
</div>

<p>
非常量值 <code>x</code> 在这些情况下可转换为类型 <code>T</code>：
</p>

<ul>
	<li>
	当 <code>x</code> <a href="#可赋值性">可赋予</a> <code>T</code>时。
	</li>
	<li>
	当 <code>x</code> 的类型与 <code>T</code> 拥有相同的<a href="#类型">基本类型</a>时。
	</li>
	<li>
	当 <code>x</code> 的类型与 <code>T</code> 为未命名指针类型，且它们的指针基础类型拥有相同的基本类型时。
	</li>
	<li>
	当 <code>x</code> 的类型与 <code>T</code> 同为整数或浮点数类型时。
	</li>
	<li>
	当 <code>x</code> 的类型与 <code>T</code> 同为复数类型时。
	</li>
	<li>
	当 <code>x</code> 为整数或拥有类型 <code>[]byte</code> 或 <code>[]rune</code>，且 <code>T</code> 为字符串类型时。
	</li>
	<li>
	当 <code>x</code> 为字符串且 <code>T</code> 为 <code>[]byte</code> 或 <code>[]rune</code> 时。
	</li>
</ul>

<div class="english">
<p>
Specific rules apply to (non-constant) conversions between numeric types or
to and from a string type.
These conversions may change the representation of <code>x</code>
and incur a run-time cost.
All other conversions only change the type but not the representation
of <code>x</code>.
</p>
</div>

<p>
具体规则应用于（非常量）与数值类型之间，或在字符串类型之间转换。
这些类型转换会改变 <code>x</code> 的表示并引发运行时的代价。
其它转换只改变类型而不改变 <code>x</code> 的表示。
</p>

<div class="english">
<p>
There is no linguistic mechanism to convert between pointers and integers.
The package <a href="#Package_unsafe"><code>unsafe</code></a>
implements this functionality under
restricted circumstances.
</p>
</div>

<p>
没有语言机制能在指针和整数之间转换。包<a href="#包unsafe"><code>unsafe</code></a>可在受限情况下实现此功能。
</p>

<div class="english">
<h4>Conversions between numeric types</h4>
</div>

<h4>数值类型间的转换</h4>

<div class="english">
<p>
For the conversion of non-constant numeric values, the following rules apply:
</p>

<ol>
<li>
When converting between integer types, if the value is a signed integer, it is
sign extended to implicit infinite precision; otherwise it is zero extended.
It is then truncated to fit in the result type's size.
For example, if <code>v := uint16(0x10F0)</code>, then <code>uint32(int8(v)) == 0xFFFFFFF0</code>.
The conversion always yields a valid value; there is no indication of overflow.
</li>
<li>
When converting a floating-point number to an integer, the fraction is discarded
(truncation towards zero).
</li>
<li>
When converting an integer or floating-point number to a floating-point type,
or a complex number to another complex type, the result value is rounded
to the precision specified by the destination type.
For instance, the value of a variable <code>x</code> of type <code>float32</code>
may be stored using additional precision beyond that of an IEEE-754 32-bit number,
but float32(x) represents the result of rounding <code>x</code>'s value to
32-bit precision. Similarly, <code>x + 0.1</code> may use more than 32 bits
of precision, but <code>float32(x + 0.1)</code> does not.
</li>
</ol>
</div>

<p>
对于非常量数值类型的类型转换，以下规则适用：
</p>

<ol>
<li>
当在整数类型间转换时，若该值为无符号整数，其符号将扩展为隐式无限精度，反之为零扩展。
然后截断以符合该返回类型的大小。例如，若 <code>v := uint16(0x10F0)</code>，则
<code>uint32(int8(v)) == 0xFFFFFFF0</code>。类型转换总产生有效值，且无溢出指示。
</li>
<li>
当转换浮点数为整数时，小数部分将被丢弃（向零截断）。
</li>
<li>
当转换整数或浮点数为浮点类型，或转换复数类型为另一个复数类型时，其返回值将舍入至目标类型指定的精度。
例如，类型为 <code>float32</code> 的变量 <code>x</code> 的值可能使用超出 IEEE-754
标准32位数的额外精度来存储，但 float32(x) 表示将 <code>x</code> 的值舍入为32位精度的结果。
同样，<code>x + 0.1</code> 会使用超过32位的精度，但 <code>float32(x + 0.1)</code> 却不会。
</li>
</ol>

<div class="english">
<p>
In all non-constant conversions involving floating-point or complex values,
if the result type cannot represent the value the conversion
succeeds but the result value is implementation-dependent.
</p>
</div>

<p>
在所有涉及非常量浮点数或复数值的类型转换中，若该返回类型不能表示该转换成功的值，则该返回值取决于具体实现。
</p>

<div class="english">
<h4 id="Conversions_to_and_from_a_string_type">Conversions to and from a string type</h4>
</div>

<h4 id="字符串类型的转换">字符串类型的转换</h4>

<div class="english">
<ol>
<li>
Converting a signed or unsigned integer value to a string type yields a
string containing the UTF-8 representation of the integer. Values outside
the range of valid Unicode code points are converted to <code>"\uFFFD"</code>.

<pre>
string('a')       // "a"
string(-1)        // "\ufffd" == "\xef\xbf\xbd "
string(0xf8)      // "\u00f8" == "ø" == "\xc3\xb8"
type MyString string
MyString(0x65e5)  // "\u65e5" == "日" == "\xe6\x97\xa5"
</pre>
</li>
<li>
Converting a slice of bytes to a string type yields
a string whose successive bytes are the elements of the slice.  If
the slice value is <code>nil</code>, the result is the empty string.

<pre>
string([]byte{'h', 'e', 'l', 'l', '\xc3', '\xb8'})  // "hellø"

type MyBytes []byte
string(MyBytes{'h', 'e', 'l', 'l', '\xc3', '\xb8'})  // "hellø"
</pre>
</li>

<li>
Converting a slice of runes to a string type yields
a string that is the concatenation of the individual rune values
converted to strings.  If the slice value is <code>nil</code>, the
result is the empty string.

<pre>
string([]rune{0x767d, 0x9d6c, 0x7fd4})  // "\u767d\u9d6c\u7fd4" == "白鵬翔"

type MyRunes []rune
string(MyRunes{0x767d, 0x9d6c, 0x7fd4})  // "\u767d\u9d6c\u7fd4" == "白鵬翔"
</pre>
</li>

<li>
Converting a value of a string type to a slice of bytes type
yields a slice whose successive elements are the bytes of the string.
If the string is empty, the result is <code>[]byte(nil)</code>.

<pre>
[]byte("hellø")   // []byte{'h', 'e', 'l', 'l', '\xc3', '\xb8'}
MyBytes("hellø")  // []byte{'h', 'e', 'l', 'l', '\xc3', '\xb8'}
</pre>
</li>

<li>
Converting a value of a string type to a slice of runes type
yields a slice containing the individual Unicode code points of the string.
If the string is empty, the result is <code>[]rune(nil)</code>.

<pre>
[]rune(MyString("白鵬翔"))  // []rune{0x767d, 0x9d6c, 0x7fd4}
MyRunes("白鵬翔")           // []rune{0x767d, 0x9d6c, 0x7fd4}
</pre>
</li>
</ol>
</div>

<ol>
<li>
将有符号或无符号整数值转换为字符串类型将产生一个包含UTF-8表示的该整数的字符串。
有效Unicode码点范围之外的值将转换为 <code>"\uFFFD"</code>。

<pre>
string('a')       // "a"
string(-1)        // "\ufffd" == "\xef\xbf\xbd "
string(0xf8)      // "\u00f8" == "ø" == "\xc3\xb8"
type MyString string
MyString(0x65e5)  // "\u65e5" == "日" == "\xe6\x97\xa5"
</pre>
</li>

<li>
将字节切片转换为字符串类型将产生一个连续字节为该切片元素的字符串。
若该切片值为 <code>nil</code>，则其结果为空字符串。

<pre>
string([]byte{'h', 'e', 'l', 'l', '\xc3', '\xb8'})  // "hellø"

type MyBytes []byte
string(MyBytes{'h', 'e', 'l', 'l', '\xc3', '\xb8'})  // "hellø"
</pre>
</li>

<li>
将符文切片转换为字符串类型将产生一个已转换为字符串的单个符文值的串联字符串。
若该切片值为 <code>nil</code>，则其结果为空字符串。

<pre>
string([]rune{0x767d, 0x9d6c, 0x7fd4})  // "\u767d\u9d6c\u7fd4" == "白鵬翔"

type MyRunes []rune
string(MyRunes{0x767d, 0x9d6c, 0x7fd4})  // "\u767d\u9d6c\u7fd4" == "白鵬翔"
</pre>
</li>

<li>
将字符串类型值转换为字节类型切片将产生一个连续元素为该字符串字节的切片。
若该字符串为空，其结果为 <code>[]byte(nil)</code>。

<pre>
[]byte("hellø")   // []byte{'h', 'e', 'l', 'l', '\xc3', '\xb8'}
MyBytes("hellø")  // []byte{'h', 'e', 'l', 'l', '\xc3', '\xb8'}
</pre>
</li>

<li>
将字符串类型的值转换为符文类型切片将产生一个包含该字符串单个Unicode码点的切片。
若该字符串为空，其结果为 <code>[]rune(nil)</code>。

<pre>
[]rune(MyString("白鵬翔"))  // []rune{0x767d, 0x9d6c, 0x7fd4}
MyRunes("白鵬翔")           // []rune{0x767d, 0x9d6c, 0x7fd4}
</pre>
</li>
</ol>


<div class="english">
<h3 id="Constant_expressions">Constant expressions</h3>
</div>

<h3 id="常量表达式">常量表达式</h3>

<div class="english">
<p>
Constant expressions may contain only <a href="#Constants">constant</a>
operands and are evaluated at compile-time.
</p>
</div>

<p>
常量表达式可只包含<a href="#常量">常量</a>操作数并在编译时求值。
</p>

<div class="english">
<p>
Untyped boolean, numeric, and string constants may be used as operands
wherever it is legal to use an operand of boolean, numeric, or string type,
respectively.
Except for shift operations, if the operands of a binary operation are
different kinds of untyped constants, the operation and, for non-boolean operations, the result use
the kind that appears later in this list: integer, character, floating-point, complex.
For example, an untyped integer constant divided by an
untyped complex constant yields an untyped complex constant.
</p>
</div>

<p>
无类型化布尔、数值和字符串常量可被用作操作数，无论使用布尔、数值或字符串类型的操作数是否合法。
除移位操作外，若二元操作的操作数是不同种类的无类型化常量，对于非布尔操作，该操作与其结果使用出现在此列表中较后的种类：
整数、字符、浮点数、复数。例如，由无类型化复数常量分离的无类型化整数常量将产生一个无类型化复数常量。
</p>

<div class="english">
<p>
A constant <a href="#Comparison_operators">comparison</a> always yields
an untyped boolean constant.  If the left operand of a constant
<a href="#Operators">shift expression</a> is an untyped constant, the
result is an integer constant; otherwise it is a constant of the same
type as the left operand, which must be of integer type
(§<a href="#Arithmetic_operators">Arithmetic operators</a>).
Applying all other operators to untyped constants results in an untyped
constant of the same kind (that is, a boolean, integer, floating-point,
complex, or string constant).
</p>

<pre>
const a = 2 + 3.0          // a == 5.0   (untyped floating-point constant)
const b = 15 / 4           // b == 3     (untyped integer constant)
const c = 15 / 4.0         // c == 3.75  (untyped floating-point constant)
const Θ float64 = 3/2      // Θ == 1.5   (type float64)
const d = 1 &lt;&lt; 3.0         // d == 8     (untyped integer constant)
const e = 1.0 &lt;&lt; 3         // e == 8     (untyped integer constant)
const f = int32(1) &lt;&lt; 33   // f == 0     (type int32)
const g = float64(2) &gt;&gt; 1  // illegal    (float64(2) is a typed floating-point constant)
const h = "foo" &gt; "bar"    // h == true  (untyped boolean constant)
const j = true             // j == true  (untyped boolean constant)
const k = 'w' + 1          // k == 'x'   (untyped character constant)
const l = "hi"             // l == "hi"  (untyped string constant)
const m = string(k)        // m == "x"   (type string)
const Σ = 1 - 0.707i       //            (untyped complex constant)
const Δ = Σ + 2.0e-4       //            (untyped complex constant)
const Φ = iota*1i - 1/1i   //            (untyped complex constant)
</pre>
</div>

<p>
常量<a href="#比较操作符">比较</a>总是产生无类型化布尔常量。若常量<a href="#操作符">移位表达式</a>
的左操作数为无类型化常量，则该结果为整数常量；否则为与左操作数类型相同的常量，左操作数必须为整数类型
（§<a href="#算术操作符">算术操作符</a>）。将其它所有操作符应用于同种类（即，布尔、整数、浮点数、复数或字符串常量）
无类型化常量的结果：
</p>

<pre>
const a = 2 + 3.0          // a == 5.0   （无类型化浮点数常量）
const b = 15 / 4           // b == 3     （无类型化整数常量）
const c = 15 / 4.0         // c == 3.75  （无类型化浮点数常量）
const Θ float64 = 3/2      // Θ == 1.5   （类型为float64）
const d = 1 &lt;&lt; 3.0         // d == 8     （无类型化整数常量）
const e = 1.0 &lt;&lt; 3         // e == 8     （无类型化整数常量）
const f = int32(1) &lt;&lt; 33   // f == 0     （类型为int32）
const g = float64(2) &gt;&gt; 1  // 非法       （float64(2)为无类型化浮点数常量）
const h = "foo" &gt; "bar"    // h == true  （无类型化布尔常量）
const j = true             // j == true  （无类型化布尔常量）
const k = 'w' + 1          // k == 'x'   （无类型化字符常量）
const l = "hi"             // l == "hi"  （无类型化字符串常量）
const m = string(k)        // m == "x"   （类型为string）
const Σ = 1 - 0.707i       //            （无类型化复数常量）
const Δ = Σ + 2.0e-4       //            （无类型化复数常量）
const Φ = iota*1i - 1/1i   //            （无类型化复数常量）
</pre>

<div class="english">
<p>
Applying the built-in function <code>complex</code> to untyped
integer, character, or floating-point constants yields
an untyped complex constant.
</p>

<pre>
const ic = complex(0, c)   // ic == 3.75i (untyped complex constant)
const iΘ = complex(0, Θ)   // iΘ == 1.5i  (type complex128)
</pre>
</div>

<p>
将内建函数 <code>complex</code> 应用于无类型化整数、字符或浮点数常量将产生一个无类型化复数常量。
</p>

<pre>
const ic = complex(0, c)   // ic == 3.75i （无类型化复数常量）
const iΘ = complex(0, Θ)   // iΘ == 1.5i  （类型为complex128）
</pre>

<div class="english">
<p>
Constant expressions are always evaluated exactly; intermediate values and the
constants themselves may require precision significantly larger than supported
by any predeclared type in the language. The following are legal declarations:
</p>
</div>

<p>
常量表达式总是精确地求值；中间值与该常量本身可能需要明显大于该语言中任何预声明类型所支持的精度。以下为合法声明：
</p>

<pre>
const Huge = 1 &lt;&lt; 100
const Four int8 = Huge &gt;&gt; 98
</pre>

<div class="english">
<p>
The values of <i>typed</i> constants must always be accurately representable as values
of the constant type. The following constant expressions are illegal:
</p>

<pre>
uint(-1)     // -1 cannot be represented as a uint
int(3.14)    // 3.14 cannot be represented as an int
int64(Huge)  // 1&lt;&lt;100 cannot be represented as an int64
Four * 300   // 300 cannot be represented as an int8
Four * 100   // 400 cannot be represented as an int8
</pre>
</div>

<p>
<i>类型化</i>常量的值必须总是可作为该常量类型的值被准确地表示。以下为非法常量表达式：
</p>

<pre>
uint(-1)     // -1 无法表示为 uint
int(3.14)    // 3.14 无法表示为 int
int64(Huge)  // 1&lt;&lt;100 无法表示为 int64
Four * 300   // 300 无法表示为 int8
Four * 100   // 400 无法表示为 int8
</pre>

<div class="english">
<p>
The mask used by the unary bitwise complement operator <code>^</code> matches
the rule for non-constants: the mask is all 1s for unsigned constants
and -1 for signed and untyped constants.
</p>

<pre>
^1         // untyped integer constant, equal to -2
uint8(^1)  // error, same as uint8(-2), out of range
^uint8(1)  // typed uint8 constant, same as 0xFF ^ uint8(1) = uint8(0xFE)
int8(^1)   // same as int8(-2)
^int8(1)   // same as -1 ^ int8(1) = -2
</pre>
</div>

<p>
用于一元按位补码操作符 <code>^</code> 的屏蔽与非常量相匹配的规则：对于无符号常量屏蔽全为1，
而对于带符号或无类型化常量为-1。
</p>

<pre>
^1         // 无类型化整数常量，等于-2
uint8(^1)  // 错误，等价于uint8(-2)，超出范围
^uint8(1)  // 类型化uint8常量，等价于0xFF ^ uint8(1) = uint8(0xFE)
int8(^1)   // 等价于int8(-2)
^int8(1)   // 等价于-1 ^ int8(1) = -2
</pre>

<div class="english">
<p>
Implementation restriction: A compiler may use rounding while
computing untyped floating-point or complex constant expressions; see
the implementation restriction in the section
on <a href="#Constants">constants</a>.  This rounding may cause a
floating-point constant expression to be invalid in an integer
context, even if it would be integral when calculated using infinite
precision.
</p>
</div>

<p>
实现限制：在计算无类型化浮点数或复数常量表达式时，编译器可能使用舍入，参考章节<a href="#常量">常量</a>
的实现限制。次舍入可能会导致浮点常量表达式在整数上下文中无效，即使在它使用无限精度计算时会成为整体。
</p>

<!--
<p>
<span class="alert">
TODO: perhaps ^ should be disallowed on non-uints instead of assuming twos complement.
Also it may be possible to make typed constants more like variables, at the cost of fewer
overflow etc. errors being caught.
</span>
</p>
-->

<!--
<p>
<span class="alert">
TODO: 也许 ^ 应当禁止用于非无符号整数，而不是采取二进制补码。
它可能会使类型化的常量更像变量，以更小的代价捕获溢出等错误。
</span>
</p>
-->

<div class="english">
<h3 id="Order_of_evaluation">Order of evaluation</h3>
</div>

<h3 id="求值顺序">求值顺序</h3>

<div class="english">
<p>
When evaluating the elements of an assignment or expression,
all function calls, method calls and
communication operations are evaluated in lexical left-to-right
order.
</p>
</div>

<p>
当对复制或表达式的元素进行求值时，所有函数调用、方法调用与通信操作均按从左到右的词法顺序求值。
</p>

<div class="english">
<p>
For example, in the assignment
</p>
</div>

<p>
例如，在赋值
</p>

<pre>
y[f()], ok = g(h(), i()+x[j()], &lt;-c), k()
</pre>

<div class="english">
<p>
the function calls and communication happen in the order
<code>f()</code>, <code>h()</code>, <code>i()</code>, <code>j()</code>,
<code>&lt;-c</code>, <code>g()</code>, and <code>k()</code>.
However, the order of those events compared to the evaluation
and indexing of <code>x</code> and the evaluation
of <code>y</code> is not specified.
</p>
</div>

<p>
中，函数调用与通信按顺序 <code>f()</code>、<code>h()</code>、<code>i()</code>、<code>j()</code>、
<code>&lt;-c</code>、<code>g()</code> 和 <code>k()</code> 发生。然而，相较于这些事件的顺序，<code>x</code>
的求值与索引及 <code>y</code> 的求值并未指定。
</p>

<div class="english">
<p>
Floating-point operations within a single expression are evaluated according to
the associativity of the operators.  Explicit parentheses affect the evaluation
by overriding the default associativity.
In the expression <code>x + (y + z)</code> the addition <code>y + z</code>
is performed before adding <code>x</code>.
</p>
</div>

<p>
单表达式中的浮点数操作根据该操作符的结合性求值。显式的圆括号通过覆盖默认结合性来影响求值。
在表达式 <code>x + (y + z)</code> 中，加法 <code>y + z</code> 会在与 <code>x</code> 相加前执行。
</p>

<div class="english">
<h2 id="Statements">Statements</h2>
</div>

<h2 id="语句">语句</h2>

<div class="english">
<p>
Statements control execution.
</p>

<pre class="ebnf">
Statement =
	Declaration | LabeledStmt | SimpleStmt |
	GoStmt | ReturnStmt | BreakStmt | ContinueStmt | GotoStmt |
	FallthroughStmt | Block | IfStmt | SwitchStmt | SelectStmt | ForStmt |
	DeferStmt .

SimpleStmt = EmptyStmt | ExpressionStmt | SendStmt | IncDecStmt | Assignment | ShortVarDecl .
</pre>
</div>

<p>
语句控制执行。
</p>

<pre class="ebnf">
语句 =
	声明 | 标签语句 | 简单语句 |
	Go语句 | Return语句 | Break语句 | Continue语句 | Goto语句 |
	Fallthrough语句 | 块 | If语句 | Switch语句 | Select语句 | For语句 |
	Defer语句 .

简单语句 = 空语句 | 表达式语句 | 发送语句 | 递增递减语句 | 赋值 | 短变量声明 .
</pre>


<div class="english">
<h3 id="Empty_statements">Empty statements</h3>
</div>

<h3 id="空语句">空语句</h3>

<div class="english">
<p>
The empty statement does nothing.
</p>

<pre class="ebnf">
EmptyStmt = .
</pre>
</div>

<p>
空语句不执行任何操作。
</p>

<pre class="ebnf">
空语句 = .
</pre>


<div class="english">
<h3 id="Labeled_statements">Labeled statements</h3>
</div>

<h3 id="标签语句">标签语句</h3>

<div class="english">
<p>
A labeled statement may be the target of a <code>goto</code>,
<code>break</code> or <code>continue</code> statement.
</p>

<pre class="ebnf">
LabeledStmt = Label ":" Statement .
Label       = identifier .
</pre>
</div>

<p>
标签语句可作为 <code>goto</code>、<code>break</code> 或 <code>continue</code> 语句的目标
</p>

<pre class="ebnf">
标签语句 = 标签 ":" 语句 .
标签     = 标识符 .
</pre>

<pre>
Error: log.Panic("error encountered")
</pre>


<div class="english">
<h3 id="Expression_statements">Expression statements</h3>
</div>

<h3 id="表达式语句">表达式语句</h3>

<div class="english">
<p>
Function calls, method calls, and receive operations
can appear in statement context. Such statements may be parenthesized.
</p>

<pre class="ebnf">
ExpressionStmt = Expression .
</pre>
</div>

<p>
函数调用、方法调用与接收操作可出现在语句上下文中。这样的语句可加小括号。
</p>

<pre class="ebnf">
表达式语句 = 表达式 .
</pre>

<pre>
h(x+y)
f.Close()
&lt;-ch
(&lt;-ch)
</pre>


<div class="english">
<h3 id="Send_statements">Send statements</h3>
</div>

<h3 id="发送语句">发送语句</h3>

<div class="english">
<p>
A send statement sends a value on a channel.
The channel expression must be of <a href="#Channel_types">channel type</a>
and the type of the value must be <a href="#Assignability">assignable</a>
to the channel's element type.
</p>

<pre class="ebnf">
SendStmt = Channel "&lt;-" Expression .
Channel  = Expression .
</pre>
</div>

<p>
发送语句在信道上发送值。信道表达式必须为<a href="#信道类型">信道类型</a>，
且该值的类型必须<a href="#可赋值性">可赋予</a>该信道的元素类型。
</p>

<pre class="ebnf">
发送语句 = 信道 "&lt;-" 表达式 .
信道     = 表达式 .
</pre>

<div class="english">
<p>
Both the channel and the value expression are evaluated before communication
begins. Communication blocks until the send can proceed.
A send on an unbuffered channel can proceed if a receiver is ready.
A send on a buffered channel can proceed if there is room in the buffer.
A send on a closed channel proceeds by causing a <a href="#Run_time_panics">run-time panic</a>.
A send on a <code>nil</code> channel blocks forever.
</p>
</div>

<p>
信道与值表达式均在通信开始前求值。通信会阻塞，直到发送可继续进行。
若接收器已就绪，在无缓冲区信道上发送可继续进行。
若缓冲区中有空间，在有缓冲区信道上发送可继续进行。
在已关闭信道上进行发送会引发一个<a href="#运行时异常">运行时异常</a>。
在 <code>nil</code> 信道上进行发送将永远阻塞。
</p>

<pre>
ch &lt;- 3
</pre>


<div class="english">
<h3 id="IncDec_statements">IncDec statements</h3>
</div>

<h3 id="递增递减语句">递增递减语句</h3>

<div class="english">
<p>
The "++" and "--" statements increment or decrement their operands
by the untyped <a href="#Constants">constant</a> <code>1</code>.
As with an assignment, the operand must be <a href="#Address_operators">addressable</a>
or a map index expression.
</p>

<pre class="ebnf">
IncDecStmt = Expression ( "++" | "--" ) .
</pre>
</div>

<p>
"++" 与 "--" 语句会以无类型化<a href="#常量">常量</a> <code>1</code> 来递增或递减它们的操作数。
就赋值来说，操作数必须为<a href="#可寻址的">可寻址的</a>，或为映射的下标表达式。
</p>

<pre class="ebnf">
递增递减语句 = 表达式 ( "++" | "--" ) .
</pre>

<div class="english">
<p>
The following <a href="#Assignments">assignment statements</a> are semantically
equivalent:
</p>

<pre class="grammar">
IncDec statement    Assignment
x++                 x += 1
x--                 x -= 1
</pre>
</div>

<p>
以下<a href="#赋值">赋值语句</a>在语义上等价：
</p>

<pre class="grammar">
递增递减语句        赋值
x++                 x += 1
x--                 x -= 1
</pre>


<div class="english">
<h3 id="Assignments">Assignments</h3>
</div>

<h3 id="赋值">赋值</h3>

<div class="english">
<pre class="ebnf">
Assignment = ExpressionList assign_op ExpressionList .

assign_op = [ add_op | mul_op ] "=" .
</pre>
</div>

<pre class="ebnf">
赋值 = 表达式列表 赋值操作符 表达式列表 .

赋值操作符 = [ 加法操作符 | 乘法操作符 ] "=" .
</pre>

<div class="english">
<p>
Each left-hand side operand must be <a href="#Address_operators">addressable</a>,
a map index expression, or the <a href="#Blank_identifier">blank identifier</a>.
Operands may be parenthesized.
</p>

<pre>
x = 1
*p = f()
a[i] = 23
(k) = &lt;-ch  // same as: k = &lt;-ch
</pre>
</div>

<p>
每个左操作数必须为<a href="#地址操作符">可寻址的</a>、映射下标表达式或<a href="#空白标识符">空白标识符</a>。
操作数可加小括号。
</p>

<pre>
x = 1
*p = f()
a[i] = 23
(k) = &lt;-ch  // 等价于：k = &lt;-ch
</pre>

<div class="english">
<p>
An <i>assignment operation</i> <code>x</code> <i>op</i><code>=</code>
<code>y</code> where <i>op</i> is a binary arithmetic operation is equivalent
to <code>x</code> <code>=</code> <code>x</code> <i>op</i>
<code>y</code> but evaluates <code>x</code>
only once.  The <i>op</i><code>=</code> construct is a single token.
In assignment operations, both the left- and right-hand expression lists
must contain exactly one single-valued expression.
</p>
</div>

<p>
<i>赋值操作</i> <code>x</code> <i>op</i><code>=</code> <code>y</code>，其中 <i>op</i> 为一个二元算术操作符，它等价于
<code>x</code> <code>=</code> <code>x</code> <i>op</i> <code>y</code>，但只对 <code>x</code> 求值一次。
<i>op</i><code>=</code> 为单个标记。在赋值操作中，左、右表达式列表必须均刚好包含一个单值表达式。
</p>

<pre>
a[i] &lt;&lt;= 2
i &amp;^= 1&lt;&lt;n
</pre>

<div class="english">
<p>
A tuple assignment assigns the individual elements of a multi-valued
operation to a list of variables.  There are two forms.  In the
first, the right hand operand is a single multi-valued expression
such as a function evaluation or <a href="#Channel_types">channel</a> or
<a href="#Map_types">map</a> operation or a <a href="#Type_assertions">type assertion</a>.
The number of operands on the left
hand side must match the number of values.  For instance, if
<code>f</code> is a function returning two values,
</p>

<pre>
x, y = f()
</pre>

<p>
assigns the first value to <code>x</code> and the second to <code>y</code>.
The <a href="#Blank_identifier">blank identifier</a> provides a
way to ignore values returned by a multi-valued expression:
</p>

<pre>
x, _ = f()  // ignore second value returned by f()
</pre>
</div>

<p>
元组赋值将多值操作的个体元素赋予变量列表。它有两种形式。首先，右操作数为单个多值表达式，比如一个函数求值、
<a href="#信道类型">信道</a>、<a href="#映射类型">映射</a>操作或一个<a href="#类型断言">类型断言</a>。
左操作数的数量必须与值的数量相匹配。例如，若 <code>f</code> 为返回两个值的函数，则
</p>

<pre>
x, y = f()
</pre>

<p>
会将第一个值赋予 <code>x</code>，而第二个值则会赋予 <code>y</code>。
<a href="#空白标识符">空白标识符</a>提供一种方式来忽略由多值表达式返回的值：
</p>

<pre>
x, _ = f()  // 忽略由f()返回的第二值
</pre>

<div class="english">
<p>
In the second form, the number of operands on the left must equal the number
of expressions on the right, each of which must be single-valued, and the
<i>n</i>th expression on the right is assigned to the <i>n</i>th
operand on the left.
</p>
</div>

<p>
在第二种形式中，左操作数的数量必须与右操作数的数量相等，其中的每一个必须为单值，
且右边第 <i>n</i> 个表达式会被赋予左边第 <i>n</i> 个表达式。此种赋值分两个阶段进行。
</p>

<div class="english">
<p>
The assignment proceeds in two phases.
First, the operands of <a href="#Indexes">index expressions</a>
and <a href="#Address_operators">pointer indirections</a>
(including implicit pointer indirections in <a href="#Selectors">selectors</a>)
on the left and the expressions on the right are all
<a href="#Order_of_evaluation">evaluated in the usual order</a>.
Second, the assignments are carried out in left-to-right order.
</p>

<pre>
a, b = b, a  // exchange a and b

x := []int{1, 2, 3}
i := 0
i, x[i] = 1, 2  // set i = 1, x[0] = 2

i = 0
x[i], i = 2, 1  // set x[0] = 2, i = 1

x[0], x[0] = 1, 2  // set x[0] = 1, then x[0] = 2 (so x[0] == 2 at end)

x[1], x[3] = 4, 5  // set x[1] = 4, then panic setting x[3] = 5.

type Point struct { x, y int }
var p *Point
x[2], p.x = 6, 7  // set x[2] = 6, then panic setting p.x = 7

i = 2
x = []int{3, 5, 7}
for i, x[i] = range x {  // set i, x[2] = 0, x[0]
	break
}
// after this loop, i == 0 and x == []int{3, 5, 3}
</pre>
</div>

<p>
首先，左边的<a href="#下标">下标表达式</a>与<a href="#地址操作符">指针间接寻址</a>的操作数
（包括<a href="#选择器">选择器</a>中隐式的指针间接寻址）和右边的表达式都会<a href="#求值顺序">按通常顺序求值</a>。
其次，赋值会按照从左到右的顺序进行。
</p>

<pre>
a, b = b, a  // 交换a和b

x := []int{1, 2, 3}
i := 0
i, x[i] = 1, 2  // 置 i = 1，x[0] = 2

i = 0
x[i], i = 2, 1  // 置 x[0] = 2，i = 1

x[0], x[0] = 1, 2  // 置 x[0] = 1，然后置 x[0] = 2（因此最后x[0] == 2）

x[1], x[3] = 4, 5  // 置 x[1] = 4，然后异常置 x[3] = 5

type Point struct { x, y int }
var p *Point
x[2], p.x = 6, 7  // 置 x[2] = 6，然后异常置 p.x = 7

i = 2
x = []int{3, 5, 7}
for i, x[i] = range x {  // 置 i, x[2] = 0, x[0]
	break
}
// 该循环结束之后，i == 0 且 x == []int{3, 5, 3}
</pre>

<div class="english">
<p>
In assignments, each value must be
<a href="#Assignability">assignable</a> to the type of the
operand to which it is assigned. If an untyped <a href="#Constants">constant</a>
is assigned to a variable of interface type, the constant is <a href="#Conversions">converted</a>
to type <code>bool</code>, <code>rune</code>, <code>int</code>, <code>float64</code>,
<code>complex128</code> or <code>string</code>
respectively, depending on whether the value is a
boolean, character, integer, floating-point, complex, or string constant.
</p>
</div>

<p>
在赋值中，每个值必须<a href="#可赋值性">可赋予</a>已赋值操作数的类型。若无类型化<a href="#常量">常量</a>
已被赋予接口类型的变量，则该常量即被<a href="#类型转换">转换</a>为类型
<code>bool</code>、<code>rune</code>、<code>int</code>、<code>float64</code>、<code>complex128</code>
或 <code>string</code> 之一，这取决于该值是否为布尔、字符、整数、浮点数、复数或字符串常量。
</p>


<div class="english">
<h3 id="If_statements">If statements</h3>
</div>

<h3 id="If语句">If语句</h3>

<div class="english">
<p>
"If" statements specify the conditional execution of two branches
according to the value of a boolean expression.  If the expression
evaluates to true, the "if" branch is executed, otherwise, if
present, the "else" branch is executed.
</p>

<pre class="ebnf">
IfStmt = "if" [ SimpleStmt ";" ] Expression Block [ "else" ( IfStmt | Block ) ] .
</pre>
</div>

<p>
"If"语句根据一个布尔表达式的值指定两个分支的条件来执行。
若该表达式求值为true，则执行"if"分支，否则执行"else"分支。
</p>

<pre class="ebnf">
If语句 = "if" [ 简单语句 ";" ] 表达式 块 [ "else" ( If语句 | 块 ) ] .
</pre>

<pre>
if x &gt; max {
	x = max
}
</pre>

<div class="english">
<p>
The expression may be preceded by a simple statement, which
executes before the expression is evaluated.
</p>
</div>

<p>
简单语句可能先于表达式，它将在表达式求值前执行。
</p>

<pre>
if x := f(); x &lt; y {
	return x
} else if x &gt; z {
	return z
} else {
	return y
}
</pre>


<div class="english">
<h3 id="Switch_statements">Switch statements</h3>
</div>

<h3 id="Switch语句">Switch语句</h3>

<div class="english">
<p>
"Switch" statements provide multi-way execution.
An expression or type specifier is compared to the "cases"
inside the "switch" to determine which branch
to execute.
</p>

<pre class="ebnf">
SwitchStmt = ExprSwitchStmt | TypeSwitchStmt .
</pre>
</div>

<p>
"Switch"语句提供多路执行。表达式或类型说明符与"switch"中的"cases"相比较从而决定执行哪一分支。
</p>

<pre class="ebnf">
Switch语句 = 表达式选择语句 | 类型选择语句 .
</pre>

<div class="english">
<p>
There are two forms: expression switches and type switches.
In an expression switch, the cases contain expressions that are compared
against the value of the switch expression.
In a type switch, the cases contain types that are compared against the
type of a specially annotated switch expression.
</p>
</div>

<p>
它有两种形式：表达式选择与类型选择。在表达式选择中，case包含的表达式针对switch表达式的值进行比较，
在类型选择中，case包含的类型针对特别注明的switch表达式的类型进行比较。
</p>

<div class="english">
<h4 id="Expression_switches">Expression switches</h4>
</div>

<h4 id="表达式选择">表达式选择</h4>

<div class="english">
<p>
In an expression switch,
the switch expression is evaluated and
the case expressions, which need not be constants,
are evaluated left-to-right and top-to-bottom; the first one that equals the
switch expression
triggers execution of the statements of the associated case;
the other cases are skipped.
If no case matches and there is a "default" case,
its statements are executed.
There can be at most one default case and it may appear anywhere in the
"switch" statement.
A missing switch expression is equivalent to
the expression <code>true</code>.
</p>

<pre class="ebnf">
ExprSwitchStmt = "switch" [ SimpleStmt ";" ] [ Expression ] "{" { ExprCaseClause } "}" .
ExprCaseClause = ExprSwitchCase ":" { Statement ";" } .
ExprSwitchCase = "case" ExpressionList | "default" .
</pre>
</div>

<p>
在表达式选择中，switch表达式会被求值，而case表达式无需为常量，它按从上到下，从左到右的顺序求值；
第一个等于switch表达式的case表达式将引发相应情况的语句的执行；其它的情况将被跳过。
若没有情况匹配且有"default"情况，则该语句将被执行。
最多只能有一个默认情况且它可以出现在"switch"语句的任何地方。
缺失的switch表达式等价于表达式 <code>true</code>。
</p>

<pre class="ebnf">
表达时选择语句 = "switch" [ 简单语句 ";" ] [ 表达式 ] "{" { 表达式情况子句 } "}" .
表达式情况子句 = 表达式选择情况 ":" { 语句 ";" } .
表达式选择情况 = "case" 表达式列表 | "default" .
</pre>

<div class="english">
<p>
In a case or default clause,
the last statement only may be a "fallthrough" statement
(§<a href="#Fallthrough_statements">Fallthrough statement</a>) to
indicate that control should flow from the end of this clause to
the first statement of the next clause.
Otherwise control flows to the end of the "switch" statement.
</p>
</div>

<p>
在case或default子句中，最后一个语句可能只为"fallthrough"语句
（§<a href="#Fallthrough语句">Fallthrough语句</a>），
它表明该控制流应从该子句的结尾转至下一个子句的第一个语句。
否则，控制流转至该"switch"语句的结尾。
</p>

<div class="english">
<p>
The expression may be preceded by a simple statement, which
executes before the expression is evaluated.
</p>

<pre>
switch tag {
default: s3()
case 0, 1, 2, 3: s1()
case 4, 5, 6, 7: s2()
}

switch x := f(); {  // missing switch expression means "true"
case x &lt; 0: return -x
default: return x
}

switch {
case x &lt; y: f1()
case x &lt; z: f2()
case x == 4: f3()
}
</pre>
</div>

<p>
简单语句可能先于表达式，它将在表达式求值前执行。
</p>

<pre>
switch tag {
default: s3()
case 0, 1, 2, 3: s1()
case 4, 5, 6, 7: s2()
}

switch x := f(); {  // 缺失的switch表达式意为"true"
case x &lt; 0: return -x
default: return x
}

switch {
case x &lt; y: f1()
case x &lt; z: f2()
case x == 4: f3()
}
</pre>

<div class="english">
<h4 id="Type_switches">Type switches</h4>
</div>

<h4 id="类型选择">类型选择</h4>

<div class="english">
<p>
A type switch compares types rather than values. It is otherwise similar
to an expression switch. It is marked by a special switch expression that
has the form of a <a href="#Type_assertions">type assertion</a>
using the reserved word <code>type</code> rather than an actual type.
Cases then match literal types against the dynamic type of the expression
in the type assertion.
</p>

<pre class="ebnf">
TypeSwitchStmt  = "switch" [ SimpleStmt ";" ] TypeSwitchGuard "{" { TypeCaseClause } "}" .
TypeSwitchGuard = [ identifier ":=" ] PrimaryExpr "." "(" "type" ")" .
TypeCaseClause  = TypeSwitchCase ":" { Statement ";" } .
TypeSwitchCase  = "case" TypeList | "default" .
TypeList        = Type { "," Type } .
</pre>
</div>

<p>
类型选择比较类型而非值。它与表达式选择并不相似。它被一个特殊的switch表达式标记，
该表达式为使用保留字 <code>type</code> 而非实际类型的<a href="#类型断言">类型断言</a>的形式。
此时的case针对此类型断言中表达式的动态类型来匹配字面类型。
</p>

<pre class="ebnf">
类型选择语句 = "switch" [ 简单语句 ";" ] 类型选择监视 "{" { 类型情况子句 } "}" .
类型选择监视 = [ 标识符 ":=" ] 主表达式 "." "(" "type" ")" .
类型情况子句 = 类型选择情况 ":" { 语句 ";" } .
类型选择情况 = "case" 类型列表 | "default" .
类型列表     = 类型 { "," 类型 } .
</pre>

<div class="english">
<p>
The TypeSwitchGuard may include a
<a href="#Short_variable_declarations">short variable declaration</a>.
When that form is used, the variable is declared at the beginning of
the <a href="#Blocks">implicit block</a> in each clause.
In clauses with a case listing exactly one type, the variable
has that type; otherwise, the variable has the type of the expression
in the TypeSwitchGuard.
</p>
</div>

<p>
类型选择监视可包含一个<a href="#短变量声明">短变量声明</a>。
当使用此形式时，变量会在每个子句的<a href="#块">隐式块</a>的起始处声明。
在case列表刚好只有一个类型的子句中，该变量即拥有此类型；否则，该变量拥有在类型选择监视中表达式的类型。
</p>

<div class="english">
<p>
The type in a case may be <code>nil</code>
(§<a href="#Predeclared_identifiers">Predeclared identifiers</a>);
that case is used when the expression in the TypeSwitchGuard
is a <code>nil</code> interface value.
</p>
</div>

<p>
case中的类型可为 <code>nil</code>（§<a href="#预声明标识符">预声明标识符</a>），
这种情况在类型选择监视中的表达式为 <code>nil</code> 接口值时使用。
</p>

<div class="english">
<p>
Given an expression <code>x</code> of type <code>interface{}</code>,
the following type switch:
</p>

<pre>
switch i := x.(type) {
case nil:
	printString("x is nil")
case int:
	printInt(i)  // i is an int
case float64:
	printFloat64(i)  // i is a float64
case func(int) float64:
	printFunction(i)  // i is a function
case bool, string:
	printString("type is bool or string")  // i is an interface{}
default:
	printString("don't know the type")
}
</pre>

<p>
could be rewritten:
</p>

<pre>
v := x  // x is evaluated exactly once
if v == nil {
	printString("x is nil")
} else if i, isInt := v.(int); isInt {
	printInt(i)  // i is an int
} else if i, isFloat64 := v.(float64); isFloat64 {
	printFloat64(i)  // i is a float64
} else if i, isFunc := v.(func(int) float64); isFunc {
	printFunction(i)  // i is a function
} else {
	i1, isBool := v.(bool)
	i2, isString := v.(string)
	if isBool || isString {
		i := v
		printString("type is bool or string")  // i is an interface{}
	} else {
		i := v
		printString("don't know the type")  // i is an interface{}
	}
}
</pre>
</div>

<p>
给定类型为 <code>interface{}</code> 的表达式 <code>x</code>，以下类型选择：
</p>

<pre>
switch i := x.(type) {
case nil:
	printString("x is nil")
case int:
	printInt(i)  // i的类型为int
case float64:
	printFloat64(i)  // i的类型为float64
case func(int) float64:
	printFunction(i)  // i的类型为function
case bool, string:
	printString("type is bool or string")  // i的类型为interface{}
default:
	printString("don't know the type")
}
</pre>

<p>
可被重写为：
</p>

<pre>
v := x  // x只被求值一次
if v == nil {
	printString("x is nil")
} else if i, isInt := v.(int); isInt {
	printInt(i)  // i的类型为int
} else if i, isFloat64 := v.(float64); isFloat64 {
	printFloat64(i)  // i的类型为float64
} else if i, isFunc := v.(func(int) float64); isFunc {
	printFunction(i)  // i的类型为function
} else {
	i1, isBool := v.(bool)
	i2, isString := v.(string)
	if isBool || isString {
		i := v
		printString("type is bool or string")  // i的类型为interface{}
	} else {
		i := v
		printString("don't know the type")  // i的类型为interface{}
	}
}
</pre>

<div class="english">
<p>
The type switch guard may be preceded by a simple statement, which
executes before the guard is evaluated.
</p>
</div>

<p>
简单语句可能先于类型选择监视，它将在类型选择监视求值前执行。
</p>

<div class="english">
<p>
The "fallthrough" statement is not permitted in a type switch.
</p>
</div>

<p>
"fallthrough"语句在类型选择中不被允许。
</p>

<div class="english">
<h3 id="For_statements">For statements</h3>
</div>

<h3 id="For语句">For语句</h3>

<div class="english">
<p>
A "for" statement specifies repeated execution of a block. The iteration is
controlled by a condition, a "for" clause, or a "range" clause.
</p>

<pre class="ebnf">
ForStmt = "for" [ Condition | ForClause | RangeClause ] Block .
Condition = Expression .
</pre>
</div>

<p>
"for"语句指定块的重复执行。迭代通过条件、"for"子句或"range"子句控制。
</p>

<pre class="ebnf">
For语句 = "for" [ 条件 | For子句 | Range子句 ] 块 .
条件 = 表达式 .
</pre>

<div class="english">
<p>
In its simplest form, a "for" statement specifies the repeated execution of
a block as long as a boolean condition evaluates to true.
The condition is evaluated before each iteration.
If the condition is absent, it is equivalent to <code>true</code>.
</p>
</div>

<p>
在最简单的形式中，只要布尔条件求值为真，"for"语句指定的块就重复执行。
条件会在每次迭代前求值。若缺少条件，则它等价于 <code>true</code>。
</p>

<pre>
for a &lt; b {
	a *= 2
}
</pre>

<div class="english">
<p>
A "for" statement with a ForClause is also controlled by its condition, but
additionally it may specify an <i>init</i>
and a <i>post</i> statement, such as an assignment,
an increment or decrement statement. The init statement may be a
<a href="#Short_variable_declarations">short variable declaration</a>, but the post statement must not.
</p>

<pre class="ebnf">
ForClause = [ InitStmt ] ";" [ Condition ] ";" [ PostStmt ] .
InitStmt = SimpleStmt .
PostStmt = SimpleStmt .
</pre>
</div>

<p>
带For子句的"for"语句也通过其条件控制，此外，它也可指定一个<i>初始化</i>或<i>步进</i>语句，
例如一个赋值、一个递增或递减语句。初始化语句可为一个<a href="#短变量声明">短变量声明</a>，
而步进语句则不能。
</p>

<pre class="ebnf">
For子句    = [ 初始化语句 ] ";" [ 条件 ] ";" [ 步进语句 ] .
初始化语句 = 简单语句 .
步进语句   = 简单语句 .
</pre>

<pre>
for i := 0; i &lt; 10; i++ {
	f(i)
}
</pre>

<div class="english">
<p>
If non-empty, the init statement is executed once before evaluating the
condition for the first iteration;
the post statement is executed after each execution of the block (and
only if the block was executed).
Any element of the ForClause may be empty but the
<a href="#Semicolons">semicolons</a> are
required unless there is only a condition.
If the condition is absent, it is equivalent to <code>true</code>.
</p>

<pre>
for cond { S() }    is the same as    for ; cond ; { S() }
for      { S() }    is the same as    for true     { S() }
</pre>
</div>

<p>
若初始化语句非空，则只在第一次迭代的条件求值前执行一次。
步进语句会在块的每一次执行（且仅当块被执行）后执行。
任何For子句的元素都可为空，但除非只有一个条件，否则<a href="#分号">分号</a>是必须的。
若缺少条件，则它等价于 <code>true</code>。
</p>

<pre>
for cond { S() }    等价于    for ; cond ; { S() }
for      { S() }    等价于    for true     { S() }
</pre>

<div class="english">
<p>
A "for" statement with a "range" clause
iterates through all entries of an array, slice, string or map,
or values received on a channel. For each entry it assigns <i>iteration values</i>
to corresponding <i>iteration variables</i> and then executes the block.
</p>

<pre class="ebnf">
RangeClause = Expression [ "," Expression ] ( "=" | ":=" ) "range" Expression .
</pre>
</div>

<p>
带"range"子句的"for"语句通过遍历数组、切片、字符串或映射的所有项，以及从信道上接收的值来迭代。
对于每一项，它将<i>迭代值</i>赋予其相应的<i>迭代变量</i>，然后执行该块。
</p>

<pre class="ebnf">
Range子句 = 表达式 [ "," 表达式 ] ( "=" | ":=" ) "range" 表达式 .
</pre>

<div class="english">
<p>
The expression on the right in the "range" clause is called the <i>range expression</i>,
which may be an array, pointer to an array, slice, string, map, or channel.
As with an assignment, the operands on the left must be
<a href="#Address_operators">addressable</a> or map index expressions; they
denote the iteration variables. If the range expression is a channel, only
one iteration variable is permitted, otherwise there may be one or two.
If the second iteration variable is the <a href="#Blank_identifier">blank identifier</a>,
the range clause is equivalent to the same clause with only the first variable present.
</p>
</div>

<p>
"range"子句右边的表达式称为<i>range表达式</i>，它可以是一个数组、数组指针、切片、字符串、映射或信道。
就赋值来说，左边的操作数必须为<a href="#地址操作符">可寻址的</a>或映射下标表达式；它们表示迭代变量。
若range表达式为信道，则只允有一个迭代变量，否则可为一个或两个。若第二个迭代变量为
<a href="#空白标识符">空白标识符</a>，则range子句等价于只存在第一个变量的相同子句。
</p>

<div class="english">
<p>
The range expression is evaluated once before beginning the loop
except if the expression is an array, in which case, depending on
the expression, it might not be evaluated (see below).
Function calls on the left are evaluated once per iteration.
For each iteration, iteration values are produced as follows:
</p>

<pre class="grammar">
Range expression                          1st value          2nd value (if 2nd variable is present)

array or slice  a  [n]E, *[n]E, or []E    index    i  int    a[i]       E
string          s  string type            index    i  int    see below  rune
map             m  map[K]V                key      k  K      m[k]       V
channel         c  chan E                 element  e  E
</pre>

<ol>
<li>
For an array, pointer to array, or slice value <code>a</code>, the index iteration
values are produced in increasing order, starting at element index 0. As a special
case, if only the first iteration variable is present, the range loop produces
iteration values from 0 up to <code>len(a)</code> and does not index into the array
or slice itself. For a <code>nil</code> slice, the number of iterations is 0.
</li>

<li>
For a string value, the "range" clause iterates over the Unicode code points
in the string starting at byte index 0.  On successive iterations, the index value will be the
index of the first byte of successive UTF-8-encoded code points in the string,
and the second value, of type <code>rune</code>, will be the value of
the corresponding code point.  If the iteration encounters an invalid
UTF-8 sequence, the second value will be <code>0xFFFD</code>,
the Unicode replacement character, and the next iteration will advance
a single byte in the string.
</li>

<li>
The iteration order over maps is not specified
and is not guaranteed to be the same from one iteration to the next.
If map entries that have not yet been reached are deleted during iteration,
the corresponding iteration values will not be produced. If map entries are
inserted during iteration, the behavior is implementation-dependent, but the
iteration values for each entry will be produced at most once. If the map
is <code>nil</code>, the number of iterations is 0.
</li>

<li>
For channels, the iteration values produced are the successive values sent on
the channel until the channel is <a href="#Close">closed</a>. If the channel
is <code>nil</code>, the range expression blocks forever.
</li>
</ol>
</div>

<p>
除非range表达式为数组，否则它只会在开始循环前求值一次。在此情况下，它是否会被求值取决于该表达式（见下）。
左边的函数调用会在每次迭代时求值一次。对于每一次迭代，迭代值按照以下方式产生：
</p>

<pre class="grammar">
Range表达式                           第一个值            第二个值（若第二个变量存在）

数组或切片  a  [n]E、*[n]E 或 []E     下标  i  int        a[i]   E
字符串      s  string type            下标  i  int        见下   rune
映射        m  map[K]V                键    k  K          m[k]   V
信道        c  chan E                 元素  e  E
</pre>

<ol>
<li>
对于数组、数组指针或切片值 <code>a</code>，下标迭代值按照递增顺序产生，从元素下标0开始。
作为一种特殊情况，若只存在第一个迭代变量，则range循环提供从0到 <code>len(a)</code>
的迭代变量而非索引该数组或切片自身。对于 <code>nil</code> 切片，迭代次数为0。
</li>

<li>
对于字符串值，"range"子句从字节下标0开始，遍历该字符串中的Unicode码点。在连续迭代中，
其下标值为该字符串中连续UTF-8编码码点第一个字节的下标。而类型为 <code>rune</code>
的第二个值为则其相应码点的值。若该迭代遇到无效的UTF-8序列，则第二个值将为Unicode占位字符
<code>0xFFD</code>，且下一次迭代将推进至此字符串中的单个字节。
</li>

<li>
映射的遍历顺序并不确定且从某一次迭代到下一次并不保证相同。若在迭代过程中删除的映射项尚未受到影响，
则相应的迭代值不会产生。若在迭代过程中插入映射项，则其行为取决于具体实现，但对于每一项，
迭代值最多将产生一次。若该映射为 <code>nil</code>，则迭代的次数为0.
</li>

<li>
对于信道，其迭代值产生为在该信道上发送的连续值，直到该信道被<a href="#关闭">关闭</a>。若该信道为
<code>nil</code>，则range表达式将永远阻塞。
</li>
</ol>

<div class="english">
<p>
The iteration values are assigned to the respective
iteration variables as in an <a href="#Assignments">assignment statement</a>.
</p>
</div>

<p>
迭代值在<a href="#赋值">赋值语句</a>中将分别赋予其各自的迭代变量。
</p>

<div class="english">
<p>
The iteration variables may be declared by the "range" clause using a form of
<a href="#Short_variable_declarations">short variable declaration</a>
(<code>:=</code>).
In this case their types are set to the types of the respective iteration values
and their <a href="#Declarations_and_scope">scope</a> ends at the end of the "for"
statement; they are re-used in each iteration.
If the iteration variables are declared outside the "for" statement,
after execution their values will be those of the last iteration.
</p>

<pre>
var testdata *struct {
	a *[7]int
}
for i, _ := range testdata.a {
	// testdata.a is never evaluated; len(testdata.a) is constant
	// i ranges from 0 to 6
	f(i)
}

var a [10]string
m := map[string]int{"mon":0, "tue":1, "wed":2, "thu":3, "fri":4, "sat":5, "sun":6}
for i, s := range a {
	// type of i is int
	// type of s is string
	// s == a[i]
	g(i, s)
}

var key string
var val interface {}  // value type of m is assignable to val
for key, val = range m {
	h(key, val)
}
// key == last map key encountered in iteration
// val == map[key]

var ch chan Work = producer()
for w := range ch {
	doWork(w)
}
</pre>
</div>

<p>
迭代变量可通过"range"子句使用<a href="#短变量声明">短变量声明</a>形式（<code>:=</code>）来声明。
在这种情况下，它们的类型将置为其各自的迭代值，且它们的<a href="#声明与作用域">作用域</a>
终止于"for"语句的结尾，它们将在每次迭代时被重用。若迭代变量在"for"语句之外声明，则在每次执行后，
它们的值为最后一次迭代的值。
</p>

<pre>
var testdata *struct {
	a *[7]int
}
for i, _ := range testdata.a {
	// testdata.a永不会被求值，len(testdata.a)为常量
	// i从0延伸到6
	f(i)
}

var a [10]string
m := map[string]int{"mon":0, "tue":1, "wed":2, "thu":3, "fri":4, "sat":5, "sun":6}
for i, s := range a {
	// i的类型为int
	// s的类型为string
	// s == a[i]
	g(i, s)
}

var key string
var val interface {}  // m值的类型可赋予val
for key, val = range m {
	h(key, val)
}
// key == 在迭代中遇到的最后一个映射键
// val == map[key]

var ch chan Work = producer()
for w := range ch {
	doWork(w)
}
</pre>


<div class="english">
<h3 id="Go_statements">Go statements</h3>
</div>

<h3 id="Go语句">Go语句</h3>

<div class="english">
<p>
A "go" statement starts the execution of a function or method call
as an independent concurrent thread of control, or <i>goroutine</i>,
within the same address space.
</p>

<pre class="ebnf">
GoStmt = "go" Expression .
</pre>
</div>

<p>
"go"语句将函数或方法调用的执行作为控制独立的并发线程或相同地址空间中的<i>Go程</i>来启动。
</p>

<pre class="ebnf">
Go语句 = "go" 表达式 .
</pre>

<div class="english">
<p>
The expression must be a call.
The function value and parameters are
<a href="#Calls">evaluated as usual</a>
in the calling goroutine, but
unlike with a regular call, program execution does not wait
for the invoked function to complete.
Instead, the function begins executing independently
in a new goroutine.
When the function terminates, its goroutine also terminates.
If the function has any return values, they are discarded when the
function completes.
</p>
</div>

<p>
该表达式必须为一个调用。在调用Go程中，函数值与形参<a href="#函数与方法的调用">按照惯例求值</a>，
但不像一般的调用，程序的执行并不等待已被调用的函数完成。取而代之，该函数在一个新的Go程中独立执行。
当该函数终止后，其Go程也将终止。若该函数拥有任何返回值，它们将在该函数完成后被丢弃。
</p>

<pre>
go Server()
go func(ch chan&lt;- bool) { for { sleep(10); ch &lt;- true; }} (c)
</pre>


<div class="english">
<h3 id="Select_statements">Select statements</h3>
</div>

<h3 id="Select语句">Select语句</h3>

<div class="english">
<p>
A "select" statement chooses which of a set of possible communications
will proceed.  It looks similar to a "switch" statement but with the
cases all referring to communication operations.
</p>

<pre class="ebnf">
SelectStmt = "select" "{" { CommClause } "}" .
CommClause = CommCase ":" { Statement ";" } .
CommCase   = "case" ( SendStmt | RecvStmt ) | "default" .
RecvStmt   = [ Expression [ "," Expression ] ( "=" | ":=" ) ] RecvExpr .
RecvExpr   = Expression .
</pre>
</div>

<p>
"select"语句选择可能发生通信的集。它看起来与"switch"语句类似，但其case为所有涉及到通信的操作。
</p>

<pre class="ebnf">
Select语句 = "select" "{" { 通信子句 } "}" .
通信子句   = 通信情况 ":" { 语句 ";" } .
通信情况   = "case" ( 发送语句 | 接收语句 ) | "default" .
发送语句   = [ 表达式 [ "," 表达式 ] ( "=" | ":=" ) ] 接收表达式 .
接收语句   = 表达式 .
</pre>

<div class="english">
<p>
RecvExpr must be a <a href="#Receive_operator">receive operation</a>.
For all the cases in the "select"
statement, the channel expressions are evaluated in top-to-bottom order, along with
any expressions that appear on the right hand side of send statements.
A channel may be <code>nil</code>,
which is equivalent to that case not
being present in the select statement
except, if a send, its expression is still evaluated.
If any of the resulting operations can proceed, one of those is
chosen and the corresponding communication and statements are
evaluated.  Otherwise, if there is a default case, that executes;
if there is no default case, the statement blocks until one of the communications can
complete.
If there are no cases with non-<code>nil</code> channels,
the statement blocks forever.
Even if the statement blocks,
the channel and send expressions are evaluated only once,
upon entering the select statement.
</p>
</div>

<p>
接收表达式必须为<a href="#接收操作符">接收操作</a>。对于"select"语句中的所有case，
信道表达式连同任何出现在发送语句右侧的表达式均按照从上到下的顺序求值。信道可能为 <code>nil</code>，
它等价于select语句中不存在该case，若是一个发送操作，其表达式仍将被求值。
若有任何由此产生的操作可以进行，则选择其中之一，且相应的通信和语句将被求值。否则，若有默认case，
则执行；若没有默认case，则该语句将阻塞直到其中一个通信完成。信道的case，该语句将永远阻塞。
即使该语句阻塞，当进入select语句时，信道与发送表达式也只会被求值一次。
</p>

<div class="english">
<p>
Since all the channels and send expressions are evaluated, any side
effects in that evaluation will occur for all the communications
in the "select" statement.
</p>
</div>

<p>
在所有信道与发送表达式求值后，对于所有"select"语句中的通信，任何在此求值中的副作用都将发生。
</p>

<div class="english">
<p>
If multiple cases can proceed, a uniform pseudo-random choice is made to decide
which single communication will execute.
</p>
</div>

<p>
若有多个case均可进行，则会构造一个均匀的伪随机数选择，以此决定哪一个通信将会执行。
</p>

<div class="english">
<p>
The receive case may declare one or two new variables using a
<a href="#Short_variable_declarations">short variable declaration</a>.
</p>

<pre>
var c, c1, c2, c3 chan int
var i1, i2 int
select {
case i1 = &lt;-c1:
	print("received ", i1, " from c1\n")
case c2 &lt;- i2:
	print("sent ", i2, " to c2\n")
case i3, ok := (&lt;-c3):  // same as: i3, ok := &lt;-c3
	if ok {
		print("received ", i3, " from c3\n")
	} else {
		print("c3 is closed\n")
	}
default:
	print("no communication\n")
}

for {  // send random sequence of bits to c
	select {
	case c &lt;- 0:  // note: no statement, no fallthrough, no folding of cases
	case c &lt;- 1:
	}
}

select {}  // block forever
</pre>
</div>

<p>
接收case可使用<a href="#短变量声明">短变量声明</a>来声明一个或两个新的变量。
</p>

<pre>
var c, c1, c2, c3 chan int
var i1, i2 int
select {
case i1 = &lt;-c1:
	print("received ", i1, " from c1\n")
case c2 &lt;- i2:
	print("sent ", i2, " to c2\n")
case i3, ok := (&lt;-c3):  // 等价于 i3, ok := &lt;-c3
	if ok {
		print("received ", i3, " from c3\n")
	} else {
		print("c3 is closed\n")
	}
default:
	print("no communication\n")
}

for {  // 向c发送位的随机序列
	select {
	case c &lt;- 0:  // 注意：没有语句，没有fallthrough，也没有case折叠
	case c &lt;- 1:
	}
}

select {}  // 永远阻塞
</pre>


<div class="english">
<h3 id="Return_statements">Return statements</h3>
</div>

<h3 id="Return语句">Return语句</h3>

<div class="english">
<p>
A "return" statement terminates execution of the containing function
and optionally provides a result value or values to the caller.
</p>

<pre class="ebnf">
ReturnStmt = "return" [ ExpressionList ] .
</pre>
</div>

<p>
"return"语句终止包含函数的执行，并向调用者提供可选的返回值。
</p>

<pre class="ebnf">
Return语句 = "return" [ 表达式列表 ] .
</pre>

<div class="english">
<p>
In a function without a result type, a "return" statement must not
specify any result values.
</p>
</div>

<p>
在没有返回类型的函数中，"return"语句不能指定任何返回值。
</p>

<pre>
func noResult() {
	return
}
</pre>

<div class="english">
<p>
There are three ways to return values from a function with a result
type:
</p>

<ol>
	<li>The return value or values may be explicitly listed
		in the "return" statement. Each expression must be single-valued
		and <a href="#Assignability">assignable</a>
		to the corresponding element of the function's result type.
<pre>
func simpleF() int {
	return 2
}

func complexF1() (re float64, im float64) {
	return -7.0, -4.0
}
</pre>
	</li>
	<li>The expression list in the "return" statement may be a single
		call to a multi-valued function. The effect is as if each value
		returned from that function were assigned to a temporary
		variable with the type of the respective value, followed by a
		"return" statement listing these variables, at which point the
		rules of the previous case apply.
<pre>
func complexF2() (re float64, im float64) {
	return complexF1()
}
</pre>
	</li>
	<li>The expression list may be empty if the function's result
		type specifies names for its result parameters (§<a href="#Function_types">Function Types</a>).
		The result parameters act as ordinary local variables
		and the function may assign values to them as necessary.
		The "return" statement returns the values of these variables.
<pre>
func complexF3() (re float64, im float64) {
	re = 7.0
	im = 4.0
	return
}

func (devnull) Write(p []byte) (n int, _ error) {
	n = len(p)
	return
}
</pre>
	</li>
</ol>
</div>

<p>
从具有返回类型的函数返回值的三种方式：
</p>

<ol>
	<li>返回值可在"return"语句中显式地列出。每个表达式必须为单值，
		且<a href="#可赋予">可赋予</a>相应的函数返回类型的元素。
<pre>
func simpleF() int {
	return 2
}

func complexF1() (re float64, im float64) {
	return -7.0, -4.0
}
</pre>
	</li>
	<li>
		"return"语句中的表达式列表可为多值函数的单个调用。
		其效果相当于将该函数返回的每一个值赋予同类型的临时变量，
		并在"return"语句后面列出这些变量，在这点上与前面的情况规则相同。
<pre>
func complexF2() (re float64, im float64) {
	return complexF1()
}
</pre>
	</li>
	<li>
		若函数的返回类型为其返回形参指定了名字（§<a href="#函数类型">函数类型</a>），
		则表达式列表可为空。返回形参的行为如同一般的局部变量，且必要时该函数可向他们赋值。
		"return"语句返回这些变量的值。
<pre>
func complexF3() (re float64, im float64) {
	re = 7.0
	im = 4.0
	return
}

func (devnull) Write(p []byte) (n int, _ error) {
	n = len(p)
	return
}
</pre>
	</li>
</ol>

<div class="english">
<p>
Regardless of how they are declared, all the result values are initialized to the zero values for their type (§<a href="#The_zero_value">The zero value</a>) upon entry to the function.
</p>
</div>

<p>
无论它们如何声明，在进入该函数时，所有的返回值都会被初始化为该类型的零值（§<a href="#零值">零值</a>）。
</p>

<!--
<p>
<span class="alert">
TODO: Define when return is required.<br />
</span>
</p>
-->

<!--
<p>
<span class="alert">
TODO: 定义什么时候需要返回。<br />
</span>
</p>
-->

<div class="english">
<h3 id="Break_statements">Break statements</h3>
</div>

<h3 id="Break语句">Break语句</h3>

<div class="english">
<p>
A "break" statement terminates execution of the innermost
"for", "switch" or "select" statement.
</p>

<pre class="ebnf">
BreakStmt = "break" [ Label ] .
</pre>
</div>

<p>
"break"语句终止最内层的"for"、"switch"或"select"语句的执行。
</p>

<pre class="ebnf">
Break语句 = "break" [ 标签 ] .
</pre>

<div class="english">
<p>
If there is a label, it must be that of an enclosing
"for", "switch" or "select" statement, and that is the one whose execution
terminates
(§<a href="#For_statements">For statements</a>, §<a href="#Switch_statements">Switch statements</a>, §<a href="#Select_statements">Select statements</a>).
</p>
</div>

<p>
若存在标签，则它必须为闭合的"for"、"switch"或"select"语句，而此执行就会终止。
（§<a href="#For语句">For语句</a>, §<a href="#Switch语句">Switch语句</a>, §<a href="#Select语句">Select语句</a>）。
</p>

<pre>
L:
	for i &lt; n {
		switch i {
		case 5:
			break L
		}
	}
</pre>

<div class="english">
<h3 id="Continue_statements">Continue statements</h3>
</div>

<h3 id="Continue语句">Continue语句</h3>

<div class="english">
<p>
A "continue" statement begins the next iteration of the
innermost "for" loop at its post statement (§<a href="#For_statements">For statements</a>).
</p>

<pre class="ebnf">
ContinueStmt = "continue" [ Label ] .
</pre>
</div>

<p>
"continue"语句在最内层"for"循环的步进语句处开始下一次迭代（§<a href="#For语句">For语句</a>）。
</p>

<pre class="ebnf">
Continue语句 = "continue" [ 标签 ] .
</pre>

<div class="english">
<p>
If there is a label, it must be that of an enclosing
"for" statement, and that is the one whose execution
advances
(§<a href="#For_statements">For statements</a>).
</p>
</div>

<p>
若存在标签，则它必须为闭合的"for"语句，而此执行就会前进。（§<a href="#For语句">For语句</a>）。
</p>

<div class="english">
<h3 id="Goto_statements">Goto statements</h3>
</div>

<h3 id="Goto语句">Goto语句</h3>

<div class="english">
<p>
A "goto" statement transfers control to the statement with the corresponding label.
</p>

<pre class="ebnf">
GotoStmt = "goto" Label .
</pre>
</div>

<p>
"goto"语句用于将控制转移到与其标签相应的语句。
</p>

<pre class="ebnf">
Goto语句 = "goto" 标签 .
</pre>

<pre>
goto Error
</pre>

<div class="english">
<p>
Executing the "goto" statement must not cause any variables to come into
<a href="#Declarations_and_scope">scope</a> that were not already in scope at the point of the goto.
For instance, this example:
</p>
</div>

<div class="english">
<pre>
	goto L  // BAD
	v := 3
L:
</pre>
</div>

<p>
执行"goto"不能在跳转点处产生任何还未在作用域中的变量来使其进入<a href="#声明与作用域">作用域</a>。
比如，例子：
</p>

<pre>
	goto L  // 这样不好
	v := 3
L:
</pre>

<div class="english">
<p>
is erroneous because the jump to label <code>L</code> skips
the creation of <code>v</code>.
</p>
</div>

<p>
是错误的，因为跳转至标签 <code>L</code> 处将跳过 <code>v</code> 的创建。
</p>

<div class="english">
<p>
A "goto" statement outside a <a href="#Blocks">block</a> cannot jump to a label inside that block.
For instance, this example:
</p>
</div>

<p>
在<a href="#块">块</a>外的"goto"语句不能跳转至该块中的标签。
比如，例子：
</p>

<pre>
if n%2 == 1 {
	goto L1
}
for n &gt; 0 {
	f()
	n--
L1:
	f()
	n--
}
</pre>

<div class="english">
<p>
is erroneous because the label <code>L1</code> is inside
the "for" statement's block but the <code>goto</code> is not.
</p>
</div>

<p>
是错误的，因为标签 <code>L1</code> 在"for"语句的块中而 <code>goto</code> 则不在。
</p>

<div class="english">
<h3 id="Fallthrough_statements">Fallthrough statements</h3>
</div>

<h3 id="Fallthrough语句">Fallthrough语句</h3>

<div class="english">
<p>
A "fallthrough" statement transfers control to the first statement of the
next case clause in a expression "switch" statement (§<a href="#Expression_switches">Expression switches</a>). It may
be used only as the final non-empty statement in a case or default clause in an
expression "switch" statement.
</p>

<pre class="ebnf">
FallthroughStmt = "fallthrough" .
</pre>
</div>

<p>
"fallthrough"语句将控制转移到表达式"switch"语句（§<a href="#表达式选择">表达式选择</a>）
中下一个case子句的第一个语句。它可能只被用作表达式"switch"语句中case或default子句里最后的非空语句。
</p>

<pre class="ebnf">
Fallthrough语句 = "fallthrough" .
</pre>


<div class="english">
<h3 id="Defer_statements">Defer statements</h3>
</div>

<h3 id="Defer语句">Defer语句</h3>

<div class="english">
<p>
A "defer" statement invokes a function whose execution is deferred to the moment
the surrounding function returns.
</p>

<pre class="ebnf">
DeferStmt = "defer" Expression .
</pre>
</div>

<p>
"defer"语句调用的函数将被推迟到其外围函数返回时执行。
</p>

<pre class="ebnf">
Defer语句 = "defer" 表达式 .
</pre>

<div class="english">
<p>
The expression must be a function or method call.
Each time the "defer" statement
executes, the function value and parameters to the call are
<a href="#Calls">evaluated as usual</a>
and saved anew but the
actual function is not invoked.
Instead, deferred calls are executed in LIFO order
immediately before the surrounding function returns,
after the return values, if any, have been evaluated, but before they
are returned to the caller. For instance, if the deferred function is
a <a href="#Function_literals">function literal</a> and the surrounding
function has <a href="#Function_types">named result parameters</a> that
are in scope within the literal, the deferred function may access and modify
the result parameters before they are returned.
If the deferred function has any return values, they are discarded when
the function completes.
</p>

<pre>
lock(l)
defer unlock(l)  // unlocking happens before surrounding function returns

// prints 3 2 1 0 before surrounding function returns
for i := 0; i &lt;= 3; i++ {
	defer fmt.Print(i)
}

// f returns 1
func f() (result int) {
	defer func() {
		result++
	}()
	return 0
}
</pre>
</div>

<p>
该表达时必须为一个函数或方法调用。"defer"语句每执行一次，该调用的函数值与形参就会
<a href="#函数与方法的调用">按照惯例求值</a>并重新保存，但实际的函数并不会被调用。
取而代之的是，在外围的函数返回前，延迟的调用会按照后进先出的顺序立即执行，
在该调用返回值后，如果还有需要求值的，则会在它们返回给调用者之前求值。
例如，若被推迟的函数为<a href="#函数字面">函数字面</a>，而其外围函数在其作用域中的函数字面内拥有
<a href="#函数类型">已命名结果形参</a>，则被推迟的函数可在该结果形参被返回前访问并更改。
若被推迟函数拥有任何返回值，则它们会在该函数完成时丢弃。
</p>

<pre>
lock(l)
defer unlock(l)  // 解锁在外围函数返回前发生

// 在外围函数返回前打印 3 2 1 0
for i := 0; i &lt;= 3; i++ {
	defer fmt.Print(i)
}

// f 返回 1
func f() (result int) {
	defer func() {
		result++
	}()
	return 0
}
</pre>

<div class="english">
<h2 id="Built-in_functions">Built-in functions</h2>
</div>

<h2 id="内建函数">内建函数</h2>

<div class="english">
<p>
Built-in functions are
<a href="#Predeclared_identifiers">predeclared</a>.
They are called like any other function but some of them
accept a type instead of an expression as the first argument.
</p>
</div>

<p>
内建函数是<a href="#预声明标识符">预声明的</a>。它们可以像其他任何函数一样被调用，
但其中某些函数则接受类型而非表达式来作为第一个实参。
</p>

<div class="english">
<p>
The built-in functions do not have standard Go types,
so they can only appear in <a href="#Calls">call expressions</a>;
they cannot be used as function values.
</p>

<pre class="ebnf">
BuiltinCall = identifier "(" [ BuiltinArgs [ "," ] ] ")" .
BuiltinArgs = Type [ "," ExpressionList ] | ExpressionList .
</pre>
</div>

<p>
内建函数并没有标准的Go类型，因此它们只能出现在<a href="#函数与方法的调用">调用表达式</a>中，而不能作为函数值被使用。
</p>

<pre class="ebnf">
内建调用 = 标识符 "(" [ 内建实参 [ "," ] ] ")" .
内建实参 = 类型 [ "," 表达式列表 ] | 表达式列表 .
</pre>

<div class="english">
<h3 id="Close">Close</h3>
</div>

<h3 id="关闭">关闭</h3>

<div class="english">
<p>
For a channel <code>c</code>, the built-in function <code>close(c)</code>
records that no more values will be sent on the channel.
It is an error if <code>c</code> is a receive-only channel.
Sending to or closing a closed channel causes a <a href="#Run_time_panics">run-time panic</a>.
Closing the nil channel also causes a <a href="#Run_time_panics">run-time panic</a>.
After calling <code>close</code>, and after any previously
sent values have been received, receive operations will return
the zero value for the channel's type without blocking.
The multi-valued <a href="#Receive_operator">receive operation</a>
returns a received value along with an indication of whether the channel is closed.
</p>
</div>

<p>
对于一个信道 <code>c</code>，内建函数 <code>close(c)</code> 标明不再有值会在该信道上发送。
若 <code>c</code> 为只接收信道，则会产生一个错误。向已关闭的信道发送信息或再次关闭它将引发
<a href="#运行时异常">运行时异常</a>。关闭 <code>nil</code> 信道也会引发<a href="#运行时异常">运行时异常</a>。
在调用 <code>close</code> 之后，任何以前发送的值都会被接收，接收操作将无阻塞地返回该信道类型的零值。
多值 <a href="#接收操作符">接收操作</a> 会随着一个该信道是否关闭的指示返回一个已接收的值。
</p>


<div class="english">
<h3 id="Length_and_capacity">Length and capacity</h3>
</div>

<h3 id="长度与容量">长度与容量</h3>

<div class="english">
<p>
The built-in functions <code>len</code> and <code>cap</code> take arguments
of various types and return a result of type <code>int</code>.
The implementation guarantees that the result always fits into an <code>int</code>.
</p>

<pre class="grammar">
Call      Argument type    Result

len(s)    string type      string length in bytes
          [n]T, *[n]T      array length (== n)
          []T              slice length
          map[K]T          map length (number of defined keys)
          chan T           number of elements queued in channel buffer

cap(s)    [n]T, *[n]T      array length (== n)
          []T              slice capacity
          chan T           channel buffer capacity
</pre>
</div>

<p>
内建函数 <code>len</code> 与 <code>cap</code> 接受各种类型的实参并返回 <code>int</code> 类型的结果。
该实现保证其结果总符合 <code>int</code> 类型。
</p>

<pre class="grammar">
调用      实参类型         结果

len(s)    string type      字符串的字节长度。
          [n]T, *[n]T      数组长度（== n）
          []T              切片长度
          map[K]T          映射长度（已定义键的数量）
          chan T           信道缓冲区中元素队列的长度

cap(s)    [n]T, *[n]T      数组长度（== n）
          []T              切片容量
          chan T           信道缓冲区容量
</pre>

<div class="english">
<p>
The capacity of a slice is the number of elements for which there is
space allocated in the underlying array.
At any time the following relationship holds:
</p>
</div>

<p>
切片的容量为其基本数组中已分配的空间元素的数量。以下关系在任何时候都成立：
</p>

<pre>
0 &lt;= len(s) &lt;= cap(s)
</pre>

<div class="english">
<p>
The length and capacity of a <code>nil</code> slice, map, or channel are 0.
</p>
</div>

<p>
<code>nil</code> 切片、映射或信道的长度和容量为0.
</p>

<div class="english">
<p>
The expression <code>len(s)</code> is <a href="#Constants">constant</a> if
<code>s</code> is a string constant. The expressions <code>len(s)</code> and
<code>cap(s)</code> are constants if the type of <code>s</code> is an array
or pointer to an array and the expression <code>s</code> does not contain
<a href="#Receive_operator">channel receives</a> or
<a href="#Calls">function calls</a>; in this case <code>s</code> is not evaluated.
Otherwise, invocations of <code>len</code> and <code>cap</code> are not
constant and <code>s</code> is evaluated.
</p>
</div>

<p>
若 <code>s</code> 为字符串常量，则表达式 <code>len(s)</code> 即为 <a href="#常量">常量</a>。
若 <code>s</code> 的类型为数组或数组指针，且表达式 <code>s</code> 不包含<a href="#接收操作符">信道接收</a>
或<a href="#函数与方法的调用">函数调用</a>，则表达式 <code>len(s)</code> 与 <code>cap(s)</code> 即为常量，在这种用情况下，
<code>s</code> 不会被求值。否则，<code>len</code> 与 <code>cap</code> 的调用不为常量，且 <code>s</code> 会被求值。
</p>


<div class="english">
<h3 id="Allocation">Allocation</h3>
</div>

<h3 id="分配">分配</h3>

<div class="english">
<p>
The built-in function <code>new</code> takes a type <code>T</code> and
returns a value of type <code>*T</code>.
The memory is initialized as described in the section on initial values
(§<a href="#The_zero_value">The zero value</a>).
</p>
</div>

<p>
内建函数 <code>new</code> 接受类型 <code>T</code> 并返回类型为 <code>*T</code> 的值。
其内存根据初始值（§<a href="#零值">零值</a>）片段的描述来初始化。
</p>

<pre class="grammar">
new(T)
</pre>

<div class="english">
<p>
For instance
</p>
</div>

<p>
例如
</p>

<pre>
type S struct { a int; b float64 }
new(S)
</pre>

<div class="english">
<p>
dynamically allocates memory for a variable of type <code>S</code>,
initializes it (<code>a=0</code>, <code>b=0.0</code>),
and returns a value of type <code>*S</code> containing the address
of the memory.
</p>
</div>

<p>
将为类型为 <code>S</code> 的变量动态分配内存、初始化（<code>a=0</code>，<code>b=0.0</code>）并返回类型为
<code>*S</code> 的包含内存地址的值。
</p>

<div class="english">
<h3 id="Making_slices_maps_and_channels">Making slices, maps and channels</h3>
</div>

<h3 id="创建切片、映射与信道">创建切片、映射与信道</h3>

<div class="english">
<p>
Slices, maps and channels are reference types that do not require the
extra indirection of an allocation with <code>new</code>.
The built-in function <code>make</code> takes a type <code>T</code>,
which must be a slice, map or channel type,
optionally followed by a type-specific list of expressions.
It returns a value of type <code>T</code> (not <code>*T</code>).
The memory is initialized as described in the section on initial values
(§<a href="#The_zero_value">The zero value</a>).
</p>

<pre class="grammar">
Call             Type T     Result

make(T, n)       slice      slice of type T with length n and capacity n
make(T, n, m)    slice      slice of type T with length n and capacity m

make(T)          map        map of type T
make(T, n)       map        map of type T with initial space for n elements

make(T)          channel    synchronous channel of type T
make(T, n)       channel    asynchronous channel of type T, buffer size n
</pre>
</div>

<p>
切片、映射与信道为无需使用 <code>new</code> 来间接额外分配的引用类型。内建函数 <code>make</code>
接受的类型 <code>T</code> 必须为切片、映射或信道类型，可选地跟着一个特殊类型的表达式列表。它返回类型为 <code>T</code>
（而非 <code>*T</code>）的值。其内存根据初始值（§<a href="#零值">零值</a>）片段的描述来初始化。
</p>

<pre class="grammar">
调用             类型 T     结果

make(T, n)       slice      类型为T，长度为n，容量为n的切片
make(T, n, m)    slice      类型为T，长度为n，容量为m的切片

make(T)          map        类型为T的映射
make(T, n)       map        类型为T，初始空间为n个元素的映射

make(T)          channel    类型为T的同步信道
make(T, n)       channel    类型为T，缓冲区大小为n的异步信道
</pre>

<div class="english">
<p>
The arguments <code>n</code> and <code>m</code> must be of integer type.
A <a href="#Run_time_panics">run-time panic</a> occurs if <code>n</code>
is negative or larger than <code>m</code>, or if <code>n</code> or
<code>m</code> cannot be represented by an <code>int</code>.
</p>

<pre>
s := make([]int, 10, 100)       // slice with len(s) == 10, cap(s) == 100
s := make([]int, 10)            // slice with len(s) == cap(s) == 10
c := make(chan int, 10)         // channel with a buffer size of 10
m := make(map[string]int, 100)  // map with initial space for 100 elements
</pre>
</div>

<p>
实参 <code>n</code> 与 <code>m</code> 必须为整数类型。
若 <code>n</code> 为负数或大于 <code>m</code>，或者若 <code>n</code> 或 <code>m</code>
不能被表示为 <code>int</code> 类型，就会引发<a href="#运行时异常">运行时异常</a>。
</p>

<pre>
s := make([]int, 10, 100)       // len(s) == 10，cap(s) == 100 的切片
s := make([]int, 10)            // len(s) == cap(s) == 10 的切片
c := make(chan int, 10)         // 缓冲区大小为10的信道
m := make(map[string]int, 100)  // 初始空间为100个元素的映射
</pre>


<div class="english">
<h3 id="Appending_and_copying_slices">Appending to and copying slices</h3>
</div>

<h3 id="追加与复制切片">追加与复制切片</h3>

<div class="english">
<p>
Two built-in functions assist in common slice operations.
</p>
</div>

<p>
两个内建函数用来协助一般的切片操作。
</p>

<div class="english">
<p>
The <a href="#Function_types">variadic</a> function <code>append</code>
appends zero or more values <code>x</code>
to <code>s</code> of type <code>S</code>, which must be a slice type, and
returns the resulting slice, also of type <code>S</code>.
The values <code>x</code> are passed to a parameter of type <code>...T</code>
where <code>T</code> is the <a href="#Slice_types">element type</a> of
<code>S</code> and the respective
<a href="#Passing_arguments_to_..._parameters">parameter passing rules</a> apply.
As a special case, <code>append</code> also accepts a first argument
assignable to type <code>[]byte</code> with a second argument of
string type followed by <code>...</code>. This form appends the
bytes of the string.
</p>

<pre class="grammar">
append(s S, x ...T) S  // T is the element type of S
</pre>
</div>

<p>
<a href="#函数类型">变参</a>函数 <code>append</code> 追加零个或更多值 <code>x</code> 至 类型为
<code>S</code> 的<code>s</code>，它必须为切片类型，且返回类型为 <code>S</code> 的结果切片，
值 <code>x</code> 被传至类型为 <code>...T</code> 的形参，其中 <code>T</code> 为 <code>S</code>
的<a href="#切片类型">元素类型</a>，且其各自的<a href="#传递实参至...形参">形参传递规则</a>均适用。
作为一个特例，<code>append</code> 也接受第一个实参可赋予类型 <code>[]byte</code>，
且第二个字符串类型的实参后跟 <code>...</code>。此形式追加字符串类型的字节。
</p>

<pre class="grammar">
append(s S, x ...T) S  // T是类型为S的元素
</pre>

<div class="english">
<p>
If the capacity of <code>s</code> is not large enough to fit the additional
values, <code>append</code> allocates a new, sufficiently large slice that fits
both the existing slice elements and the additional values. Thus, the returned
slice may refer to a different underlying array.
</p>

<pre>
s0 := []int{0, 0}
s1 := append(s0, 2)        // append a single element     s1 == []int{0, 0, 2}
s2 := append(s1, 3, 5, 7)  // append multiple elements    s2 == []int{0, 0, 2, 3, 5, 7}
s3 := append(s2, s0...)    // append a slice              s3 == []int{0, 0, 2, 3, 5, 7, 0, 0}

var t []interface{}
t = append(t, 42, 3.1415, "foo")                          t == []interface{}{42, 3.1415, "foo"}

var b []byte
b = append(b, "bar"...)  // append string contents      b == []byte{'b', 'a', 'r' }
</pre>
</div>

<p>
若 <code>s</code> 的容量不足够大以适应附加的值，<code>append</code> 会分配一个新的，
足够大的切片以适应现有切片元素与附加的值。因此，返回的切片可能涉及到不同的基本数组。
</p>

<pre>
s0 := []int{0, 0}
s1 := append(s0, 2)        // 追加单个元素    s1 == []int{0, 0, 2}
s2 := append(s1, 3, 5, 7)  // 追加多个元素    s2 == []int{0, 0, 2, 3, 5, 7}
s3 := append(s2, s0...)    // 追加一个切片    s3 == []int{0, 0, 2, 3, 5, 7, 0, 0}

var t []interface{}
t = append(t, 42, 3.1415, "foo")              t == []interface{}{42, 3.1415, "foo"}

var b []byte
b = append(b, "bar"...)    // 追加字符串常量  b == []byte{'b', 'a', 'r' }
</pre>

<div class="english">
<p>
The function <code>copy</code> copies slice elements from
a source <code>src</code> to a destination <code>dst</code> and returns the
number of elements copied. Source and destination may overlap.
Both arguments must have <a href="#Type_identity">identical</a> element type <code>T</code> and must be
<a href="#Assignability">assignable</a> to a slice of type <code>[]T</code>.
The number of elements copied is the minimum of
<code>len(src)</code> and <code>len(dst)</code>.
As a special case, <code>copy</code> also accepts a destination argument assignable
to type <code>[]byte</code> with a source argument of a string type.
This form copies the bytes from the string into the byte slice.
</p>
</div>

<p>
函数 <code>copy</code> 将切片元素从来源 <code>src</code> 复制到目标 <code>dst</code>
并返回复制的元素数量。来源与目标可以重叠。两个实参必须都拥有<a href="#类型标识">相同</a>的元素类型
<code>T</code>，且必须都<a href="#可赋值性">可赋予</a>类型为 <code>[]T</code> 的切片。
被复制的元素数量为 <code>len(src)</code> 与 <code>len(dst)</code> 中最小的那个。
作为一个特例，<code>copy</code> 也接受一个可赋予类型 <code>[]byte</code>
的目标实参以及一个字符串类型的来源实参。此形式从该字符串中复制字节到该字节切片。
</p>

<pre class="grammar">
copy(dst, src []T) int
copy(dst []byte, src string) int
</pre>

<div class="english">
<p>
Examples:
</p>
</div>

<p>
例如：
</p>

<pre>
var a = [...]int{0, 1, 2, 3, 4, 5, 6, 7}
var s = make([]int, 6)
var b = make([]byte, 5)
n1 := copy(s, a[0:])            // n1 == 6, s == []int{0, 1, 2, 3, 4, 5}
n2 := copy(s, s[2:])            // n2 == 4, s == []int{2, 3, 4, 5, 4, 5}
n3 := copy(b, "Hello, World!")  // n3 == 5, b == []byte("Hello")
</pre>


<div class="english">
<h3 id="Deletion_of_map_elements">Deletion of map elements</h3>
</div>

<h3 id="映射元素的删除">映射元素的删除</h3>

<div class="english">
<p>
The built-in function <code>delete</code> removes the element with key
<code>k</code> from a <a href="#Map_types">map</a> <code>m</code>. The
type of <code>k</code> must be <a href="#Assignability">assignable</a>
to the key type of <code>m</code>.
</p>

<pre class="grammar">
delete(m, k)  // remove element m[k] from map m
</pre>
</div>

<p>
内建函数 <code>delete</code> 从<a href="#映射类型">映射</a> <code>m</code>中移除键为 <code>k</code>
的元素。<code>k</code>的类型必须<a href="#可赋值性">可赋予</a> <code>m</code>类型的键。
</p>

<pre class="grammar">
delete(m, k)  // 从映射m中移除元素m[k]
</pre>

<div class="english">
<p>
If the element <code>m[k]</code> does not exist, <code>delete</code> is
a no-op. Calling <code>delete</code> with a nil map causes a
<a href="#Run_time_panics">run-time panic</a>.
</p>
</div>

<p>
若元素 <code>m[k]</code>不存在，则 <code>delete</code> 就是一个空操作。对 <code>nil</code>
映射调用 <code>delete</code> 将引发一个<a href="#运行时异常">运行时异常</a>。
</p>


<div class="english">
<h3 id="Complex_numbers">Manipulating complex numbers</h3>
</div>

<h3 id="复数操作">复数操作</h3>

<div class="english">
<p>
Three functions assemble and disassemble complex numbers.
The built-in function <code>complex</code> constructs a complex
value from a floating-point real and imaginary part, while
<code>real</code> and <code>imag</code>
extract the real and imaginary parts of a complex value.
</p>
</div>

<p>
三个函数用于组合并分解复数。内建函数 <code>complex</code> 从一个浮点数实部和虚部构造一个复数值。
而 <code>real</code> 和 <code>imag</code> 则提取一个复数值的实部和虚部。
</p>

<pre class="grammar">
complex(realPart, imaginaryPart floatT) complexT
real(complexT) floatT
imag(complexT) floatT
</pre>

<div class="english">
<p>
The type of the arguments and return value correspond.
For <code>complex</code>, the two arguments must be of the same
floating-point type and the return type is the complex type
with the corresponding floating-point constituents:
<code>complex64</code> for <code>float32</code>,
<code>complex128</code> for <code>float64</code>.
The <code>real</code> and <code>imag</code> functions
together form the inverse, so for a complex value <code>z</code>,
<code>z</code> <code>==</code> <code>complex(real(z),</code> <code>imag(z))</code>.
</p>
</div>

<p>
其实参与返回值的类型一致。对于 <code>complex</code>，两实参必须为相同的浮点类型且其返回类型为
浮点组成部分一致的复数类型：<code>complex64</code> 对应于 <code>float32</code>，
<code>complex128</code> 对应于 <code>float64</code>。<code>real</code> 与 <code>imag</code>
函数的形式则相反，因此对于一个复数值 <code>z</code>，<code>z</code> <code>==</code>
<code>complex(real(z),</code> <code>imag(z))</code>。
</p>

<div class="english">
<p>
If the operands of these functions are all constants, the return
value is a constant.
</p>
</div>

<p>
若这些函数的操作数均为常量，则返回值亦为常量。
</p>

<pre>
var a = complex(2, -2)             // complex128
var b = complex(1.0, -1.4)         // complex128
x := float32(math.Cos(math.Pi/2))  // float32
var c64 = complex(5, -x)           // complex64
var im = imag(b)                   // float64
var rl = real(c64)                 // float32
</pre>

<div class="english">
<h3 id="Handling_panics">Handling panics</h3>
</div>

<h3 id="异常处理">异常处理</h3>

<div class="english">
<p> Two built-in functions, <code>panic</code> and <code>recover</code>,
assist in reporting and handling <a href="#Run_time_panics">run-time panics</a>
and program-defined error conditions.
</p>
</div>

<p> 两个内建函数 <code>panic</code> 与 <code>recover</code>，
用来协助报告并处理<a href="#运行时异常">运行时异常</a>与程序定义的错误条件。
</p>

<pre class="grammar">
func panic(interface{})
func recover() interface{}
</pre>

<div class="english">
<p>
When a function <code>F</code> calls <code>panic</code>, normal
execution of <code>F</code> stops immediately.  Any functions whose
execution was <a href="#Defer_statements">deferred</a> by the
invocation of <code>F</code> are run in the usual way, and then
<code>F</code> returns to its caller.  To the caller, <code>F</code>
then behaves like a call to <code>panic</code>, terminating its own
execution and running deferred functions.  This continues until all
functions in the goroutine have ceased execution, in reverse order.
At that point, the program is
terminated and the error condition is reported, including the value of
the argument to <code>panic</code>.  This termination sequence is
called <i>panicking</i>.
</p>
</div>

<p>
当函数 <code>F</code> 调用 <code>panic</code>时，<code>F</code> 的正常执行就立刻停止。
任何函数的执行都会被通常方式运行的 <code>F</code> 调用<a href="#Defer语句">推迟</a>，
然后 <code>F</code> 返回给其调用者。对于调用者，<code>F</code> 的行为如同 <code>panic</code>
的一个调用，终止其自己的执行并运行被推迟的函数。这会持续到所有Go程中的函数都按相反顺序停止执行。
到那时，该程序将被终止，而该错误条件会被报告，包括该 <code>panic</code> 的实参值。
此终止序列称为<i>异常状态</i>。
</p>

<pre>
panic(42)
panic("unreachable")
panic(Error("cannot parse"))
</pre>

<div class="english">
<p>
The <code>recover</code> function allows a program to manage behavior
of a panicking goroutine.  Executing a <code>recover</code> call
<i>inside</i> a deferred function (but not any function called by it) stops
the panicking sequence by restoring normal execution, and retrieves
the error value passed to the call of <code>panic</code>.  If
<code>recover</code> is called outside the deferred function it will
not stop a panicking sequence.  In this case, or when the goroutine
is not panicking, or if the argument supplied to <code>panic</code>
was <code>nil</code>, <code>recover</code> returns <code>nil</code>.
</p>
</div>

<p>
<code>recover</code> 函数允许程序管理异常Go程的行为。在<i>已推迟函数中</i>（但不是任何被它调用的函数）
执行 <code>recover</code> 调用会通过正常执行来停止异常状态序列，并检索传递至 <code>panic</code>
调用的错误值。若 <code>recover</code> 在已推迟函数之外被调用，它将不会停止异常状态序列。在此情况下，
或当Go程不为异常状态时，或提供给 <code>panic</code> 的实参为 <code>nil</code> 时，则
<code>recover</code> 将返回 <code>nil</code>。
</p>

<div class="english">
<p>
The <code>protect</code> function in the example below invokes
the function argument <code>g</code> and protects callers from
run-time panics raised by <code>g</code>.
</p>

<pre>
func protect(g func()) {
	defer func() {
		log.Println("done")  // Println executes normally even if there is a panic
		if x := recover(); x != nil {
			log.Printf("run time panic: %v", x)
		}
	}()
	log.Println("start")
	g()
}
</pre>
</div>

<pre>
func protect(g func()) {
	defer func() {
		log.Println("done")  // 即使有异常Println也会正常执行
		if x := recover(); x != nil {
			log.Printf("run time panic: %v", x)
		}
	}()
	log.Println("start")
	g()
}
</pre>

<p>
下面例子中的 <code>protect</code> 函数调用函数实参 <code>g</code> 并保护由 <code>g</code>
提升的来自运行时异常的调用者。
</p>


<div class="english">
<h3 id="Bootstrapping">Bootstrapping</h3>
</div>

<h3 id="引导">引导</h3>

<div class="english">
<p>
Current implementations provide several built-in functions useful during
bootstrapping. These functions are documented for completeness but are not
guaranteed to stay in the language. They do not return a result.
</p>

<pre class="grammar">
Function   Behavior

print      prints all arguments; formatting of arguments is implementation-specific
println    like print but prints spaces between arguments and a newline at the end
</pre>
</div>

<p>
当前实现提供了几个在引导过程中有用的内建函数。这些函数因完整性而被保留，
但不保证会继续留在该语言中。它们并不返回结果。
</p>

<pre class="grammar">
函数       行为

print      打印所有实参；实参的格式取决于具体实现
println    类似print，但会在实参之间打印空格并在末尾打印新行
</pre>


<div class="english">
<h2 id="Packages">Packages</h2>
</div>

<h2 id="包">包</h2>

<div class="english">
<p>
Go programs are constructed by linking together <i>packages</i>.
A package in turn is constructed from one or more source files
that together declare constants, types, variables and functions
belonging to the package and which are accessible in all files
of the same package. Those elements may be
<a href="#Exported_identifiers">exported</a> and used in another package.
</p>
</div>

<p>
Go程序由联系在一起的<i>包</i>构造。包由一个或更多源文件构造转化而来，
源文件与其常量、类型、变量和函数声明一同属于该包，且在相同包的所有文件中它们可互相访问。
这些元素可<a href="#已导出标识符">被导出</a>并用于其它包。
</p>

<div class="english">
<h3 id="Source_file_organization">Source file organization</h3>
</div>

<h3 id="源文件的组织">源文件的组织</h3>

<div class="english">
<p>
Each source file consists of a package clause defining the package
to which it belongs, followed by a possibly empty set of import
declarations that declare packages whose contents it wishes to use,
followed by a possibly empty set of declarations of functions,
types, variables, and constants.
</p>

<pre class="ebnf">
SourceFile       = PackageClause ";" { ImportDecl ";" } { TopLevelDecl ";" } .
</pre>
</div>

<p>
每个源文件都由这些部分构成：首先是一个定义该源文件所属包的包子句，
然后是一个可能为空的声明所需内容所在包的导入声明的集，最后是一个可能为空的函数、
类型、变量与常量声明的集。
</p>

<pre class="ebnf">
源文件 = 包子句 ";" { 导入声明 ";" } { 顶级声明 ";" } .
</pre>

<div class="english">
<h3 id="Package_clause">Package clause</h3>
</div>

<h3 id="包子句">包子句</h3>

<div class="english">
<p>
A package clause begins each source file and defines the package
to which the file belongs.
</p>

<pre class="ebnf">
PackageClause  = "package" PackageName .
PackageName    = identifier .
</pre>
</div>

<p>
包子句起始于每个源文件并定义该文件所属的包。
</p>

<pre class="ebnf">
包子句  = "package" 包名 .
包名    = 标识符 .
</pre>

<div class="english">
<p>
The PackageName must not be the <a href="#Blank_identifier">blank identifier</a>.
</p>
</div>

<p>
包名不能为<a href="#空白标识符">空白标识符</a>.
</p>

<pre>
package math
</pre>

<div class="english">
<p>
A set of files sharing the same PackageName form the implementation of a package.
An implementation may require that all source files for a package inhabit the same directory.
</p>
</div>

<p>
一个文件集通过共享相同的包名来构成包的实现。实现可能依赖相同目录下包的所有源文件。
</p>

<div class="english">
<h3 id="Import_declarations">Import declarations</h3>
</div>

<h3 id="导入声明">导入声明</h3>

<div class="english">
<p>
An import declaration states that the source file containing the declaration
depends on functionality of the <i>imported</i> package
(<a href="#Program_initialization_and_execution">§Program initialization and execution</a>)
and it enables access to <a href="#Exported_identifiers">exported</a> identifiers
of that package.
The import names an identifier (PackageName) to be used for access and an ImportPath
that specifies the package to be imported.
</p>

<pre class="ebnf">
ImportDecl       = "import" ( ImportSpec | "(" { ImportSpec ";" } ")" ) .
ImportSpec       = [ "." | PackageName ] ImportPath .
ImportPath       = string_lit .
</pre>
</div>

<p>
导入声明陈述了源文件中所包含的声明，这取决于<i>已导入</i>包的功能
（§<a href="#程序初始化与执行">程序初始化与执行</a>），
并使其能够访问该包的<a href="#已导出标识符">已导出</a>标识符。
导入通过命名一个标识符（包名）用于访问，而导入路径则指定已导出的包。
</p>

<pre class="ebnf">
导入声明       = "import" ( 导入指定 | "(" { 导入指定 ";" } ")" ) .
导入指定       = [ "." | 包名 ] 导入路径 .
导入路径       = 字符串字面 .
</pre>

<div class="english">
<p>
The PackageName is used in <a href="#Qualified_identifiers">qualified identifiers</a>
to access exported identifiers of the package within the importing source file.
It is declared in the <a href="#Blocks">file block</a>.
If the PackageName is omitted, it defaults to the identifier specified in the
<a href="#Package_clause">package clause</a> of the imported package.
If an explicit period (<code>.</code>) appears instead of a name, all the
package's exported identifiers declared in that package's
<a href="#Blocks">package block</a> will be declared in the importing source
file's file block and can be accessed without a qualifier.
</p>
</div>

<p>
包名作为<a href="#限定标识符">限定标识符</a>来访问导入的源文件中包的已导出标识符。
它在<a href="#块">文件块</a>中声明。若该包名已省略，则默认由已导入包的包子句中的标识符指定。
若出现一个显式的点号（<code>.</code>）来代替名字，
所有在该包的包块中声明的已导出标识符将在导入源文件的文件块中声明，且无需标识符即可访问。
</p>

<div class="english">
<p>
The interpretation of the ImportPath is implementation-dependent but
it is typically a substring of the full file name of the compiled
package and may be relative to a repository of installed packages.
</p>
</div>

<p>
导入路径的解释取决于具体实现，但它是一个典型的已编译包的完整文件名的子串，且可能是相对于一个已安装包的仓库的。
</p>

<div class="english">
<p>
Implementation restriction: A compiler may restrict ImportPaths to
non-empty strings using only characters belonging to
<a href="http://www.unicode.org/versions/Unicode6.0.0/">Unicode's</a>
L, M, N, P, and S general categories (the Graphic characters without
spaces) and may also exclude the characters
<code>!"#$%&amp;'()*,:;&lt;=&gt;?[\]^`{|}</code>
and the Unicode replacement character U+FFFD.
</p>
</div>

<p>
实现限制：编译器会限制导入路径使用只属于<a href="http://www.unicode.org/versions/Unicode6.0.0/">Unicode</a>
中L、M、N、P及S一般类别（不带空格的图形字符）中的非空字符串，且不含字符
<code>!"#$%&amp;'()*,:;&lt;=&gt;?[\]^`{|}</code> 以及Unicode占位字符U+FFFD。
</p>

<div class="english">
<p>
Assume we have compiled a package containing the package clause
<code>package math</code>, which exports function <code>Sin</code>, and
installed the compiled package in the file identified by
<code>"lib/math"</code>.
This table illustrates how <code>Sin</code> may be accessed in files
that import the package after the
various types of import declaration.
</p>

<pre class="grammar">
Import declaration          Local name of Sin

import   "lib/math"         math.Sin
import M "lib/math"         M.Sin
import . "lib/math"         Sin
</pre>
</div>

<p>
假定我们拥有包含包子句 <code>package math</code> 的已编译包，它导出函数 <code>Sin</code>，
且该包已被安装在标识为<code>"lib/math"</code>的文件中。此表单阐明了在各种类型的导入声明之后，
<code>Sin</code> 在导入该包的文件中如何访问。
</p>

<pre class="grammar">
导入声明                    Sin的本地名

import   "lib/math"         math.Sin
import M "lib/math"         M.Sin
import . "lib/math"         Sin
</pre>

<div class="english">
<p>
An import declaration declares a dependency relation between
the importing and imported package.
It is illegal for a package to import itself or to import a package without
referring to any of its exported identifiers. To import a package solely for
its side-effects (initialization), use the <a href="#Blank_identifier">blank</a>
identifier as explicit package name:
</p>
</div>

<p>
导入声明用来声明导入包与被导入包之间的从属关系。包导入其自身或导入一个不涉及任何已导出标识符的包是非法的。
要为包的副作用（初始化）而单独导入它，需使用<a href="#空白标识符">空白</a>标识符作为明确的包名：
</p>

<pre>
import _ "lib/math"
</pre>


<div class="english">
<h3 id="An_example_package">An example package</h3>
</div>

<h3 id="一个例子包">一个例子包</h3>

<div class="english">
<p>
Here is a complete Go package that implements a concurrent prime sieve.
</p>

<pre>
package main

import "fmt"

// Send the sequence 2, 3, 4, … to channel 'ch'.
func generate(ch chan&lt;- int) {
	for i := 2; ; i++ {
		ch &lt;- i  // Send 'i' to channel 'ch'.
	}
}

// Copy the values from channel 'src' to channel 'dst',
// removing those divisible by 'prime'.
func filter(src &lt;-chan int, dst chan&lt;- int, prime int) {
	for i := range src {  // Loop over values received from 'src'.
		if i%prime != 0 {
			dst &lt;- i  // Send 'i' to channel 'dst'.
		}
	}
}

// The prime sieve: Daisy-chain filter processes together.
func sieve() {
	ch := make(chan int)  // Create a new channel.
	go generate(ch)       // Start generate() as a subprocess.
	for {
		prime := &lt;-ch
		fmt.Print(prime, "\n")
		ch1 := make(chan int)
		go filter(ch, ch1, prime)
		ch = ch1
	}
}

func main() {
	sieve()
}
</pre>
</div>

<p>
以下为实现了并发质数筛的完整Go包。
</p>

<pre>
package main

import "fmt"

// 将序列 2, 3, 4, … 发送至信道'ch'。
func generate(ch chan&lt;- int) {
	for i := 2; ; i++ {
		ch &lt;- i  // 将 'i' 发送至信道'ch'。
	}
}

// 将值从信道'src'中复制至信道'dst'，
// 移除可被'prime'整除的数。
func filter(src &lt;-chan int, dst chan&lt;- int, prime int) {
	for i := range src {  // 循环遍历从'src'接收的值。
		if i%prime != 0 {
			dst &lt;- i  // 将'i'发送至'dst'。
		}
	}
}

// 质数筛：将过滤器串联在一起处理。
func sieve() {
	ch := make(chan int)  // 创建一个新信道。
	go generate(ch)       // 将generate()作为子进程开始。
	for {
		prime := &lt;-ch
		fmt.Print(prime, "\n")
		ch1 := make(chan int)
		go filter(ch, ch1, prime)
		ch = ch1
	}
}

func main() {
	sieve()
}
</pre>

<div class="english">
<h2 id="Program_initialization_and_execution">Program initialization and execution</h2>
</div>

<h2 id="程序初始化与执行">程序初始化与执行</h2>

<div class="english">
<h3 id="The_zero_value">The zero value</h3>
</div>

<h3 id="零值">零值</h3>

<div class="english">
<p>
When memory is allocated to store a value, either through a declaration
or a call of <code>make</code> or <code>new</code>,
and no explicit initialization is provided, the memory is
given a default initialization.  Each element of such a value is
set to the <i>zero value</i> for its type: <code>false</code> for booleans,
<code>0</code> for integers, <code>0.0</code> for floats, <code>""</code>
for strings, and <code>nil</code> for pointers, functions, interfaces, slices, channels, and maps.
This initialization is done recursively, so for instance each element of an
array of structs will have its fields zeroed if no value is specified.
</p>
</div>

<p>
当内存为存储值而分配时，不是通过声明就是通过 <code>make</code> 或 <code>new</code> 调用来分配。
而在未提供显式的初始化时，内存将被赋予一个默认的初始化。每个这样的值的元素将置为该类型的<i>零值</i>：
布尔类型为 <code>false</code>，整数类型为 <code>0</code>，浮点数类型为 <code>0.0</code>，
字符串类型为 <code>""</code>，而指针、函数、接口、切片、信道及映射类型则为 <code>nil</code>。
该初始化递归地完成，例如，对于结构的数组的每一个元素，若没有值被指定，则将其拥有的字段归零。
</p>

<div class="english">
<p>
These two simple declarations are equivalent:
</p>
</div>

<p>
以下两个简单声明是等价的：
</p>

<pre>
var i int
var i int = 0
</pre>

<div class="english">
<p>
After
</p>
</div>

<p>
在
</p>

<pre>
type T struct { i int; f float64; next *T }
t := new(T)
</pre>

<div class="english">
<p>
the following holds:
</p>
</div>

<p>
之后，以下表达式成立：
</p>

<pre>
t.i == 0
t.f == 0.0
t.next == nil
</pre>

<div class="english">
<p>
The same would also be true after
</p>
</div>

<p>
同样，在
</p>

<pre>
var t T
</pre>

<p>
之后，上面的表达式仍然为真。
</p>

<div class="english">
<h3 id="Program_execution">Program execution</h3>
</div>

<h3 id="程序执行">程序执行</h3>

<div class="english">
<p>
A package with no imports is initialized by assigning initial values to
all its package-level variables
and then calling any
package-level function with the name and signature of
</p>
</div>

<p>
没有导入声明的包通过向所有其包级变量赋予初始值，并调用任何在其源中定义的名字和签名为
</p>

<pre>
func init()
</pre>

<div class="english">
<p>
defined in its source.
A package may contain multiple
<code>init</code> functions, even
within a single source file; they execute
in unspecified order.
</p>
</div>

<p>
的包级函数来初始化。即使在单个源文件中，一个包也可能包含多个 <code>init</code>
函数，它们会按照不确定的顺序执行。
</p>

<div class="english">
<p>
Within a package, package-level variables are initialized,
and constant values are determined, in
data-dependent order: if the initializer of <code>A</code>
depends on the value of <code>B</code>, <code>A</code>
will be set after <code>B</code>.
It is an error if such dependencies form a cycle.
Dependency analysis is done lexically: <code>A</code>
depends on <code>B</code> if the value of <code>A</code>
contains a mention of <code>B</code>, contains a value
whose initializer
mentions <code>B</code>, or mentions a function that
mentions <code>B</code>, recursively.
If two items are not interdependent, they will be initialized
in the order they appear in the source.
Since the dependency analysis is done per package, it can produce
unspecified results  if <code>A</code>'s initializer calls a function defined
in another package that refers to <code>B</code>.
</p>
</div>

<p>
在一个包中，包级变量或常量值会根据数据依赖的顺序初始化或决定：若 <code>A</code> 的初始化器依赖于
<code>B</code> 的值，则<code>A</code> 将在 <code>B</code> 之后设置。若这种依赖形成一个循环，
则会产生一个错误。依赖分析根据词法完成：若 <code>A</code> 的值涉及到 <code>B</code>，
或包含一个初始化器涉及到 <code>B</code> 的值，或递归地涉及一个涉及到 <code>B</code> 的函数，则
<code>A</code> 依赖于 <code>B</code>。若两项并不互相依赖，它们将按照其出现在源里的顺序初始化。
在按包的依赖分析结束后，若 <code>A</code> 的初始化器调用另一个引用了 <code>B</code>
的包中定义的函数，它会产生不确定的结果。
</p>

<div class="english">
<p>
An <code>init</code> function cannot be referred to from anywhere
in a program. In particular, <code>init</code> cannot be called explicitly,
nor can a pointer to <code>init</code> be assigned to a function variable.
</p>
</div>

<p>
<code>init</code> 函数不能在程序中的任何地方被引用。确切地说，<code>init</code> 既不能被显式地调用，
也不能被指针指向 <code>init</code> 以赋予函数变量。
</p>

<div class="english">
<p>
If a package has imports, the imported packages are initialized
before initializing the package itself. If multiple packages import
a package <code>P</code>, <code>P</code> will be initialized only once.
</p>
</div>

<p>
若一个包拥有导入声明，则被导入的包会在初始化该包自身前初始化。若有多个包导入包
<code>P</code>，则 <code>P</code> 只会初始化一次。
</p>

<div class="english">
<p>
The importing of packages, by construction, guarantees that there can
be no cyclic dependencies in initialization.
</p>
</div>

<p>
根据构造导入的包可保证在初始化中没有循环依赖。
</p>

<div class="english">
<p>
A complete program is created by linking a single, unimported package
called the <i>main package</i> with all the packages it imports, transitively.
The main package must
have package name <code>main</code> and
declare a function <code>main</code> that takes no
arguments and returns no value.
</p>
</div>

<p>
一个完整的程序通过链接一个单一的、不会被导入的、称为 <i>主包</i> 的，带所有其传递地导入包的包创建。
主包必须拥有包名 <code>main</code> 且声明一个无参数无返回值的函数 <code>main</code>。
</p>

<pre>
func main() { … }
</pre>

<div class="english">
<p>
Program execution begins by initializing the main package and then
invoking the function <code>main</code>.
When the function <code>main</code> returns, the program exits.
It does not wait for other (non-<code>main</code>) goroutines to complete.
</p>
</div>

<p>
程序通过初始化主包然后调用函数 <code>main</code> 开始执行。当函数 <code>main</code>
返回后，该程序退出。它不会等待其它（非 <code>main</code>）Go程完成。
</p>

<div class="english">
<p>
Package initialization&mdash;variable initialization and the invocation of
<code>init</code> functions&mdash;happens in a single goroutine,
sequentially, one package at a time.
An <code>init</code> function may launch other goroutines, which can run
concurrently with the initialization code. However, initialization
always sequences
the <code>init</code> functions: it will not start the next
<code>init</code> until
the previous one has returned.
</p>
</div>

<p>
包初始化&mdash;变量初始化与 <code>init</code> 函数的调用&mdash;连续地发生在单一的Go程中，一次一包。
一个 <code>init</code> 函数可能在其它Go程中启动，它可以与初始化代码一同运行。然而，初始化总是按顺序执行
<code>init</code> 函数：直到上一个 <code>init</code> 返回后，它才会启动下一个。
</p>

<div class="english">
<h2 id="Errors">Errors</h2>
</div>

<h2 id="错误">错误</h2>

<div class="english">
<p>
The predeclared type <code>error</code> is defined as
</p>
</div>

<p>
预声明类型 <code>error</code> 定义为
</p>

<pre>
type error interface {
	Error() string
}
</pre>

<div class="english">
<p>
It is the conventional interface for representing an error condition,
with the nil value representing no error.
For instance, a function to read data from a file might be defined:
</p>
</div>

<p>
它是表示一种错误状态的传统接口，用 <code>nil</code> 值表示没有错误。
例如，一个从文件中读取数据的函数可被定义为：
</p>

<pre>
func Read(f *File, b []byte) (n int, err error)
</pre>

<div class="english">
<h2 id="Run_time_panics">Run-time panics</h2>
</div>

<h2 id="运行时异常">运行时异常</h2>

<div class="english">
<p>
Execution errors such as attempting to index an array out
of bounds trigger a <i>run-time panic</i> equivalent to a call of
the built-in function <a href="#Handling_panics"><code>panic</code></a>
with a value of the implementation-defined interface type <code>runtime.Error</code>.
That type satisfies the predeclared interface type
<a href="#Errors"><code>error</code></a>.
The exact error values that
represent distinct run-time error conditions are unspecified.
</p>

<pre>
package runtime

type Error interface {
	error
	// and perhaps other methods
}
</pre>
</div>

<p>
例如试图索引一个越界的数组这类的执行错误会引发<i>运行时异常</i>，它等价于
一个定义实现了接口类型 <code>runtime.Error</code> 的值的内建函数
<a href="#异常处理"><code>panic</code></a> 的调用。该类型满足预声明接口类型
<a href="#错误"><code>error</code></a>。表示明显的运行时错误状态的准确错误值是不确定的。
</p>

<pre>
package runtime

type Error interface {
	error
	// 可能还有其它方法
}
</pre>

<div class="english">
<h2 id="System_considerations">System considerations</h2>
</div>

<h2 id="系统考虑">系统考虑</h2>

<div class="english">
<h3 id="Package_unsafe">Package <code>unsafe</code></h3>
</div>

<h3 id="包unsafe">包 <code>unsafe</code> </h3>

<div class="english">
<p>
The built-in package <code>unsafe</code>, known to the compiler,
provides facilities for low-level programming including operations
that violate the type system. A package using <code>unsafe</code>
must be vetted manually for type safety.  The package provides the
following interface:
</p>

<pre class="grammar">
package unsafe

type ArbitraryType int  // shorthand for an arbitrary Go type; it is not a real type
type Pointer *ArbitraryType

func Alignof(variable ArbitraryType) uintptr
func Offsetof(selector ArbitraryType) uintptr
func Sizeof(variable ArbitraryType) uintptr
</pre>
</div>

<p>
编译器已知的内建包 <code>unsafe</code> 为包括违反类型系统操作在内的低级编程提供工具。使用
<code>unsafe</code> 的包为了类型安全必须手动进行审查。该包提供以下接口：
</p>

<pre class="grammar">
package unsafe

type ArbitraryType int  // 任意Go类型的简写，它并非真正的类型
type Pointer *ArbitraryType

func Alignof(variable ArbitraryType) uintptr
func Offsetof(selector ArbitraryType) uintptr
func Sizeof(variable ArbitraryType) uintptr
</pre>

<div class="english">
<p>
Any pointer or value of <a href="#Types">underlying type</a> <code>uintptr</code> can be converted into
a <code>Pointer</code> and vice versa.
</p>
</div>

<p>
任何<a href="#类型">基本类型</a>为 <code>uintptr</code> 的指针或值均可转换为 <code>Pointer</code>，反之亦然。
</p>

<div class="english">
<p>
The function <code>Sizeof</code> takes an expression denoting a
variable of any type and returns the size of the variable in bytes.
</p>
</div>

<p>
函数 <code>Sizeof</code> 接受一个表示任何类型变量的表达式并返回其字节大小。
</p>

<div class="english">
<p>
The function <code>Offsetof</code> takes a selector (§<a href="#Selectors">Selectors</a>) denoting a struct
field of any type and returns the field offset in bytes relative to the
struct's address.
For a struct <code>s</code> with field <code>f</code>:
</p>
</div>

<p>
函数 <code>Offsetof</code> 接受一个表示任何类型结构字段的选择器（§<a href="#选择器">选择器</a>）
并返回该字段相对于该结构地址偏移的字节。对于带字段 <code>f</code> 的结构 <code>s</code> ：
</p>

<pre>
uintptr(unsafe.Pointer(&amp;s)) + unsafe.Offsetof(s.f) == uintptr(unsafe.Pointer(&amp;s.f))
</pre>

<div class="english">
<p>
Computer architectures may require memory addresses to be <i>aligned</i>;
that is, for addresses of a variable to be a multiple of a factor,
the variable's type's <i>alignment</i>.  The function <code>Alignof</code>
takes an expression denoting a variable of any type and returns the
alignment of the (type of the) variable in bytes.  For a variable
<code>x</code>:
</p>
</div>

<p>
计算机架构可能需要内存地址 <i>对齐</i>，即，为使变量的地址为因数的倍数，该变量的类型需要对齐。函数
<code>Alignof</code> 接受一个表示任何类型变量的表达式并返回该（类型的）变量对齐的字节。对于变量 <code>x</code>：
</p>

<pre>
uintptr(unsafe.Pointer(&amp;x)) % unsafe.Alignof(x) == 0
</pre>

<div class="english">
<p>
Calls to <code>Alignof</code>, <code>Offsetof</code>, and
<code>Sizeof</code> are compile-time constant expressions of type <code>uintptr</code>.
</p>
</div>

<p>
调用 <code>Alignof</code>、<code>Offsetof</code> 和 <code>Sizeof</code> 是类型为 <code>uintptr</code> 的编译时are compile-time constant expressions of type <code>uintptr</code>.
</p>


<div class="english">
<h3 id="Size_and_alignment_guarantees">Size and alignment guarantees</h3>
</div>

<h3 id="大小与对齐保证">大小与对齐保证</h3>

<div class="english">
<p>
For the numeric types (§<a href="#Numeric_types">Numeric types</a>), the following sizes are guaranteed:
</p>

<pre class="grammar">
type                                 size in bytes

byte, uint8, int8                     1
uint16, int16                         2
uint32, int32, float32                4
uint64, int64, float64, complex64     8
complex128                           16
</pre>
</div>

<p>
对于数值类型（§<a href="#数值类型">数值类型</a>），以下大小给予保证：
</p>

<pre class="grammar">
类型                               字节大小

byte, uint8, int8                     1
uint16, int16                         2
uint32, int32, float32                4
uint64, int64, float64, complex64     8
complex128                           16
</pre>

<div class="english">
<p>
The following minimal alignment properties are guaranteed:
</p>
<ol>
<li>For a variable <code>x</code> of any type: <code>unsafe.Alignof(x)</code> is at least 1.
</li>

<li>For a variable <code>x</code> of struct type: <code>unsafe.Alignof(x)</code> is the largest of
   all the values <code>unsafe.Alignof(x.f)</code> for each field <code>f</code> of <code>x</code>, but at least 1.
</li>

<li>For a variable <code>x</code> of array type: <code>unsafe.Alignof(x)</code> is the same as
   <code>unsafe.Alignof(x[0])</code>, but at least 1.
</li>
</ol>
</div>

<p>
以下最小对齐属性给予保证：
</p>
<ol>
<li>对于任何类型的变量 <code>x</code>：<code>unsafe.Alignof(x)</code> 至少为1。
</li>

<li>对于结构类型的变量 <code>x</code>：对于 <code>x</code> 的每一个字段 <code>f</code>，
   <code>unsafe.Alignof(x)</code> 的值为所有 <code>unsafe.Alignof(x.f)</code> 值中最大的，但至少为1。
</li>

<li>对于数组类型的变量 <code>x</code>：<code>unsafe.Alignof(x)</code> 与
   <code>unsafe.Alignof(x[0])</code> 相同，但至少为1。
</li>
</ol>

<div class="english">
<p>
A struct or array type has size zero if it contains no fields (or elements, respectively) that have a size greater than zero. Two distinct zero-size variables may have the same address in memory.
</p>
</div>

<p>
若结构或数组类型不包含大小大于零的字段或元素，它们的大小即为零。两个不同的零大小变量在内存中可能有相同的地址。
</p><|MERGE_RESOLUTION|>--- conflicted
+++ resolved
@@ -1,6 +1,6 @@
 <!--{
 	"Title": "Go编程语言规范",
-	"Subtitle": "版本：2012年6月4日 || 译者：Oling Cat <olingcat@gmail.com>",
+	"Subtitle": "版本：2012年6月27日 || 译者：Oling Cat <olingcat@gmail.com>",
 	"Path": "/ref/spec"
 }-->
 
@@ -34,7 +34,6 @@
 [ ] 关于操作符的返回类型需要详尽的语言描述
 [ ] 或许应当写一些关于语句求值顺序的东西，
     尽管它很明显
-[ ] 复审语言的隐式间接引用
 -->
 
 
@@ -1252,15 +1251,14 @@
 </div>
 
 <p>
-类型决定值的集合与该类型值的具体操作。类型可（有限制地）通过<i>类型名</i>
-类型决定值的集合与该类型值特定的操作。类型可（有限制地）通过<i>类型名</i>
-（§<a href="#限定标识符">限定标识符</a>， §<a href="#类型声明">类型声明</a>）
-或<i>类型字面</i>指定，它将根据之前声明的类型组成新的类型。
+类型决定值的集合与该类型值特定的操作。类型可通过（或许为<a href="#限定标识符">限定的</a>）
+<i>类型名</i>（§<a href="#类型声明">类型声明</a>）或<i>类型字面</i>指定，
+它将根据之前声明的类型组成新的类型。
 </p>
 
 <pre class="ebnf">
 类型     = 类型名 | 类型字面 | "(" 类型 ")" .
-类型名   = 限定标识符 .
+类型名   = 标识符 | 限定标识符 .
 类型字面 = 数组类型 | 结构类型 | 指针类型 | 函数类型 | 接口类型 |
            切片类型 | 映射类型 | 信道类型 .
 </pre>
@@ -4002,7 +4000,7 @@
 </p>
 
 <pre class="ebnf">
-Operand    = Literal | OperandName | MethodExpr | "(" Expression ")" .
+Operand    = Literal | OperandName| MethodExpr | "(" Expression ")" .
 Literal    = BasicLit | CompositeLit | FunctionLit .
 BasicLit   = int_lit | float_lit | imaginary_lit | char_lit | string_lit .
 OperandName = identifier | QualifiedIdent.
@@ -4010,20 +4008,20 @@
 </div>
 
 <p>
-操作数表示表达式中的基本值。
-</p>
-
-<pre class="ebnf">
-操作数   = 字面 | 限定标识符 | 方法表达式 | "(" 表达式 ")" .
+操作数表示表达式中的基本值。操作数可为字面，（可能为<a href="#限定标识符">限定的</a>）
+标识符可表示一个<a href="#常量声明">常量</a>、<a href="#变量声明">变量</a>或<a href="#函数声明">函数</a>，
+<a href="#方法表达式">方法表达式</a>可产生函数或者括号表达式。
+</p>
+
+<pre class="ebnf">
+操作数   = 字面 | 操作数名 | 方法表达式 | "(" 表达式 ")" .
 字面     = 基本字面 | 复合字面 | 函数字面 .
 基本字面 = 整数字面 | 浮点数字面 | 虚数字面 | 字符字面 | 字符串字面 .
-</pre>
-
-<<<<<<< HEAD
-
-<div class="english">
-=======
->>>>>>> a54f920b
+操作数名 = 标识符 | 限定标识符.
+</pre>
+
+
+<div class="english">
 <h3 id="Qualified_identifiers">Qualified identifiers</h3>
 </div>
 
@@ -4042,11 +4040,12 @@
 </div>
 
 <p>
-限定标识符为通过包名前缀限定的非<a href="#空白标识符">空白</a>标志符
-</p>
-
-<pre class="ebnf">
-限定标识符 = [ 包名 "." ] 标识符 .
+
+限定标识符为使用包名前缀限定的标志符。包名与标识符均不能为<a href="#空白标识符">空白的</a>。
+</p>
+
+<pre class="ebnf">
+限定标识符 = 包名 "." 标识符 .
 </pre>
 
 <div class="english">
@@ -4564,7 +4563,8 @@
 </div>
 
 <p>
-形式为
+对于不为<a href="#包子句">包名</a>的<a href="#主表达式">主表达式</a> <code>x</code>，
+<i>选择其表达式</i>
 </p>
 
 <pre>
@@ -4581,24 +4581,21 @@
 If <code>x</code> is a package name, see the section on
 <a href="#Qualified_identifiers">qualified identifiers</a>.
 </p>
-<<<<<<< HEAD
-</div>
-
-<p>
-的主表达式表示 <code>x</code>（有时为 <code>*x</code>，见下）所表示的值的字段或方法 <code>f</code>。
+</div>
+
+<p>
+表示值 <code>x</code>（有时为 <code>*x</code>，见下）的字段或方法 <code>f</code>。
 标识符 <code>f</code> 称为（字段或方法）<i>选择器</i>，它不能为<a href="#空白标识符">空白标识符</a>。
-该表达式的类型即为 <code>f</code> 的类型。
-</p>
-
-<div class="english">
-=======
-
->>>>>>> a54f920b
+该选择器表达式的类型即为 <code>f</code> 的类型。若 <code>x</code> 为包名，
+见<a href="#限定标识符">限定标识符</a>的相关章节。
+</p>
+
+<div class="english">
 <p>
 A selector <code>f</code> may denote a field or method <code>f</code> of
 a type <code>T</code>, or it may refer
-to a field or method <code>f</code> of a nested
-<a href="#Struct_types">anonymous field</a> of <code>T</code>.
+to a field or method <code>f</code> of a nested anonymous field of
+<code>T</code>.
 The number of anonymous fields traversed
 to reach <code>f</code> is called its <i>depth</i> in <code>T</code>.
 The depth of a field or method <code>f</code>
@@ -4607,7 +4604,6 @@
 an anonymous field <code>A</code> in <code>T</code> is the
 depth of <code>f</code> in <code>A</code> plus one.
 </p>
-<<<<<<< HEAD
 </div>
 
 <p>
@@ -4620,9 +4616,6 @@
 </p>
 
 <div class="english">
-=======
-
->>>>>>> a54f920b
 <p>
 The following rules apply to selectors:
 </p>
@@ -4654,7 +4647,6 @@
 causes a <a href="#Run_time_panics">run-time panic</a>.
 </i>
 </ol>
-<<<<<<< HEAD
 </div>
 
 <p>
@@ -4668,22 +4660,22 @@
 若并非<a href="#标识符的唯一性">只有一个 <code>f</code></a>，该选择器表达式即为非法的。
 </li>
 <li>
-对于接口类型 <code>I</code> 的变量 <code>x</code>，
-<code>x.f</code> 表示赋予 <code>x</code> 的值名为 <code>f</code> 的真实方法。
-若没有值或 <code>nil</code> 赋予 <code>x</code>，<code>x.f</code>即为非法的。
+对于接口类型 <code>I</code> 的变量 <code>x</code>，<code>x.f</code> 表示赋予
+<code>x</code> 的值的名为 <code>f</code> 的真实方法。若在 <code>I</code>
+的<a href="#方法集">方法集</a>中没有名为 <code>f</code> 的方法，该选择器即为非法的。
 </li>
 <li>
 其它情况下，所有 <code>x.f</code> 均为非法的。
 </li>
+<li>
+若 <code>x</code> 为指针或接口类型且值为 <code>nil</code>，对 <code>x.f</code>
+进行赋值、求值或调用会产生 <a href="#运行时异常">运行时异常</a>.
+</li>
 </ol>
 
 <div class="english">
-=======
-
->>>>>>> a54f920b
-<p>
-Selectors automatically <a href="#Address_operators">dereference</a>
-pointers to structs.
+<p>
+Selectors automatically <a href="#Address_operators">dereference</a> pointers to structs.
 If <code>x</code> is a pointer to a struct, <code>x.y</code>
 is shorthand for <code>(*x).y</code>; if the field <code>y</code>
 is also a pointer to a struct, <code>x.y.z</code> is shorthand
@@ -4692,11 +4684,10 @@
 where <code>A</code> is also a struct type,
 <code>x.f</code> is a shortcut for <code>(*x.A).f</code>.
 </p>
-<<<<<<< HEAD
-</div>
-
-<p>
-选择器会自动解引用指向结构的指针。
+</div>
+
+<p>
+选择器会自动<a href="#地址操作符">解引用</a>指向结构的指针。
 若 <code>x</code> 为指向结构的指针，<code>x.y</code> 即为 <code>(*x).y</code> 的缩写；
 若字段 <code>y</code> 亦为指向结构的指针，<code>x.y.z</code> 即为 <code>(*(*x).y).z</code> 的缩写,
 以此类推。
@@ -4705,9 +4696,6 @@
 </p>
 
 <div class="english">
-=======
-
->>>>>>> a54f920b
 <p>
 For example, given the declarations:
 </p>
@@ -6246,7 +6234,8 @@
 <p>
 对于<a href="#信道类型">信道类型</a>的操作数 <code>ch</code>，接收操作符 <code>&lt;-ch</code> 的值即为从信道
 <code>ch</code> 接收的值。该值的类型即为该信道的元素类型。该值前的表达式块是有效的。
-从 <code>nil</code> 信道接收将永远阻塞。
+从 <code>nil</code> 信道接收将永远阻塞。从<a href="#关闭">已关闭</a>的信道接收将总是成功，
+它会立刻返回其元素类型的<a href="#零值">零值</a>
 </p>
 
 <pre>
@@ -6274,11 +6263,11 @@
 
 <div class="english">
 <p>
-yields an additional result of type <code>bool</code> reporting whether the
-communication succeeded. The value of <code>ok</code> is <code>true</code>
-if the value received was delivered by a successful send operation to the
-channel, or <code>false</code> if it is a zero value generated because the
-channel is closed and empty.
+yields an additional result.
+The boolean variable <code>ok</code> indicates whether
+the received value was sent on the channel (<code>true</code>)
+or is a <a href="#The_zero_value">zero value</a> returned
+because the channel is closed and empty (<code>false</code>).
 </p>
 </div>
 
