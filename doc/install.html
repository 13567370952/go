<!--{
	"Title": "起步",
	"Path":  "/doc/install"
}-->

<!--{
	"Title": "Getting Started",
	"Path":  "/doc/install"
}-->

<div class="english">
<h2 id="download">Download the Go distribution</h2>
</div>

<h2 id="下载">下载Go发行版</h2>

<div class="english">
<p>
<a href="http://code.google.com/p/go/downloads" id="start" class="download" target="_blank">
<span class="big">Download Go</span>
<span class="desc">Click here to visit the downloads page</span>
</a>
</p>
</div>

<p>
<a href="http://code.google.com/p/go/downloads" id="start" class="download" target="_blank">
<span class="big">下载Go</span>
<span class="desc">点此浏览下载页</span>
</p>

<div class="english">
<p>
Click the link above to visit the
<a href="http://code.google.com/p/go/downloads">Go project's downloads page</a>
and select the binary distribution that matches your operating system and
processor architecture.
</p>
</div>

<p>
点击上面的链接浏览
<a href="http://code.google.com/p/go/downloads">Go项目的下载页</a>，
并选择与你的操作系统和处理器架构相匹配的二进制发行版。
</p>

<div class="english">
<p>
Official binary distributions are available for the FreeBSD, Linux, Mac OS X
(Snow Leopard, Lion, and Mountain Lion), NetBSD, and Windows operating systems
and the 32-bit (<code>386</code>) and 64-bit (<code>amd64</code>) x86 processor
architectures.
</p>
</div>

<p>
官方二进制发行版可支持FreeBSD、Linux、Mac OS X（Snow Leopard、Lion和Mountain Lion）、
NetBSD和Windows操作系统以及32位（<code>386</code>）和64位（<code>amd64</code>）的
x86 处理器架构。
</p>

<div class="english">
<p>
If a binary distribution is not available for your combination of operating
system and architecture you may want to try
<a href="/doc/install/source">installing from source</a> or
<a href="/doc/install/gccgo">installing gccgo instead of gc</a>.
</p>
</div>

<p>
若在你的操作系统和架构上没有可用的二进制发行版，请尝试
<a href="/doc/install/source">从源码安装Go</a> 或
<a href="/doc/install/gccgo">安装gccgo来代替gc</a>。
</p>

<div class="english">
<h2 id="requirements">System requirements</h2>
</div>

<h2 id="需求">系统需求</h2>

<div class="english">
<p>
The <code>gc</code> compiler supports the following operating systems and
architectures. Please ensure your system meets these requirements before
proceeding. If your OS or architecture is not on the list, it's possible that
<code>gccgo</code> might support your setup; see
<a href="/doc/install/gccgo">Setting up and using gccgo</a> for details.
</p>
</div>

<p>
<code>gc</code> 编译器支持以下操作系统及架构。在开始前，请确保你的系统满足这些需求。
若你的OS及架构不在此列表中，那么 <code>gccgo</code> 可能支持你的设置，
详情请访问<a href="/doc/install/gccgo">设置并使用gccgo</a>。
</p>

<div class="english">
<table class="codetable" frame="border" summary="requirements">
<tr>
<th align="middle">Operating system</th>
<th align="middle">Architectures</th>
<th align="middle">Notes</th>
</tr>
<tr><td colspan="3"><hr></td></tr>
<tr><td>FreeBSD 7 or later</td> <td>amd64, 386, arm</td> <td>Debian GNU/kFreeBSD not supported; FreeBSD/ARM needs FreeBSD 10 or later</td></tr>
<tr><td>Linux 2.6.23 or later with glibc</td> <td>amd64, 386, arm</td> <td>CentOS/RHEL 5.x not supported; no binary distribution for ARM yet</td></tr>
<tr><td>Mac OS X 10.6/10.7</td> <td>amd64, 386</td> <td>use the gcc<sup>&#8224;</sup> that comes with Xcode<sup>&#8225;</sup></td></tr>
<tr><td>Windows 2000 or later</td> <td>amd64, 386</td> <td>use mingw gcc<sup>&#8224;</sup>; cygwin or msys is not needed</td></tr>
<tr><td>NetBSD 6 or later</td> <td>amd64, 386</td> <td></td></tr>
</table>

<p>
<sup>&#8224;</sup><code>gcc</code> is required only if you plan to use
<a href="/cmd/cgo">cgo</a>.<br/>
<sup>&#8225;</sup>You only need to install the command line tools for
<a href="http://developer.apple.com/Xcode/">Xcode</a>. If you have already
installed Xcode 4.3+, you can install it from the Components tab of the
Downloads preferences panel.
</p>
</div>

<div class="english">
<h2 id="install">Install the Go tools</h2>
</div>

<h2 id="安装">安装Go工具</h2>

<div class="english">
<p>
The Go binary distributions assume they will be installed in
<code>/usr/local/go</code> (or <code>c:\Go</code> under Windows),
but it is possible to install them in a different
location. If you do this, you will need to set the <code>GOROOT</code>
environment variable to that directory when using the Go tools.
</p>
</div>

<p>
Go二进制发行版假定它们会被安装到 <code>/usr/local/go</code>
（或Windows下的 <code>c:\Go</code>）中，但也可将它们安装到不同的位置。
若这样，则在你使用Go工具时，需要为该目录设置 <code>GOROOT</code> 环境变量。
</p>

<div class="english">
<p>
For example, if you installed Go to your home directory you should add the
following commands to <code>$HOME/.profile</code>:
</p>
</div>

<p>
例如，若你将Go安装到你的home目录下，你应当将以下命令添加到 <code>$HOME/.profile</code> 文件中：
</p>

<pre>
export GOROOT=$HOME/go
export PATH=$PATH:$GOROOT/bin
</pre>

<div class="english">
<p>
Windows users should read the section about <a href="#windows_env">setting
environment variables under Windows</a>.
</p>
</div>

<p>
Windows用户应当阅读<a href="#环境变量">在Windows下设置环境变量</a>一节。
</p>

<div class="english">
<h3 id="bsd_linux">FreeBSD, Linux, Mac OS X and NetBSD tarballs</h3>
</div>

<h3 id="bsd与linux">FreeBSD、Linux与Mac OS X压缩包</h3>

<div class="english">
<p>
If you are upgrading from an older version of Go you must
<<<<<<< HEAD
first remove the existing version from <code>/usr/local/go</code>:
</p>
</div>

<p>
如果你要从Go的老版本升级，那么首先必须从 <code>/usr/local/go</code> 中移除已存在的版本：
</p>

<pre>
rm -r /usr/local/go
</pre>
=======
first <a href="#uninstall">remove the existing version</a>.
>>>>>>> 9a420b79

<div class="english">
<p>
Extract <a href="http://code.google.com/p/go/downloads/list?q=OpSys-FreeBSD+OR+OpSys-Linux+OR+OpSys-OSX+OR+OpSys-NetBSD+Type-Archive">the archive</a>
into <code>/usr/local</code>, creating a Go tree in <code>/usr/local/go</code>.
For example:
</p>
</div>

<p>
将<a href="http://code.google.com/p/go/downloads/list?q=OpSys-FreeBSD+OR+OpSys-Linux+OR+OpSys-OSX+OR+OpSys-NetBSD+Type-Archive">此压缩包</a>提取到
<code>/usr/local</code> 目录，在 <code>/usr/local/go</code> 中创建Go目录树。例如：
</p>

<pre>
tar -C /usr/local -xzf go1.1.linux-amd64.tar.gz
</pre>

<div class="english">
<p>
The name of the archive may differ, depending on the version of Go you are
installing and your system's operating system and processor architecture.
</p>
</div>

<p>
该压缩包的名称可能不同，这取决于你安装的Go版本和你的操作系统以及处理器架构。
</p>

<div class="english">
<p>
(Typically these commands must be run as root or through <code>sudo</code>.)
</p>
</div>

<p>
（此命令必须作为root或通过 <code>sudo</code> 运行。）
</p>

<div class="english">
<p>
Add <code>/usr/local/go/bin</code> to the <code>PATH</code> environment
variable. You can do this by adding this line to your <code>/etc/profile</code>
(for a system-wide installation) or <code>$HOME/.profile</code>:
</p>
</div>

<p>
要将 <code>/usr/local/go/bin</code> 添加到 <code>PATH</code> 环境变量，
你需要将此行添加到你的 <code>/etc/profile</code>（全系统安装）或 <code>$HOME/.profile</code> 文件中：
</p>

<pre>
export PATH=$PATH:/usr/local/go/bin
</pre>

<div class="english">
<h3 id="osx">Mac OS X package installer</h3>
</div>

<h3 id="osx">Mac OS X安装包</h3>

<div class="english">
<p>
Open the <a href="http://code.google.com/p/go/downloads/list?q=OpSys-OSX+Type-Installer">package file</a>
and follow the prompts to install the Go tools.
The package installs the Go distribution to <code>/usr/local/go</code>.
</p>
</div>

<p>
打开此<a href="http://code.google.com/p/go/downloads/list?q=OpSys-Darwin+AND+Type-Installer">包文件</a>
并跟随提示来安装Go工具。该包会将Go发行版安装到 <code>/usr/local/go</code> 中。
</p>

<div class="english">
<p>
The package should put the <code>/usr/local/go/bin</code> directory in your
<code>PATH</code> environment variable. You may need to restart any open
Terminal sessions for the change to take effect.
</p>
</div>

<p>
此包应该会将 <code>/usr/local/go/bin</code> 目录放到你的 <code>PATH</code> 环境变量中。
要使此更改生效，你需要重启所有打开的终端回话。
</p>

<h3 id="windows">Windows</h3>

<div class="english">
<p>
The Go project provides two installation options for Windows users
(besides <a href="/doc/install/source">installing from source</a>):
a zip archive that requires you to set some environment variables and an
MSI installer that configures your installation automatically.
</p>
</div>

<p>
对于Windows用户，Go项目提供两种安装选项（<a href="/doc/install/source">从源码安装</a>除外）：
zip压缩包需要你设置一些环境变量，而实验性MSI安装程序则会自动配置你的安装。
</p>

<div class="english">
<h4 id="windows_zip">Zip archive</h4>
</div>

<h4 id="windows_zip">Zip压缩包</h4>

<div class="english">
<p>
Extract the <a href="http://code.google.com/p/go/downloads/list?q=OpSys-Windows+Type%3DArchive">zip file</a>
to the directory of your choice (we suggest <code>c:\Go</code>).
</p>
</div>

<p>
将此<a href="http://code.google.com/p/go/downloads/list?q=OpSys-Windows+Type%3DArchive">zip文件</a>
提取到你的自选目录（我们的建议是<code>c:\Go</code>）：
</p>

<div class="english">
<p>
If you chose a directory other than <code>c:\Go</code>, you must set
the <code>GOROOT</code> environment variable to your chosen path.
</p>
</div>

<p>
若你选择了 <code>c:\Go</code> 之外的目录，你必须为你所选的路径设置 <code>GOROOT</code> 环境变量。
</p>

<div class="english">
<p>
Add the <code>bin</code> subdirectory of your Go root (for example, <code>c:\Go\bin</code>) to your <code>PATH</code> environment variable.
</p>
</div>

<p>
将你的Go根目录中的 <code>bin</code> 子目录（例如 <code>c:\Go\bin</code>）添加到你的
<code>PATH</code> 环境变量中。
</p>

<<<<<<< HEAD
<div class="english">
<h4 id="windows_msi">MSI installer (experimental)</h4>
</div>
=======
<h4 id="windows_msi">MSI installer</h4>
>>>>>>> 9a420b79

<h4 id="msi安装">MSI安装程序（实验性）</h4>

<div class="english">
<p>
Open the <a href="http://code.google.com/p/go/downloads/list?q=OpSys-Windows+Type%3DInstaller">MSI file</a>
and follow the prompts to install the Go tools.
By default, the installer puts the Go distribution in <code>c:\Go</code>.
</p>
</div>

<p>
打开此<a href="http://code.google.com/p/go/downloads/list?q=OpSys-Windows+Type%3DInstaller">MSI文件</a>
并跟随提示来安装Go工具。默认情况下，该安装程序会将Go发行版放到 <code>c:\Go</code> 中。
</p>

<div class="english">
<p>
The installer should put the <code>c:\Go\bin</code> directory in your
<code>PATH</code> environment variable. You may need to restart any open
command prompts for the change to take effect.
</p>
</div>

<p>
此安装程序应该会将 <code>c:\Go\bin</code> 目录放到你的 <code>PATH</code> 环境变量中。
要使此更改生效，你需要重启所有打开的命令行。
</p>

<div class="english">
<h4 id="windows_env">Setting environment variables under Windows</h4>
</div>

<h4 id="环境变量">在Windows下设置环境变量</h4>

<div class="english">
<p>
Under Windows, you may set environment variables through the "Environment
Variables" button on the "Advanced" tab of the "System" control panel. Some
versions of Windows provide this control panel through the "Advanced System
Settings" option inside the "System" control panel.
</p>
</div>

<p>
在Windows下，你可以通过在系统“控制面板”中，“高级”标签上的“环境变量”按钮来设置环境变量。
Windows的一些版本通过系统“控制面板”中的“高级系统设置”选项提供此控制板。
</p>

<div class="english">
<h2 id="testing">Test your installation</h2>
</div>

<h2 id="测试">测试你的安装</h2>

<div class="english">
<p>
Check that Go is installed correctly by building a simple program, as follows.
</p>
</div>

<p>
通过构建一个简单的程序来检查Go的安装是否正确，具体操作如下：
</p>

<div class="english">
<p>
Create a file named <code>hello.go</code> and put the following program in it:
</p>
</div>

<p>
首先创建一个名为 <code>hello.go</code> 的文件，并将以下代码保存在其中：
</p>

<pre>
package main

import "fmt"

func main() {
    fmt.Printf("hello, world\n")
}
</pre>

<div class="english">
<p>
Then run it with the <code>go</code> tool:
</p>
</div>

<p>
接着通过 <code>go</code> 工具运行它：
</p>

<pre>
$ go run hello.go
hello, world
</pre>

<div class="english">
<p>
If you see the "hello, world" message then your Go installation is working.
</p>
</div>

<p>
若你看到了“hello, world”信息，那么你的Go已被正确安装。
</p>

<div class="english">
<h2 id="gopath">Set up your work environment</h2>
</div>

<h2 id="Go路径">设置你的工作环境变量</h2>

<div class="english">
<p>
The document <a href="/doc/code.html">How to Write Go Code</a> explains how to
set up a work environment in which to build and test Go code.
</p>
</div>

<p>
文档<a href="/doc/code.html">如何使用Go编程</a>说明了如何为构建并测试Go代码来设置工作环境。
</p>

<div class="english">
<h2 id="next">What's next</h2>
</div>

<h2 id="接着">接下来做什么？</h2>

<div class="english">
<p>
Start by taking <a href="http://code.google.com/p/go-tour/">A Tour of Go</a>.
</p>
</div>

<p>
开始<a href="http://tour.golanger.com/">Go语言之旅</a>。
</p>

<div class="english">
Build a web application by following the <a href="/doc/articles/wiki/">Wiki
Tutorial</a>.
</p>
</div>

<p>
跟随<a href="/doc/articles/wiki/">维基教程</a>来构建一个Web应用。
</p>

<div class="english">
<p>
Read <a href="/doc/effective_go.html">Effective Go</a> to learn about writing
idiomatic Go code.
</p>
</div>

<p>
阅读<a href="/doc/effective_go.html">高效Go编程</a>来了解如何编写地道的Go代码。
</p>

<div class="english">
<p>
For the full story, consult Go's extensive <a href="/doc/">documentation</a>.
</p>
</div>

<p>
关于Go完整的故事，请查阅Go丰富的<a href="/doc/">文档</a>。
</p>

<div class="english">
<p>
Subscribe to the
<a href="http://groups.google.com/group/golang-announce">golang-announce</a>
mailing list to be notified when a new stable version of Go is released.
</p>
</div>

<p>
订阅<a href="http://groups.google.com/group/golang-announce">golang-announce</a>
邮件列表来关注新的Go稳定版何时发布。
</p>


<div class="english">
<h2 id="community">Community resources</h2>
</div>

<h2 id="社区">社区资源</h2>

<div class="english">
<p>
For real-time help, there may be users or developers on
<code>#go-nuts</code> on the <a href="http://freenode.net/">Freenode</a> IRC server.
</p>
</div>

<p>
在<a href="http://freenode.net/">Freenode</a> IRC服务器上的 <code>#go-nuts</code>
频道中可能有一些用户或开发者，你可以在这里获取实时帮助。
</p>

<div class="english">
<p>
The official mailing list for discussion of the Go language is
<a href="http://groups.google.com/group/golang-nuts">Go Nuts</a>.
</p>
</div>

<p>
关于Go语言讨论的官方邮件列表是<a href="http://groups.google.com/group/golang-nuts">Go Nuts</a>。
</p>

<div class="english">
<p>
Bugs should be reported using the
<a href="http://code.google.com/p/go/issues/list">Go issue tracker</a>.
</p>
<<<<<<< HEAD
</div>

<p>
Bug应当使用<a href="http://code.google.com/p/go/issues/list">Go问题跟踪系统</a>报告。
</p>
=======


<h2 id="uninstall">Uninstalling Go</h2>

<p>
To remove an existing Go installation from your system delete the
<code>go</code> directory. This is usually <code>/usr/local/go</code>
under Linux, Mac OS X, and FreeBSD or <code>c:\Go</code>
under Windows.
</p>

<p>
You should also remove the Go <code>bin</code> directory from your
<code>PATH</code> environment variable.
Under Linux and FreeBSD you should edit <code>/etc/profile</code> or
<code>$HOME/.profile</code>.
If you installed Go with the <a href="#osx">Mac OS X package</a> then you
should remove the <code>/etc/paths.d/go</code> file.
Windows users should read the section about <a href="#windows_env">setting
environment variables under Windows</a>.
</p>

>>>>>>> 9a420b79
<|MERGE_RESOLUTION|>--- conflicted
+++ resolved
@@ -179,21 +179,13 @@
 <div class="english">
 <p>
 If you are upgrading from an older version of Go you must
-<<<<<<< HEAD
-first remove the existing version from <code>/usr/local/go</code>:
-</p>
-</div>
-
-<p>
-如果你要从Go的老版本升级，那么首先必须从 <code>/usr/local/go</code> 中移除已存在的版本：
-</p>
-
-<pre>
-rm -r /usr/local/go
-</pre>
-=======
 first <a href="#uninstall">remove the existing version</a>.
->>>>>>> 9a420b79
+</p>
+</div>
+
+<p>
+若你要从旧版本的Go升级，那么首先必须<a href="#uninstall">卸载已存在的版本</a>。
+</p>
 
 <div class="english">
 <p>
@@ -338,13 +330,9 @@
 <code>PATH</code> 环境变量中。
 </p>
 
-<<<<<<< HEAD
-<div class="english">
-<h4 id="windows_msi">MSI installer (experimental)</h4>
-</div>
-=======
+<div class="english">
 <h4 id="windows_msi">MSI installer</h4>
->>>>>>> 9a420b79
+</div>
 
 <h4 id="msi安装">MSI安装程序（实验性）</h4>
 
@@ -567,24 +555,34 @@
 Bugs should be reported using the
 <a href="http://code.google.com/p/go/issues/list">Go issue tracker</a>.
 </p>
-<<<<<<< HEAD
-</div>
-
-<p>
-Bug应当使用<a href="http://code.google.com/p/go/issues/list">Go问题跟踪系统</a>报告。
-</p>
-=======
-
-
+</div>
+
+<p>
+Bug应当使用<a href="http://code.google.com/p/go/issues/list">Go 问题跟踪系统</a>报告。
+</p>
+
+<div class="english">
 <h2 id="uninstall">Uninstalling Go</h2>
-
+</div>
+
+<h2 id="卸载">卸载 Go</h2>
+
+<div class="english">
 <p>
 To remove an existing Go installation from your system delete the
 <code>go</code> directory. This is usually <code>/usr/local/go</code>
 under Linux, Mac OS X, and FreeBSD or <code>c:\Go</code>
 under Windows.
 </p>
-
+</div>
+
+<p>
+要从你的系统中移除既有的Go安装，需删除 <code>go</code> 目录。
+在 Linux、Mac OS X、和 FreeBSD 系统下通常为 <code>/usr/local/go</code>，
+在 Windows 下则为 <code>c:\Go</code>。
+</p>
+
+<div class="english">
 <p>
 You should also remove the Go <code>bin</code> directory from your
 <code>PATH</code> environment variable.
@@ -595,5 +593,11 @@
 Windows users should read the section about <a href="#windows_env">setting
 environment variables under Windows</a>.
 </p>
-
->>>>>>> 9a420b79
+</div>
+
+<p>
+你也应当从你的 <code>PATH</code> 环境变量中移除 Go 的 <code>bin</code> 目录。
+在 Linux 和 FreeBSD 下你应当编辑 <code>/etc/profile</code> 或 <code>$HOME/.profile</code>。
+若你是通过<a href="#osx">Mac OS X 包</a>安装的 Go，那么你应当移除 <code>/etc/paths.d/go</code> 文件。
+Windows 用户请阅读<a href="#环境变量">在 Windows 下设置环境变量</a>一节。
+</p>