<!--{
	"Path": "/"
}-->

<div class="left">

<div id="learn">
<img class="icon share" src="/doc/share.png" alt="全屏模式" title="全屏模式">
<div class="rootHeading">尝试&nbsp;Go</div>
<div class="input">
<textarea spellcheck="false" class="code">// 你可以编辑这里的代码！
// 点击这里然后开始输入。
package main

import "fmt"

func main() {
	fmt.Println("Hello, 世界")
}
</textarea>
</div>
<div class="output">
<pre>
Hello, 世界
</pre>
</div>
<div class="buttons">
<a class="run" href="#" title="运行这段代码 [shift-enter]">运行</a>
<a class="share" href="#" title="分享这段代码">分享</a>
<a class="tour" href="http://go-tour-zh.appspot.com/" title="在你的浏览器中学习Go">学习教程</a>
</div>
<div class="toys">
<select>
	<option value="hello.go">Hello, 世界！</option>
	<option value="fib.go">斐波纳契闭包</option>
	<option value="peano.go">皮亚诺整数</option>
	<option value="pi.go">并发Pi计算</option>
	<option value="sieve.go">并发质数筛</option>
	<option value="solitaire.go">孔明棋求解器</option>
	<option value="tree.go">二叉树比较</option>
</select>
</div>
</div>

</div>

<div class="right">

<div id="about">
Go是一个开源的编程环境，它能让构造简单、可靠且高效的软件变得容易。
</div>

<div id="gopher"></div>

<a href="/doc/install" id="start">
<<<<<<< HEAD
<div class="big">下载Go</div>
<div class="desc">
我们提供Linux, FreeBSD, Mac OS X和Windows等系统下的<br>
二进制发行版
</div>
=======
<span class="big">Download Go</span>
<span class="desc">
Binary distributions available for<br>
Linux, Mac OS X, Windows, and more.
</span>
>>>>>>> 9dd92d52
</a>

</div>

<div style="clear: both"></div>

<div class="left">

<div id="video">
<div class="rootHeading">精选视频</div>
<iframe width="415" height="241" src="http://www.youtube.com/embed/ytEkHepK08c" frameborder="0" allowfullscreen></iframe>
</div>

</div>

<div class="right">

<div id="blog">
<div class="rootHeading">博文精选</div>
<div class="read"><a href="http://blog.golang.org/">更多</a></div>
</div>

</div>

<div style="clear: both;"></div>

<script type="text/javascript" src="https://www.google.com/jsapi"></script>
<script type="text/javascript">
google.load("feeds", "1");

function feedLoaded(result) {
	if (result.error) {
		console.log(result.error);
		return;
	}
	var blog = document.getElementById("blog");
	var read = blog.getElementsByClassName("read")[0];
	for (var i = 0; i < result.feed.entries.length && i < 2; i++) {
		var entry = result.feed.entries[i];
		var title = document.createElement("a");
		title.className = "title";
		title.href = entry.link;
		title.innerHTML = entry.title;
		blog.insertBefore(title, read);
		var extract = document.createElement("div");
		extract.className = "extract";
		extract.innerHTML = entry.contentSnippet;
		blog.insertBefore(extract, read);
		var when = document.createElement("div");
		when.className = "when";
		var pub = entry.publishedDate.split(" ").slice(1,3).join(" ");
		when.innerHTML = "Published " + pub
		blog.insertBefore(when, read);
	}
}

function init() {
	// Load blog feed.
	var feed = new google.feeds.Feed("http://blog.golang.org/feeds/posts/default");
	feed.load(feedLoaded);

	// Set up playground.
	playground({
		"codeEl":        "#learn .code",
		"outputEl":      "#learn .output",
		"runEl":         "#learn .run",
		"shareEl":       "#learn .share",
		"shareRedirect": "http://play.golang.org/p/",
		"toysEl":        "#learn .toys select"
	});
}

google.setOnLoadCallback(init);
</script><|MERGE_RESOLUTION|>--- conflicted
+++ resolved
@@ -53,19 +53,11 @@
 <div id="gopher"></div>
 
 <a href="/doc/install" id="start">
-<<<<<<< HEAD
-<div class="big">下载Go</div>
-<div class="desc">
+<span class="big">下载Go</span>
+<span class="desc">
 我们提供Linux, FreeBSD, Mac OS X和Windows等系统下的<br>
 二进制发行版
-</div>
-=======
-<span class="big">Download Go</span>
-<span class="desc">
-Binary distributions available for<br>
-Linux, Mac OS X, Windows, and more.
 </span>
->>>>>>> 9dd92d52
 </a>
 
 </div>
