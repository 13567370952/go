<!--{
	"Title": "Go汇编器快速指南",
	"Path":  "/doc/asm"
}-->

<!--{
	"Title": "A Quick Guide to Go's Assembler",
	"Path":  "/doc/asm"
}-->

<div class="english">
<h2 id="introduction">A Quick Guide to Go's Assembler</h2>
</div>

<h2 id="引言">Go汇编快速指南</h2>

<div class="english">
<p>
This document is a quick outline of the unusual form of assembly language used by the <code>gc</code>
suite of Go compilers (<code>6g</code>, <code>8g</code>, etc.).
The document is not comprehensive.
</p>

<p>
The assembler is based on the input to the Plan 9 assemblers, which is documented in detail
<a href="http://plan9.bell-labs.com/sys/doc/asm.html">on the Plan 9 site</a>.
If you plan to write assembly language, you should read that document although much of it is Plan 9-specific.
This document provides a summary of the syntax and
describes the peculiarities that apply when writing assembly code to interact with Go.
</p>
</div>

<p>
此文档简述了Go编译器套件（<code>6g</code>、<code>8g</code> 等）中 <code>gc</code>
使用的非一般形式的汇编语言。它基于Plan 9汇编的输入，详情见
<a href="http://plan9.bell-labs.com/sys/doc/asm.html">Plan 9</a>上的文档。
尽管它是Plan 9的规范，但你若想编写汇编语言，同样需要阅读该文档。本文档提供了语法的概括，
并描述了编写汇编代码与Go交互时所要用到的特性。
</p>

<div class="english">
<p>
The most important thing to know about Go's assembler is that it is not a direct representation of the underlying machine.
Some of the details map precisely to the machine, but some do not.
This is because the compiler suite (see
<a href="http://plan9.bell-labs.com/sys/doc/compiler.html">this description</a>)
needs no assembler pass in the usual pipeline.
Instead, the compiler emits a kind of incompletely defined instruction set, in binary form, which the linker
then completes.
In particular, the linker does instruction selection, so when you see an instruction like <code>MOV</code>
what the linker actually generates for that operation might not be a move instruction at all, perhaps a clear or load.
Or it might correspond exactly to the machine instruction with that name.
In general, machine-specific operations tend to appear as themselves, while more general concepts like
memory move and subroutine call and return are more abstract.
The details vary with architecture, and we apologize for the imprecision; the situation is not well-defined.
</p>
</div>

<p>
关于Go的汇编，最重要的一点就是它并非底层机器码的直接表示。其中有些细节与机器码精确对应，
有些则不是。这是因为该编译器套件
（见<a href="http://plan9.bell-labs.com/sys/doc/compiler.html">此描述</a>）
并不需要在普通管道中传递汇编，而是由编译器按二进制形式产生一种未完整定义的指令集，
随后它将由链接器补充完整。具体来说，就是指令由链接器选择。因此当你看到像 <code>MOV</code>
这样的指令时，链接器实际为该操作生成的可能完全不是移动指令，也许是清理或加载指令，
也可能刚好对应于同名的机器指令。一般来说，机器特定的操作往往以它们自身出现，
而更一般的概念如内存移动或子程序调用和返回则更抽象。细节随架构而变，
我们为这种笼统的定义致歉，这种情况仍未明确定义。
</p>

<div class="english">
<p>
The assembler program is a way to generate that intermediate, incompletely defined instruction sequence
as input for the linker.
If you want to see what the instructions look like in assembly for a given architecture, say amd64, there
are many examples in the sources of the standard library, in packages such as
<a href="/pkg/runtime/"><code>runtime</code></a> and
<a href="/pkg/math/big/"><code>math/big</code></a>.
You can also examine what the compiler emits as assembly code:
</p>
</div>

<p>
汇编器程序用于生成中间的、未完整定义的指令序列，它们将作为链接器的输入。
若你想查看给定架构（比如 amd64）指令的汇编形式，可参考标准库中
<a href="/pkg/runtime/"><code>runtime</code></a> 和
<a href="/pkg/math/big/"><code>math/big</code></a> 包内源码的例子。
你也可以查看编译器产生的汇编码：
</p>

<pre>
$ cat x.go
package main

func main() {
	println(3)
}
$ go tool 6g -S x.go        # or: go build -gcflags -S x.go

--- prog list "main" ---
0000 (x.go:3) TEXT    main+0(SB),$8-0
0001 (x.go:3) FUNCDATA $0,gcargs·0+0(SB)
0002 (x.go:3) FUNCDATA $1,gclocals·0+0(SB)
0003 (x.go:4) MOVQ    $3,(SP)
0004 (x.go:4) PCDATA  $0,$8
0005 (x.go:4) CALL    ,runtime.printint+0(SB)
0006 (x.go:4) PCDATA  $0,$-1
0007 (x.go:4) PCDATA  $0,$0
0008 (x.go:4) CALL    ,runtime.printnl+0(SB)
0009 (x.go:4) PCDATA  $0,$-1
0010 (x.go:5) RET     ,
...
</pre>

<div class="english">
<p>
The <code>FUNCDATA</code> and <code>PCDATA</code> directives contain information
for use by the garbage collector; they are introduced by the compiler.
</p>
</div>

<p>
<code>FUNCDATA</code> 和 <code>PCDATA</code> 命令包含了垃圾回收器所要用到的信息，
它们由编译器引入。
</p>

<<<<<<< HEAD
<div class="english">
=======
<!-- Commenting out because the feature is gone but it's popular and may come back.

>>>>>>> b600de75
<p>
To see what gets put in the binary after linking, add the <code>-a</code> flag to the linker:
</p>
</div>

<p>
要查看链接后加入二进制文件中的信息，请在链接器后面添加 <code>-a</code> 标志。
</p>

<pre>
$ go tool 6l -a x.6        # or: go build -ldflags -a x.go
codeblk [0x2000,0x1d059) at offset 0x1000
002000	main.main            | (3)	TEXT	main.main+0(SB),$8
002000	65488b0c25a0080000   | (3)	MOVQ	2208(GS),CX
002009	483b21               | (3)	CMPQ	SP,(CX)
00200c	7707                 | (3)	JHI	,2015
00200e	e83da20100           | (3)	CALL	,1c250+runtime.morestack00
002013	ebeb                 | (3)	JMP	,2000
002015	4883ec08             | (3)	SUBQ	$8,SP
002019	                     | (3)	FUNCDATA	$0,main.gcargs·0+0(SB)
002019	                     | (3)	FUNCDATA	$1,main.gclocals·0+0(SB)
002019	48c7042403000000     | (4)	MOVQ	$3,(SP)
002021	                     | (4)	PCDATA	$0,$8
002021	e8aad20000           | (4)	CALL	,f2d0+runtime.printint
002026	                     | (4)	PCDATA	$0,$-1
002026	                     | (4)	PCDATA	$0,$0
002026	e865d40000           | (4)	CALL	,f490+runtime.printnl
00202b	                     | (4)	PCDATA	$0,$-1
00202b	4883c408             | (5)	ADDQ	$8,SP
00202f	c3                   | (5)	RET	,
...
</pre>

-->

<div class="english">
<h3 id="symbols">Symbols</h3>
</div>

<h3 id="符号">符号</h3>

<div class="english">
<p>
Some symbols, such as <code>PC</code>, <code>R0</code> and <code>SP</code>, are predeclared and refer to registers.
There are two other predeclared symbols, <code>SB</code> (static base) and <code>FP</code> (frame pointer).
All user-defined symbols other than jump labels are written as offsets to these pseudo-registers.
</p>
</div>

<p>
有些符号，例如 <code>PC</code>、<code>R0</code> 和 <code>SP</code> 都是预声明且
引用寄存器。还有两个预声明的符号，即 <code>SB</code>（静态基）和
<code>FP</code>（帧指针）。除跳转标签外，所有用户定义的符号都会写作这些伪寄存器的偏移量。
</p>

<div class="english">
<p>
The <code>SB</code> pseudo-register can be thought of as the origin of memory, so the symbol <code>foo(SB)</code>
is the name <code>foo</code> as an address in memory.
</p>
</div>

<p>
<code>SB</code> 伪寄存器可视作内存的来源，因此符号 <code>foo(SB)</code>
是将名字 <code>foo</code> 作为内存中的地址。
</p>

<div class="english">
<p>
The <code>FP</code> pseudo-register is a virtual frame pointer
used to refer to function arguments.
The compilers maintain a virtual frame pointer and refer to the arguments on the stack as offsets from that pseudo-register.
Thus <code>0(FP)</code> is the first argument to the function,
<code>8(FP)</code> is the second (on a 64-bit machine), and so on.
When referring to a function argument this way, it is conventional to place the name
at the beginning, as in <code>first_arg+0(FP)</code> and <code>second_arg+8(FP)</code>.
Some of the assemblers enforce this convention, rejecting plain <code>0(FP)</code> and <code>8(FP)</code>.
For assembly functions with Go prototypes, <code>go vet</code> will check that the argument names
and offsets match.
</p>
</div>

<p>
<code>FP</code> 伪寄存器是一个用于引用函数实参的虚拟帧指针，因此 <code>0(FP)</code>
就是函数的第一个实参，而 <code>8(FP)</code> 就是第二个（在64位机器上），依次类推。
当通过这种方式引用一个函数实参时，约定将名字放在前面，就像 <code>first_arg+0(FP)</code>
和 <code>second_arg+8(FP)</code> 这样。有些汇编器强制遵循此约定，拒绝单纯的
<code>0(FP)</code> 和 <code>8(FP)</code>。对于带Go原型的汇编函数，<code>go vet</code>
会检查该实参的名称和偏移匹配。
</p>

<div class="english">
<p>
The <code>SP</code> pseudo-register is a virtual stack pointer
used to refer to frame-local variables and the arguments being
prepared for function calls.
It points to the top of the local stack frame, so references should use negative offsets
in the range [−framesize, 0):
<code>x-8(SP)</code>, <code>y-4(SP)</code>, and so on.
On architectures with a real register named <code>SP</code>, the name prefix distinguishes
references to the virtual stack pointer from references to the architectural <code>SP</code> register.
That is, <code>x-8(SP)</code> and <code>-8(SP)</code> are different memory locations:
the first refers to the virtual stack pointer pseudo-register, while the second refers to the
hardware's <code>SP</code> register.
</p>
</div>

<p>
<code>SP</code> 伪寄存器是一个用于引用局部栈帧变量的虚拟栈指针，其实参用于函数调用。
它指向局部栈帧的顶端，因此引用需使用区间 [−framesize, 0) 的负值作为偏移量：
如 <code>x-8(SP)</code>、<code>y-4(SP)</code>、等等。在真实存在名为 <code>SP</code>
寄存器的架构上，可通过名称前缀来区分引用虚拟栈指针和该架构上的 <code>SP</code>
寄存器。换言之，<code>x-8(SP)</code> 和 <code>-8(SP)</code> 是不同的内存位置。
第一个时引用了虚拟栈指针的伪寄存器，而第二个则引用了硬件上的 <code>SP</code> 寄存器。
</p>

<div class="english">
<p>
Instructions, registers, and assembler directives are always in UPPER CASE to remind you
that assembly programming is a fraught endeavor.
(Exceptions: the <code>m</code> and <code>g</code> register renamings on ARM.)
</p>
</div>

<p>
指令、寄存器和汇编命令总是<b>大写</b>的，以此来提醒你汇编语言需要非常慎重地对待。
（例外：<code>m</code> 和 <code>g</code> 寄存器在ARM上重命名了。）
</p>

<div class="english">
<p>
In Go object files and binaries, the full name of a symbol is the
package path followed by a period and the symbol name:
<code>fmt.Printf</code> or <code>math/rand.Int</code>.
Because the assembler's parser treats period and slash as punctuation,
those strings cannot be used directly as identifier names.
Instead, the assembler allows the middle dot character U+00B7
and the division slash U+2215 in identifiers and rewrites them to
plain period and slash.
Within an assembler source file, the symbols above are written as
<code>fmt·Printf</code> and <code>math∕rand·Int</code>.
The assembly listings generated by the compilers when using the <code>-S</code> flag
show the period and slash directly instead of the Unicode replacements
required by the assemblers.
</p>
</div>

<p>
在 Go 目标文件和二进制文件中，符号的全名为包路径后跟一个点号和符号名：
如 <code>fmt.Printf</code> 或 <code>math/rand.Int</code>。由于汇编的解析器将点号
和斜杠视作标点，因此那些字符串不能直接用作标识符明。取而代之，汇编器允许分隔符
U+00B7 和除法斜杠 U+2215 出现在标识符中，并将它们重写为纯粹点号和斜杠。
在汇编源文件中，上面的符号应写作 <code>fmt·Printf</code> 和 <code>math∕rand·Int</code>.
当使用 <code>-S</code> 标志时，由编译器生成的汇编列表会直接显示点号和斜杠，
而非汇编器需要的 Unicode 替代符。
</p>

<div class="english">
<p>
Most hand-written assembly files do not include the full package path
in symbol names, because the linker inserts the package path of the current
object file at the beginning of any name starting with a period:
in an assembly source file within the math/rand package implementation,
the package's Int function can be referred to as <code>·Int</code>.
This convention avoids the need to hard-code a package's import path in its
own source code, making it easier to move the code from one location to another.
</p>
</div>

<p>
Most hand-written assembly files do not include the full package path
in symbol names, because the linker inserts the package path of the current
object file at the beginning of any name starting with a period:
in an assembly source file within the math/rand package implementation,
the package's Int function can be referred to as <code>·Int</code>.
This convention avoids the need to hard-code a package's import path in its
own source code, making it easier to move the code from one location to another.
</p>

<h3 id="directives">Directives</h3>

<p>
The assembler uses various directives to bind text and data to symbol names.
For example, here is a simple complete function definition. The <code>TEXT</code>
directive declares the symbol <code>runtime·profileloop</code> and the instructions
that follow form the body of the function.
The last instruction in a <code>TEXT</code> block must be some sort of jump, usually a <code>RET</code> (pseudo-)instruction.
(If it's not, the linker will append a jump-to-itself instruction; there is no fallthrough in <code>TEXTs</code>.)
After the symbol, the arguments are flags (see below)
and the frame size, a constant (but see below):
</p>

<pre>
TEXT runtime·profileloop(SB),NOSPLIT,$8
	MOVQ	$runtime·profileloop1(SB), CX
	MOVQ	CX, 0(SP)
	CALL	runtime·externalthreadhandler(SB)
	RET
</pre>

<p>
In the general case, the frame size is followed by an argument size, separated by a minus sign.
(It's not a subtraction, just idiosyncratic syntax.)
The frame size <code>$24-8</code> states that the function has a 24-byte frame
and is called with 8 bytes of argument, which live on the caller's frame.
If <code>NOSPLIT</code> is not specified for the <code>TEXT</code>,
the argument size must be provided.
</p>

<p>
Note that the symbol name uses a middle dot to separate the components and is specified as an offset from the
static base pseudo-register <code>SB</code>.
This function would be called from Go source for package <code>runtime</code> using the
simple name <code>profileloop</code>.
</p>

<p>
For <code>DATA</code> directives, the symbol is followed by a slash and the number
of bytes the memory associated with the symbol occupies.
The arguments are optional flags and the data itself.
For instance,
</p>

<pre>
DATA  runtime·isplan9(SB)/4, $1
</pre>

<p>
declares the local symbol <code>runtime·isplan9</code> of size 4 and value 1.
Again the symbol has the middle dot and is offset from <code>SB</code>.
</p>

<p>
The <code>GLOBL</code> directive declares a symbol to be global.
The arguments are optional flags and the size of the data being declared as a global,
which will have initial value all zeros unless a <code>DATA</code> directive
has initialized it.
The <code>GLOBL</code> directive must follow any corresponding <code>DATA</code> directives.
This example
</p>

<pre>
GLOBL runtime·tlsoffset(SB),$4
</pre>

<p>
declares <code>runtime·tlsoffset</code> to have size 4.
</p>

<p>
There may be one or two arguments to the directives.
If there are two, the first is a bit mask of flags,
which can be written as numeric expressions, added or or-ed together,
or can be set symbolically for easier absorption by a human.
Their values, defined in the file <code>src/cmd/ld/textflag.h</code>, are:
</p>

<ul>
<li>
<code>NOPROF</code> = 1
<br>
(For <code>TEXT</code> items.)
Don't profile the marked function.  This flag is deprecated.
</li>
<li>
<code>DUPOK</code> = 2
<br>
It is legal to have multiple instances of this symbol in a single binary.
The linker will choose one of the duplicates to use.
</li>
<li>
<code>NOSPLIT</code> = 4
<br>
(For <code>TEXT</code> items.)
Don't insert the preamble to check if the stack must be split.
The frame for the routine, plus anything it calls, must fit in the
spare space at the top of the stack segment.
Used to protect routines such as the stack splitting code itself.
</li>
<li>
<code>RODATA</code> = 8
<br>
(For <code>DATA</code> and <code>GLOBL</code> items.)
Put this data in a read-only section.
</li>
<li>
<code>NOPTR</code> = 16
<br>
(For <code>DATA</code> and <code>GLOBL</code> items.)
This data contains no pointers and therefore does not need to be
scanned by the garbage collector.
</li>
<li>
<code>WRAPPER</code>  = 32
<br>
(For <code>TEXT</code> items.)
This is a wrapper function and should not count as disabling <code>recover</code>.
</li>
</ul>

<h2 id="architectures">Architecture-specific details</h2>

<p>
It is impractical to list all the instructions and other details for each machine.
To see what instructions are defined for a given machine, say 32-bit Intel x86,
look in the top-level header file for the corresponding linker, in this case <code>8l</code>.
That is, the file <code>$GOROOT/src/cmd/8l/8.out.h</code> contains a C enumeration, called <code>as</code>,
of the instructions and their spellings as known to the assembler and linker for that architecture.
In that file you'll find a declaration that begins
</p>

<pre>
enum	as
{
	AXXX,
	AAAA,
	AAAD,
	AAAM,
	AAAS,
	AADCB,
	...
</pre>

<p>
Each instruction begins with a  initial capital <code>A</code> in this list, so <code>AADCB</code>
represents the <code>ADCB</code> (add carry byte) instruction.
The enumeration is in alphabetical order, plus some late additions (<code>AXXX</code> occupies
the zero slot as an invalid instruction).
The sequence has nothing to do with the actual encoding of the machine instructions.
Again, the linker takes care of that detail.
</p>

<p>
One detail evident in the examples from the previous sections is that data in the instructions flows from left to right:
<code>MOVQ</code> <code>$0,</code> <code>CX</code> clears <code>CX</code>.
This convention applies even on architectures where the usual mode is the opposite direction.
</p>

<p>
Here follows some descriptions of key Go-specific details for the supported architectures.
</p>

<h3 id="x86">32-bit Intel 386</h3>

<p>
The runtime pointers to the <code>m</code> and <code>g</code> structures are maintained
through the value of an otherwise unused (as far as Go is concerned) register in the MMU.
A OS-dependent macro <code>get_tls</code> is defined for the assembler if the source includes
an architecture-dependent header file, like this:
</p>

<pre>
#include "zasm_GOOS_GOARCH.h"
</pre>

<p>
Within the runtime, the <code>get_tls</code> macro loads its argument register
with a pointer to a pair of words representing the <code>g</code> and <code>m</code> pointers.
The sequence to load <code>g</code> and <code>m</code> using <code>CX</code> looks like this:
</p>

<pre>
get_tls(CX)
MOVL	g(CX), AX	// Move g into AX.
MOVL	m(CX), BX	// Move m into BX.
</pre>

<h3 id="amd64">64-bit Intel 386 (a.k.a. amd64)</h3>

<p>
The assembly code to access the <code>m</code> and <code>g</code>
pointers is the same as on the 386, except it uses <code>MOVQ</code> rather than
<code>MOVL</code>:
</p>

<pre>
get_tls(CX)
MOVQ	g(CX), AX	// Move g into AX.
MOVQ	m(CX), BX	// Move m into BX.
</pre>

<h3 id="arm">ARM</h3>

<p>
The registers <code>R9</code>, <code>R10</code>, and <code>R11</code>
are reserved by the compiler and linker.
</p>

<p>
<code>R9</code> and <code>R10</code> point to the <code>m</code> (machine) and <code>g</code>
(goroutine) structures, respectively.
Within assembler source code, these pointers must be referred to as <code>m</code> and <code>g</code>;
the names <code>R9</code> and <code>R10</code> are not recognized.
</p>

<p>
To make it easier for people and compilers to write assembly, the ARM linker
allows general addressing forms and pseudo-operations like <code>DIV</code> or <code>MOD</code>
that may not be expressible using a single hardware instruction.
It implements these forms as multiple instructions, often using the <code>R11</code> register
to hold temporary values.
Hand-written assembly can use <code>R11</code>, but doing so requires
being sure that the linker is not also using it to implement any of the other
instructions in the function.
</p>

<p>
When defining a <code>TEXT</code>, specifying frame size <code>$-4</code>
tells the linker that this is a leaf function that does not need to save <code>LR</code> on entry.
</p>

<p>
The name <code>SP</code> always refers to the virtual stack pointer described earlier.
For the hardware register, use <code>R13</code>.
</p>

<h3 id="unsupported_opcodes">Unsupported opcodes</h3>

<p>
The assemblers are designed to support the compiler so not all hardware instructions
are defined for all architectures: if the compiler doesn't generate it, it might not be there.
If you need to use a missing instruction, there are two ways to proceed.
One is to update the assembler to support that instruction, which is straightforward
but only worthwhile if it's likely the instruction will be used again.
Instead, for simple one-off cases, it's possible to use the <code>BYTE</code>
and <code>WORD</code> directives
to lay down explicit data into the instruction stream within a <code>TEXT</code>.
Here's how the 386 runtime defines the 64-bit atomic load function.
</p>

<pre>
// uint64 atomicload64(uint64 volatile* addr);
// so actually
// void atomicload64(uint64 *res, uint64 volatile *addr);
TEXT runtime·atomicload64(SB), NOSPLIT, $0-8
	MOVL	4(SP), BX
	MOVL	8(SP), AX
	// MOVQ (%EAX), %MM0
	BYTE $0x0f; BYTE $0x6f; BYTE $0x00
	// MOVQ %MM0, 0(%EBX)
	BYTE $0x0f; BYTE $0x7f; BYTE $0x03
	// EMMS
	BYTE $0x0F; BYTE $0x77
	RET
</pre><|MERGE_RESOLUTION|>--- conflicted
+++ resolved
@@ -119,17 +119,14 @@
 </p>
 </div>
 
+<!-- Commenting out because the feature is gone but it's popular and may come back.
+
 <p>
 <code>FUNCDATA</code> 和 <code>PCDATA</code> 命令包含了垃圾回收器所要用到的信息，
 它们由编译器引入。
 </p>
 
-<<<<<<< HEAD
-<div class="english">
-=======
-<!-- Commenting out because the feature is gone but it's popular and may come back.
-
->>>>>>> b600de75
+<div class="english">
 <p>
 To see what gets put in the binary after linking, add the <code>-a</code> flag to the linker:
 </p>
