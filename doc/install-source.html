--- conflicted
+++ resolved
@@ -421,26 +421,37 @@
 </div>
 
 <p>
-文档<a href="/doc/code.html">如何使用Go编程</a>说明了如何为构建并测试Go代码来设置工作环境。
-</p>
-
-<<<<<<< HEAD
-<div class="english">
-=======
+差不多了，你只要再设置一下就好。
+</p>
+
+<div class="english">
 <p>
 <a href="/doc/code.html" class="download" id="start">
 <span class="big">How to Write Go Code</span>
 <span class="desc">Learn how to set up and use the Go tools</span>
 </a>
 </p>
-
-<p>
-The <a href="/doc/code.html">How to Write Go Code</a> document 
+</div>
+
+<p>
+<a href="/doc/code.html" class="download" id="start">
+<span class="big">如何使用Go编程</span>
+<span class="desc">学习如何设置并使用Go工具</span>
+</a>
+</p>
+
+<div class="english">
+<p>
+The <a href="/doc/code.html">How to Write Go Code</a> document
 provides <b>essential setup instructions</b> for using the Go tools.
 </p>
-
-
->>>>>>> 624f9da3
+</div>
+
+<p>
+<a href="/doc/code.html">如何使用Go编程</a>提供了使用Go工具的<b>基本设置说明</b>。
+</p>
+
+<div class="english">
 <h2 id="tools">Install additional tools</h2>
 </div>
 
