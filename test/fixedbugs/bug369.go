// +build !nacl,!windows
// run

// Copyright 2011 The Go Authors.  All rights reserved.
// Use of this source code is governed by a BSD-style
// license that can be found in the LICENSE file.

// Test that compiling with optimization turned on produces faster code.

package main

import (
	"fmt"
	"go/build"
	"os"
	"os/exec"
	"path/filepath"
)

func main() {
	a, err := build.ArchChar(build.Default.GOARCH)
	check(err)

	err = os.Chdir(filepath.Join(".", "fixedbugs", "bug369.dir"))
	check(err)

	run("go", "tool", a+"g", "-N", "-o", "slow."+a, "pkg.go")
	run("go", "tool", a+"g", "-o", "fast."+a, "pkg.go")
	run("go", "tool", a+"g", "-o", "main."+a, "main.go")
	run("go", "tool", a+"l", "-o", "a.exe", "main."+a)
	run("." + string(filepath.Separator) + "a.exe")

	os.Remove("slow." + a)
	os.Remove("fast." + a)
	os.Remove("main." + a)
	os.Remove("a.exe")
}

func run(name string, args ...string) {
	cmd := exec.Command(name, args...)
	out, err := cmd.CombinedOutput()
	if err != nil {
		fmt.Println(string(out))
		fmt.Println(err)
		os.Exit(1)
	}
}

<<<<<<< HEAD
func main() {
	os.Args = []string{os.Args[0], "-test.benchtime=100ms"}
	flag.Parse()

	rslow := testing.Benchmark(BenchmarkSlowNonASCII)
	rfast := testing.Benchmark(BenchmarkFastNonASCII)
	tslow := rslow.NsPerOp()
	tfast := rfast.NsPerOp()

	// Optimization should be good for at least 2x, but be forgiving.
	// On the ARM simulator we see closer to 1.5x.
	speedup := float64(tslow) / float64(tfast)
	want := 1.8
	if runtime.GOARCH == "arm" {
		want = 1.3
	}
	if speedup < want {
		// TODO(rsc): doesn't work on linux-amd64 or darwin-amd64 builders, nor on
		// a Lenovo x200 (linux-amd64) laptop.
		//println("fast:", tfast, "slow:", tslow, "speedup:", speedup, "want:", want)
		//println("not fast enough")
=======
func check(err error) {
	if err != nil {
		fmt.Println(err)
		os.Exit(1)
>>>>>>> 20dce047
	}
}<|MERGE_RESOLUTION|>--- conflicted
+++ resolved
@@ -46,33 +46,9 @@
 	}
 }
 
-<<<<<<< HEAD
-func main() {
-	os.Args = []string{os.Args[0], "-test.benchtime=100ms"}
-	flag.Parse()
-
-	rslow := testing.Benchmark(BenchmarkSlowNonASCII)
-	rfast := testing.Benchmark(BenchmarkFastNonASCII)
-	tslow := rslow.NsPerOp()
-	tfast := rfast.NsPerOp()
-
-	// Optimization should be good for at least 2x, but be forgiving.
-	// On the ARM simulator we see closer to 1.5x.
-	speedup := float64(tslow) / float64(tfast)
-	want := 1.8
-	if runtime.GOARCH == "arm" {
-		want = 1.3
-	}
-	if speedup < want {
-		// TODO(rsc): doesn't work on linux-amd64 or darwin-amd64 builders, nor on
-		// a Lenovo x200 (linux-amd64) laptop.
-		//println("fast:", tfast, "slow:", tslow, "speedup:", speedup, "want:", want)
-		//println("not fast enough")
-=======
 func check(err error) {
 	if err != nil {
 		fmt.Println(err)
 		os.Exit(1)
->>>>>>> 20dce047
 	}
 }