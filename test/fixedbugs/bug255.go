--- conflicted
+++ resolved
@@ -12,13 +12,9 @@
 var d ["abc"]int   // ERROR "invalid array bound|not numeric"
 var e [nil]int     // ERROR "invalid array bound|not numeric"
 var f [e]int       // ERROR "invalid array bound|not constant"
-<<<<<<< HEAD
-var g [1 << 65]int // ERROR "array bound is too large|overflows"
-=======
 var g [1 << 65]int // ERROR "array bound is too large|overflows"
 var h [len(a)]int  // ok
 
 func ff() string
 
-var i [len([1]string{ff()})]int // ERROR "non-constant array bound|not constant"
->>>>>>> 08b7805e
+var i [len([1]string{ff()})]int // ERROR "non-constant array bound|not constant"