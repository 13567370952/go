--- conflicted
+++ resolved
@@ -139,10 +139,7 @@
 
 func f9() {
 	var j T1 // ERROR "moved to heap: j"
-<<<<<<< HEAD
 	f8(&j)   // ERROR "&j escapes to heap"
-=======
-	f8(&j) // ERROR "&j escapes to heap"
 }
 
 func f10() {
@@ -150,5 +147,4 @@
 	var x [1<<30]byte // ERROR "moved to heap: x"
 	var y = make([]byte, 1<<30) // ERROR "does not escape"
 	_ = x[0] + y[0]
->>>>>>> b6a8fa10
 }