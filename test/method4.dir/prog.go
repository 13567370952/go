--- conflicted
+++ resolved
@@ -74,8 +74,6 @@
 	eq(f4(t1, a, 17), 27)
 	eq(f4(t2, a, 18), 28)
 
-<<<<<<< HEAD
-=======
 	// issue 6723
 	f5 := (interface {
 		I2
@@ -83,7 +81,6 @@
 	eq(f5(t1, a, 19), 29)
 	eq(f5(t2, a, 20), 30)
 
->>>>>>> d07d08e6
 	mt1 := method4a.T1(4)
 	mt2 := &method4a.T2{4}
 
